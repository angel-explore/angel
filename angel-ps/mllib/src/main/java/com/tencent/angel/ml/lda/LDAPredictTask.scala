--- conflicted
+++ resolved
@@ -1,294 +1,147 @@
-<<<<<<< HEAD
-/*
- * Tencent is pleased to support the open source community by making Angel available.
- *
- * Copyright (C) 2017-2018 THL A29 Limited, a Tencent company. All rights reserved.
- *
- * Licensed under the Apache License, Version 2.0 (the "License"); you may not use this file except in 
- * compliance with the License. You may obtain a copy of the License at
- *
- * https://opensource.org/licenses/Apache-2.0
- *
- * Unless required by applicable law or agreed to in writing, software distributed under the License
- * is distributed on an "AS IS" BASIS, WITHOUT WARRANTIES OR CONDITIONS OF ANY KIND, either express
- * or implied. See the License for the specific language governing permissions and limitations under
- * the License.
- *
- */
-
-package com.tencent.angel.ml.lda
-
-import java.io.{BufferedReader, InputStreamReader}
-
-import com.tencent.angel.conf.AngelConf
-import com.tencent.angel.exception.AngelException
-import com.tencent.angel.ml.lda.algo.{CSRTokens, Document}
-import com.tencent.angel.ml.math.vector.DenseIntVector
-import com.tencent.angel.worker.storage.MemoryDataBlock
-import com.tencent.angel.worker.task.{BaseTask, TaskContext}
-import org.apache.commons.logging.LogFactory
-import org.apache.hadoop.fs.Path
-import org.apache.hadoop.io.{LongWritable, Text}
-
-import scala.collection.mutable.ArrayBuffer
-
-
-class LDAPredictTask(val ctx: TaskContext) extends BaseTask[LongWritable, Text, Document](ctx) {
-
-  val LOG = LogFactory.getLog(classOf[LDAPredictTask])
-
-  var did = 0
-  var N = 0
-
-  var docs = new MemoryDataBlock[Document](-1)
-
-  override
-  def parse(key: LongWritable, value: Text): Document = {
-    val doc = new Document(value.toString)
-    if (doc != null) {
-      did += 1
-      N += doc.len()
-    }
-    doc
-  }
-
-  override
-  def preProcess(ctx: TaskContext) {
-    val reader = ctx.getReader[LongWritable, Text]
-    while (reader.nextKeyValue()) {
-      val doc = new Document(reader.getCurrentValue.toString)
-      docs.put(doc)
-    }
-  }
-
-  @throws[Exception]
-  def run(ctx: TaskContext): Unit = {
-    ctx.incEpoch()
-    // load model
-    val model = new LDAModel(conf, ctx)
-    // load model for inference
-    model.loadModel()
-    ctx.incEpoch()
-
-    val data = new CSRTokens(model.V, docs.size())
-    data.build(docs, model.K)
-    docs.clean()
-    ctx.incEpoch()
-
-    val infer = new LDALearner(ctx, model, data)
-    infer.initForInference()
-    infer.inference(model.epoch)
-    // save doc_topic
-    if (model.saveDocTopic) infer.saveDocTopic(data, model)
-  }
-
-  def loadModel(model: LDAModel): Unit = {
-    val paths = getPaths()
-    val update = new DenseIntVector(model.K)
-
-    for (i <- 0 until paths.length) {
-      val path = paths(i)
-      LOG.info(s"Load model from path ${path}")
-      val fs = path.getFileSystem(conf)
-
-      val in = new BufferedReader(new InputStreamReader(fs.open(path)))
-
-      var finish = false
-      while (!finish) {
-        in.readLine() match {
-          case line: String =>
-            val parts = line.split(": ")
-            val topics = parts(1).split(" ")
-            val vector = new DenseIntVector(model.K)
-            for (i <- 0 until model.K) {
-              vector.set(i, topics(i).toInt)
-              update.plusBy(i, topics(i).toInt)
-            }
-            model.wtMat.increment(parts(0).toInt, vector)
-          case null => finish = true
-        }
-      }
-
-      in.close()
-    }
-
-    model.tMat.increment(0, update)
-    model.wtMat.syncClock()
-    model.tMat.syncClock()
-  }
-
-  def getPaths(): Array[Path] = {
-    val taskId = ctx.getTaskIndex
-    val total = ctx.getTotalTaskNum
-    val dir = conf.get(AngelConf.ANGEL_LOAD_MODEL_PATH)
-    val base = dir + "/" + "word_topic"
-
-    val basePath = new Path(base)
-    val fs = basePath.getFileSystem(conf)
-    if (!fs.exists(basePath))
-      throw new AngelException(s"Model load path does not exist ${base}")
-
-    if (!fs.isDirectory(basePath))
-      throw new AngelException(s"Model load path ${base} is not a directory")
-
-    val statuses = fs.listStatus(basePath)
-    val ret = new ArrayBuffer[Path]()
-    for (i <- 0 until statuses.length) {
-      val status = statuses(i)
-      if (status.getPath != null && i % total == taskId)
-        ret.append(status.getPath)
-    }
-
-    ret.toArray
-  }
-
-}
-=======
-/*
- * Tencent is pleased to support the open source community by making Angel available.
- *
- * Copyright (C) 2017 THL A29 Limited, a Tencent company. All rights reserved.
- *
- * Licensed under the BSD 3-Clause License (the "License"); you may not use this file except in
- * compliance with the License. You may obtain a copy of the License at
- *
- * https://opensource.org/licenses/BSD-3-Clause
- *
- * Unless required by applicable law or agreed to in writing, software distributed under the License
- * is distributed on an "AS IS" BASIS, WITHOUT WARRANTIES OR CONDITIONS OF ANY KIND, either express
- * or implied. See the License for the specific language governing permissions and limitations under
- * the License.
- *
- */
-
-package com.tencent.angel.ml.lda
-
-import java.io.{BufferedReader, InputStreamReader}
-
-import com.tencent.angel.conf.AngelConf
-import com.tencent.angel.exception.AngelException
-import com.tencent.angel.ml.lda.algo.{CSRTokens, Document}
-import com.tencent.angel.ml.math.vector.DenseIntVector
-import com.tencent.angel.worker.storage.MemoryDataBlock
-import com.tencent.angel.worker.task.{BaseTask, TaskContext}
-import org.apache.commons.logging.LogFactory
-import org.apache.hadoop.fs.Path
-import org.apache.hadoop.io.{LongWritable, Text}
-
-import scala.collection.mutable.ArrayBuffer
-
-
-class LDAPredictTask(val ctx: TaskContext) extends BaseTask[LongWritable, Text, Document](ctx) {
-
-  val LOG = LogFactory.getLog(classOf[LDAPredictTask])
-
-  var did = 0
-  var N = 0
-
-  var docs = new MemoryDataBlock[Document](-1)
-
-  override
-  def parse(key: LongWritable, value: Text): Document = {
-    val doc = new Document(value.toString)
-    if (doc != null) {
-      did += 1
-      N += doc.len()
-    }
-    doc
-  }
-
-  override
-  def preProcess(ctx: TaskContext) {
-    val reader = ctx.getReader[LongWritable, Text]
-    while (reader.nextKeyValue()) {
-      val doc = new Document(reader.getCurrentValue.toString)
-      docs.put(doc)
-    }
-  }
-
-  @throws[Exception]
-  def run(ctx: TaskContext): Unit = {
-    ctx.incEpoch()
-    // load model
-    val model = new LDAModel(conf, ctx)
-    // load model for inference
-    model.loadModel()
-    ctx.incEpoch()
-
-    val data = new CSRTokens(model.V, docs.size())
-    data.build(docs, model.K)
-    docs.clean()
-    ctx.incEpoch()
-
-    val infer = new LDALearner(ctx, model, data)
-    infer.initForInference()
-    infer.inference(model.epoch)
-    // save doc_topic
-    if (model.saveDocTopic) infer.saveDocTopic(
-      conf.get(AngelConf.ANGEL_JOB_TMP_OUTPUT_PATH) + Path.SEPARATOR + "predict", data, model)
-    if (model.saveDocTopicDistribution) infer.saveDocTopicDistribution(
-      conf.get(AngelConf.ANGEL_JOB_TMP_OUTPUT_PATH) + Path.SEPARATOR + "predict", data, model)
-  }
-
-  def loadModel(model: LDAModel): Unit = {
-    val paths = getPaths()
-    val update = new DenseIntVector(model.K)
-
-    for (i <- 0 until paths.length) {
-      val path = paths(i)
-      LOG.info(s"Load model from path ${path}")
-      val fs = path.getFileSystem(conf)
-
-      val in = new BufferedReader(new InputStreamReader(fs.open(path)))
-
-      var finish = false
-      while (!finish) {
-        in.readLine() match {
-          case line: String =>
-            val parts = line.split(": ")
-            val topics = parts(1).split(" ")
-            val vector = new DenseIntVector(model.K)
-            for (i <- 0 until model.K) {
-              vector.set(i, topics(i).toInt)
-              update.plusBy(i, topics(i).toInt)
-            }
-            model.wtMat.increment(parts(0).toInt, vector)
-          case null => finish = true
-        }
-      }
-
-      in.close()
-    }
-
-    model.tMat.increment(0, update)
-    model.wtMat.syncClock()
-    model.tMat.syncClock()
-  }
-
-  def getPaths(): Array[Path] = {
-    val taskId = ctx.getTaskIndex
-    val total = ctx.getTotalTaskNum
-    val dir = conf.get(AngelConf.ANGEL_LOAD_MODEL_PATH)
-    val base = dir + "/" + "word_topic"
-
-    val basePath = new Path(base)
-    val fs = basePath.getFileSystem(conf)
-    if (!fs.exists(basePath))
-      throw new AngelException(s"Model load path does not exist ${base}")
-
-    if (!fs.isDirectory(basePath))
-      throw new AngelException(s"Model load path ${base} is not a directory")
-
-    val statuses = fs.listStatus(basePath)
-    val ret = new ArrayBuffer[Path]()
-    for (i <- 0 until statuses.length) {
-      val status = statuses(i)
-      if (status.getPath != null && i % total == taskId)
-        ret.append(status.getPath)
-    }
-
-    ret.toArray
-  }
-
-}
->>>>>>> 81fe75d4
+/*
+ * Tencent is pleased to support the open source community by making Angel available.
+ *
+ * Copyright (C) 2017-2018 THL A29 Limited, a Tencent company. All rights reserved.
+ *
+ * Licensed under the Apache License, Version 2.0 (the "License"); you may not use this file except in 
+ * compliance with the License. You may obtain a copy of the License at
+ *
+ * https://opensource.org/licenses/Apache-2.0
+ *
+ * Unless required by applicable law or agreed to in writing, software distributed under the License
+ * is distributed on an "AS IS" BASIS, WITHOUT WARRANTIES OR CONDITIONS OF ANY KIND, either express
+ * or implied. See the License for the specific language governing permissions and limitations under
+ * the License.
+ *
+ */
+
+package com.tencent.angel.ml.lda
+
+import java.io.{BufferedReader, InputStreamReader}
+
+import com.tencent.angel.conf.AngelConf
+import com.tencent.angel.exception.AngelException
+import com.tencent.angel.ml.lda.algo.{CSRTokens, Document}
+import com.tencent.angel.ml.math.vector.DenseIntVector
+import com.tencent.angel.worker.storage.MemoryDataBlock
+import com.tencent.angel.worker.task.{BaseTask, TaskContext}
+import org.apache.commons.logging.LogFactory
+import org.apache.hadoop.fs.Path
+import org.apache.hadoop.io.{LongWritable, Text}
+
+import scala.collection.mutable.ArrayBuffer
+
+
+class LDAPredictTask(val ctx: TaskContext) extends BaseTask[LongWritable, Text, Document](ctx) {
+
+  val LOG = LogFactory.getLog(classOf[LDAPredictTask])
+
+  var did = 0
+  var N = 0
+
+  var docs = new MemoryDataBlock[Document](-1)
+
+  override
+  def parse(key: LongWritable, value: Text): Document = {
+    val doc = new Document(value.toString)
+    if (doc != null) {
+      did += 1
+      N += doc.len()
+    }
+    doc
+  }
+
+  override
+  def preProcess(ctx: TaskContext) {
+    val reader = ctx.getReader[LongWritable, Text]
+    while (reader.nextKeyValue()) {
+      val doc = new Document(reader.getCurrentValue.toString)
+      docs.put(doc)
+    }
+  }
+
+  @throws[Exception]
+  def run(ctx: TaskContext): Unit = {
+    ctx.incEpoch()
+    // load model
+    val model = new LDAModel(conf, ctx)
+    // load model for inference
+    model.loadModel()
+    ctx.incEpoch()
+
+    val data = new CSRTokens(model.V, docs.size())
+    data.build(docs, model.K)
+    docs.clean()
+    ctx.incEpoch()
+
+    val infer = new LDALearner(ctx, model, data)
+    infer.initForInference()
+    infer.inference(model.epoch)
+    // save doc_topic
+    if (model.saveDocTopic) infer.saveDocTopic(
+      conf.get(AngelConf.ANGEL_JOB_TMP_OUTPUT_PATH) + Path.SEPARATOR + "predict", data, model)
+    if (model.saveDocTopicDistribution) infer.saveDocTopicDistribution(
+      conf.get(AngelConf.ANGEL_JOB_TMP_OUTPUT_PATH) + Path.SEPARATOR + "predict", data, model)
+  }
+
+  def loadModel(model: LDAModel): Unit = {
+    val paths = getPaths()
+    val update = new DenseIntVector(model.K)
+
+    for (i <- 0 until paths.length) {
+      val path = paths(i)
+      LOG.info(s"Load model from path ${path}")
+      val fs = path.getFileSystem(conf)
+
+      val in = new BufferedReader(new InputStreamReader(fs.open(path)))
+
+      var finish = false
+      while (!finish) {
+        in.readLine() match {
+          case line: String =>
+            val parts = line.split(": ")
+            val topics = parts(1).split(" ")
+            val vector = new DenseIntVector(model.K)
+            for (i <- 0 until model.K) {
+              vector.set(i, topics(i).toInt)
+              update.plusBy(i, topics(i).toInt)
+            }
+            model.wtMat.increment(parts(0).toInt, vector)
+          case null => finish = true
+        }
+      }
+
+      in.close()
+    }
+
+    model.tMat.increment(0, update)
+    model.wtMat.syncClock()
+    model.tMat.syncClock()
+  }
+
+  def getPaths(): Array[Path] = {
+    val taskId = ctx.getTaskIndex
+    val total = ctx.getTotalTaskNum
+    val dir = conf.get(AngelConf.ANGEL_LOAD_MODEL_PATH)
+    val base = dir + "/" + "word_topic"
+
+    val basePath = new Path(base)
+    val fs = basePath.getFileSystem(conf)
+    if (!fs.exists(basePath))
+      throw new AngelException(s"Model load path does not exist ${base}")
+
+    if (!fs.isDirectory(basePath))
+      throw new AngelException(s"Model load path ${base} is not a directory")
+
+    val statuses = fs.listStatus(basePath)
+    val ret = new ArrayBuffer[Path]()
+    for (i <- 0 until statuses.length) {
+      val status = statuses(i)
+      if (status.getPath != null && i % total == taskId)
+        ret.append(status.getPath)
+    }
+
+    ret.toArray
+  }
+
+}