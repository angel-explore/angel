/*
 * Tencent is pleased to support the open source community by making Angel available.
 *
 * Copyright (C) 2017 THL A29 Limited, a Tencent company. All rights reserved.
 *
 * Licensed under the BSD 3-Clause License (the "License"); you may not use this file except in
 * compliance with the License. You may obtain a copy of the License at
 *
 * https://opensource.org/licenses/BSD-3-Clause
 *
 * Unless required by applicable law or agreed to in writing, software distributed under the License
 * is distributed on an "AS IS" BASIS, WITHOUT WARRANTIES OR CONDITIONS OF ANY KIND, either express
 * or implied. See the License for the specific language governing permissions and limitations under
 * the License.
 *
 */

package com.tencent.angel.ml.classification.lr

import com.tencent.angel.exception.AngelException
import com.tencent.angel.ml.MLLearner
import com.tencent.angel.ml.conf.MLConf
import com.tencent.angel.ml.feature.LabeledData
<<<<<<< HEAD
import com.tencent.angel.ml.math.vector.{DenseDoubleVector, SparseDoubleVector, SparseLongKeyDoubleVector, TDoubleVector}
=======
import com.tencent.angel.ml.math.vector._
>>>>>>> f7f21098
import com.tencent.angel.ml.metric.LossMetric
import com.tencent.angel.ml.model.MLModel
import com.tencent.angel.ml.optimizer.sgd.GradientDescent
import com.tencent.angel.ml.optimizer.sgd.loss.{L1LogLoss, L2LogLoss, Loss}
import com.tencent.angel.ml.utils.ValidationUtils
import com.tencent.angel.worker.storage.DataBlock
import com.tencent.angel.worker.task.TaskContext
import org.apache.commons.logging.{Log, LogFactory}

import scala.math.Numeric
import scala.reflect.runtime.universe._

/**
  * Learner of logistic regression model using mini-batch gradient descent.
  *
  */
class LRLearner(override val ctx: TaskContext) extends MLLearner(ctx) {

  val LOSS1 = "loss1"
  val LOSS2 = "loss2"
  val LOG: Log = LogFactory.getLog(classOf[LRLearner])

  val epochNum: Int = conf.getInt(MLConf.ML_EPOCH_NUM, MLConf.DEFAULT_ML_EPOCH_NUM)
  val lr_0: Double = conf.getDouble(MLConf.ML_LEARN_RATE, MLConf.DEFAULT_ML_LEAR_RATE)
  val decay: Double = conf.getDouble(MLConf.ML_LEARN_DECAY, MLConf.DEFAULT_ML_LEARN_DECAY)
<<<<<<< HEAD
  val reg: Double = conf.getDouble(MLConf.ML_REG_LAMADA, MLConf.DEFAULT_ML_REG_L2)
  val feaNum: Long = conf.getInt(MLConf.ML_FEATURE_NUM, MLConf.DEFAULT_ML_FEATURE_NUM)
  val spRatio: Double = conf.getDouble(MLConf.ML_BATCH_SAMPLE_Ratio, MLConf.DEFAULT_ML_BATCH_SAMPLE_Ratio)
  val batchNum: Int = conf.getInt(MLConf.ML_SGD_BATCH_NUM, MLConf.DEFAULT_ML_SGD_BATCH_NUM)
  val regLoss: String = conf.getStrings(MLConf.REG_LOSS_TYPE, LOSS1)(0)
=======
  val reg1: Double = conf.getDouble(MLConf.ML_REG_L1, MLConf.DEFAULT_ML_REG_L1)
  val reg2: Double = conf.getDouble(MLConf.ML_REG_L2, MLConf.DEFAULT_ML_REG_L2)
  val feaNum: Long = conf.getInt(MLConf.ML_FEATURE_NUM, MLConf.DEFAULT_ML_FEATURE_NUM)
  val spRatio: Double = conf.getDouble(MLConf.ML_BATCH_SAMPLE_Ratio, MLConf.DEFAULT_ML_BATCH_SAMPLE_Ratio)
  val batchNum: Int = conf.getInt(MLConf.ML_SGD_BATCH_NUM, MLConf.DEFAULT_ML_SGD_BATCH_NUM)
  val regLoss: String = conf.getStrings(MLConf.REG_LOSS_TYPE, LOSS2)(0)
>>>>>>> f7f21098

  // Init LR Model
  val lrModel = new LRModel(conf, ctx)

  LOG.info("the loss is:" + regLoss)
  // LR uses log loss
  val regLL = regLoss match {
<<<<<<< HEAD
    case LOSS1 => new L1LogLoss(reg)
    case LOSS2 => new L2LogLoss(reg)
    case _ => new L2LogLoss(reg)
=======
    case LOSS1 => new L1LogLoss(reg1)
    case LOSS2 => new L2LogLoss(reg2)
    case _ => new L2LogLoss(reg2)
>>>>>>> f7f21098
  }

  /**
    * run mini-batch gradient descent LR for one epoch
    *
    * @param epoch     : epoch id
    * @param trainData : trainning data storage
    */
  def trainOneEpoch[N: Numeric : TypeTag](epoch: Int,
                                          trainData: DataBlock[LabeledData],
                                          batchSize: Int,
                                          indexes: Array[N]): TDoubleVector = {
    val LLoss: Loss = regLL

    // Decay learning rate.
    val lr = lr_0 / Math.sqrt(1.0 + decay * epoch)

    // Apply mini-batch gradient descent
    val startBatch = System.currentTimeMillis()

    val elementType = typeOf[N]
    val batchGD = elementType match {
      case t if t == typeOf[Int] => GradientDescent.miniBatchGD(trainData,
        lrModel.weight,
        lrModel.intercept,
        lr,
        LLoss,
        batchSize,
        batchNum,
        indexes.asInstanceOf[Array[Int]])
      case t if t == typeOf[Long] => GradientDescent.miniBatchGD(trainData,
        lrModel.weight,
        lrModel.intercept,
        lr,
        LLoss,
        batchSize,
        batchNum,
        indexes.asInstanceOf[Array[Long]])
      case _ => throw new AngelException(s"unsupported type: $elementType")
    }
    val loss = batchGD._1
    val localWeight = batchGD._2

    // check the sparsity of weight
<<<<<<< HEAD
    val dimInt = feaNum.toInt
    val weightSparsity = sparsity(localWeight, dimInt)
=======
    //val dimInt = feaNum.toInt
    val weightSparsity = localWeight.sparsity()
>>>>>>> f7f21098
    LOG.info("the sparsity for w is:" + weightSparsity)

    val batchCost = System.currentTimeMillis() - startBatch
    LOG.info(s"Task[${ctx.getTaskIndex}]: epoch=$epoch mini-batch update success." +
      s"Cost $batchCost ms. " +
      s"Batch loss = $loss")
    localWeight
  }

  /**
    * train LR model iteratively
    *
    * @param trainData      : trainning data storage
    * @param validationData : validation data storage
    */
  override def train(trainData: DataBlock[LabeledData], validationData: DataBlock[LabeledData]): MLModel = {
    train(trainData, validationData, new Array[Int](0))
  }

  def train[N: Numeric : TypeTag](trainData: DataBlock[LabeledData], validationData: DataBlock[LabeledData], indexes : Array[N]): MLModel = {

    // 总batch的样本量
    val trainSampleSize = (trainData.size * spRatio).toInt
    // 每个minibatch的样本量
    val samplePerBatch = trainSampleSize / batchNum

    LOG.info(s"Task[${ctx.getTaskIndex}]: Starting to train a LR model...")
    LOG.info(s"Task[${ctx.getTaskIndex}]: Sample Ratio per Batch=$spRatio, Sample Size Per " + s"$samplePerBatch")
<<<<<<< HEAD
    LOG.info(s"Task[${ctx.getTaskIndex}]: epoch=$epochNum, initLearnRate=$lr_0, " + s"learnRateDecay=$decay, Reg=$reg")
=======
    LOG.info(s"Task[${ctx.getTaskIndex}]: epoch=$epochNum, initLearnRate=$lr_0, " + s"learnRateDecay=$decay, Reg1=$reg1, Reg1=$reg2")
>>>>>>> f7f21098

    globalMetrics.addMetric(MLConf.TRAIN_LOSS, LossMetric(trainData.size))
    globalMetrics.addMetric(MLConf.VALID_LOSS, LossMetric(validationData.size))

    while (ctx.getEpoch < epochNum) {
      val epoch = ctx.getEpoch
      LOG.info(s"Task[${ctx.getTaskIndex}]: epoch=$epoch start.")

      val startTrain = System.currentTimeMillis()
      val localWeight = trainOneEpoch(epoch, trainData, samplePerBatch, indexes)
      val trainCost = System.currentTimeMillis() - startTrain

      val startValid = System.currentTimeMillis()
      validate(epoch, localWeight, trainData, validationData)
      val validCost = System.currentTimeMillis() - startValid

      LOG.info(s"Task[${ctx.getTaskIndex}]: epoch=$epoch success. " +
        s"epoch cost ${trainCost + validCost} ms." +
        s"train cost $trainCost ms. " +
        s"validation cost $validCost ms.")

      ctx.incEpoch()
    }

    lrModel
  }

  /**
    * validate loss, Auc, Precision or other
    *
    * @param epoch          : epoch id
    * @param valiData : validata data storage
    */
  def validate(epoch: Int, weight: TDoubleVector, trainData: DataBlock[LabeledData], valiData: DataBlock[LabeledData]) = {
    val trainMetrics = ValidationUtils.calMetrics(trainData, weight, regLL)
    LOG.info(s"Task[${ctx.getTaskIndex}]: epoch = $epoch " +
      s"trainData loss = ${trainMetrics._1 / trainData.size()} " +
      s"precision = ${trainMetrics._2} " +
      s"auc = ${trainMetrics._3} " +
      s"trueRecall = ${trainMetrics._4} " +
      s"falseRecall = ${trainMetrics._5}")
    globalMetrics.metric(MLConf.TRAIN_LOSS, trainMetrics._1)

    if (valiData.size > 0) {
      val validMetric = ValidationUtils.calMetrics(valiData, weight, regLL)
      LOG.info(s"Task[${ctx.getTaskIndex}]: epoch=$epoch " +
        s"validationData loss=${validMetric._1 / valiData.size()} " +
        s"precision=${validMetric._2} " +
        s"auc=${validMetric._3} " +
        s"trueRecall=${validMetric._4} " +
        s"falseRecall=${validMetric._5}")
      globalMetrics.metric(MLConf.VALID_LOSS, validMetric._1)
    }
  }

<<<<<<< HEAD
  def sparsity(weight: TDoubleVector, dim: Int): Double = {
    var nonzero: Int = 0

    weight match {

      case denseW: DenseDoubleVector =>
        for (id <- 0 until dim) {
=======
  //def sparsity(weight: TDoubleVector, dim: Int): Double = {
  //  var nonzero: Int = 0

  //  weight match {
  //    case w:DenseDoubleVector | SparseDoubleVector | CompSparseDoubleVector | CompSparseLongKeyDoubleVector | SparseLongKeyDoubleVector =>
   //     return w.asInstanceOf[TDoubleVector].sparsity()
   //   case _ => 0.0
        /*for (id <- 0 until dim) {
>>>>>>> f7f21098
          val wVal = weight.get(id)
          if (Math.abs(wVal) > 0) nonzero += 1
        }

      case sparseW: SparseDoubleVector =>
        val mapW = sparseW.asInstanceOf[SparseDoubleVector].getIndexToValueMap
        val iterW = mapW.int2DoubleEntrySet().fastIterator()

        while (iterW.hasNext) {
          val entryW = iterW.next()
          val wVal = entryW.getDoubleValue
          if (Math.abs(wVal) > 0) nonzero += 1
        }

      case sparseLongW: SparseLongKeyDoubleVector =>
        val mapLongW = sparseLongW.asInstanceOf[SparseLongKeyDoubleVector].getIndexToValueMap
        val iterLongW = mapLongW.long2DoubleEntrySet().fastIterator()

        while (iterLongW.hasNext) {
          val entryLongW = iterLongW.next()
          val wVal = entryLongW.getDoubleValue
          if (Math.abs(wVal) > 0) nonzero += 1
<<<<<<< HEAD
        }
    }
    nonzero.toDouble / dim.toDouble
  }
=======
        }*/
    //}
    //nonzero.toDouble / dim.toDouble
  //}
>>>>>>> f7f21098

}<|MERGE_RESOLUTION|>--- conflicted
+++ resolved
@@ -21,11 +21,7 @@
 import com.tencent.angel.ml.MLLearner
 import com.tencent.angel.ml.conf.MLConf
 import com.tencent.angel.ml.feature.LabeledData
-<<<<<<< HEAD
-import com.tencent.angel.ml.math.vector.{DenseDoubleVector, SparseDoubleVector, SparseLongKeyDoubleVector, TDoubleVector}
-=======
 import com.tencent.angel.ml.math.vector._
->>>>>>> f7f21098
 import com.tencent.angel.ml.metric.LossMetric
 import com.tencent.angel.ml.model.MLModel
 import com.tencent.angel.ml.optimizer.sgd.GradientDescent
@@ -51,20 +47,12 @@
   val epochNum: Int = conf.getInt(MLConf.ML_EPOCH_NUM, MLConf.DEFAULT_ML_EPOCH_NUM)
   val lr_0: Double = conf.getDouble(MLConf.ML_LEARN_RATE, MLConf.DEFAULT_ML_LEAR_RATE)
   val decay: Double = conf.getDouble(MLConf.ML_LEARN_DECAY, MLConf.DEFAULT_ML_LEARN_DECAY)
-<<<<<<< HEAD
-  val reg: Double = conf.getDouble(MLConf.ML_REG_LAMADA, MLConf.DEFAULT_ML_REG_L2)
-  val feaNum: Long = conf.getInt(MLConf.ML_FEATURE_NUM, MLConf.DEFAULT_ML_FEATURE_NUM)
-  val spRatio: Double = conf.getDouble(MLConf.ML_BATCH_SAMPLE_Ratio, MLConf.DEFAULT_ML_BATCH_SAMPLE_Ratio)
-  val batchNum: Int = conf.getInt(MLConf.ML_SGD_BATCH_NUM, MLConf.DEFAULT_ML_SGD_BATCH_NUM)
-  val regLoss: String = conf.getStrings(MLConf.REG_LOSS_TYPE, LOSS1)(0)
-=======
   val reg1: Double = conf.getDouble(MLConf.ML_REG_L1, MLConf.DEFAULT_ML_REG_L1)
   val reg2: Double = conf.getDouble(MLConf.ML_REG_L2, MLConf.DEFAULT_ML_REG_L2)
   val feaNum: Long = conf.getInt(MLConf.ML_FEATURE_NUM, MLConf.DEFAULT_ML_FEATURE_NUM)
   val spRatio: Double = conf.getDouble(MLConf.ML_BATCH_SAMPLE_Ratio, MLConf.DEFAULT_ML_BATCH_SAMPLE_Ratio)
   val batchNum: Int = conf.getInt(MLConf.ML_SGD_BATCH_NUM, MLConf.DEFAULT_ML_SGD_BATCH_NUM)
   val regLoss: String = conf.getStrings(MLConf.REG_LOSS_TYPE, LOSS2)(0)
->>>>>>> f7f21098
 
   // Init LR Model
   val lrModel = new LRModel(conf, ctx)
@@ -72,15 +60,9 @@
   LOG.info("the loss is:" + regLoss)
   // LR uses log loss
   val regLL = regLoss match {
-<<<<<<< HEAD
-    case LOSS1 => new L1LogLoss(reg)
-    case LOSS2 => new L2LogLoss(reg)
-    case _ => new L2LogLoss(reg)
-=======
     case LOSS1 => new L1LogLoss(reg1)
     case LOSS2 => new L2LogLoss(reg2)
     case _ => new L2LogLoss(reg2)
->>>>>>> f7f21098
   }
 
   /**
@@ -125,13 +107,8 @@
     val localWeight = batchGD._2
 
     // check the sparsity of weight
-<<<<<<< HEAD
-    val dimInt = feaNum.toInt
-    val weightSparsity = sparsity(localWeight, dimInt)
-=======
     //val dimInt = feaNum.toInt
     val weightSparsity = localWeight.sparsity()
->>>>>>> f7f21098
     LOG.info("the sparsity for w is:" + weightSparsity)
 
     val batchCost = System.currentTimeMillis() - startBatch
@@ -160,11 +137,7 @@
 
     LOG.info(s"Task[${ctx.getTaskIndex}]: Starting to train a LR model...")
     LOG.info(s"Task[${ctx.getTaskIndex}]: Sample Ratio per Batch=$spRatio, Sample Size Per " + s"$samplePerBatch")
-<<<<<<< HEAD
-    LOG.info(s"Task[${ctx.getTaskIndex}]: epoch=$epochNum, initLearnRate=$lr_0, " + s"learnRateDecay=$decay, Reg=$reg")
-=======
     LOG.info(s"Task[${ctx.getTaskIndex}]: epoch=$epochNum, initLearnRate=$lr_0, " + s"learnRateDecay=$decay, Reg1=$reg1, Reg1=$reg2")
->>>>>>> f7f21098
 
     globalMetrics.addMetric(MLConf.TRAIN_LOSS, LossMetric(trainData.size))
     globalMetrics.addMetric(MLConf.VALID_LOSS, LossMetric(validationData.size))
@@ -220,15 +193,6 @@
     }
   }
 
-<<<<<<< HEAD
-  def sparsity(weight: TDoubleVector, dim: Int): Double = {
-    var nonzero: Int = 0
-
-    weight match {
-
-      case denseW: DenseDoubleVector =>
-        for (id <- 0 until dim) {
-=======
   //def sparsity(weight: TDoubleVector, dim: Int): Double = {
   //  var nonzero: Int = 0
 
@@ -237,7 +201,6 @@
    //     return w.asInstanceOf[TDoubleVector].sparsity()
    //   case _ => 0.0
         /*for (id <- 0 until dim) {
->>>>>>> f7f21098
           val wVal = weight.get(id)
           if (Math.abs(wVal) > 0) nonzero += 1
         }
@@ -260,16 +223,9 @@
           val entryLongW = iterLongW.next()
           val wVal = entryLongW.getDoubleValue
           if (Math.abs(wVal) > 0) nonzero += 1
-<<<<<<< HEAD
-        }
-    }
-    nonzero.toDouble / dim.toDouble
-  }
-=======
         }*/
     //}
     //nonzero.toDouble / dim.toDouble
   //}
->>>>>>> f7f21098
 
 }