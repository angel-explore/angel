--- conflicted
+++ resolved
@@ -1,205 +1,98 @@
-<<<<<<< HEAD
-/*
- * Tencent is pleased to support the open source community by making Angel available.
- *
- * Copyright (C) 2017-2018 THL A29 Limited, a Tencent company. All rights reserved.
- *
- * Licensed under the Apache License, Version 2.0 (the "License"); you may not use this file except in 
- * compliance with the License. You may obtain a copy of the License at
- *
- * https://opensource.org/licenses/Apache-2.0
- *
- * Unless required by applicable law or agreed to in writing, software distributed under the License
- * is distributed on an "AS IS" BASIS, WITHOUT WARRANTIES OR CONDITIONS OF ANY KIND, either express
- * or implied. See the License for the specific language governing permissions and limitations under
- * the License.
- *
- */
-
-package com.tencent.angel.ml.lda.algo;
-
-
-import com.tencent.angel.ml.lda.algo.structures.S2BTraverseMap;
-import com.tencent.angel.ml.lda.algo.structures.S2ITraverseMap;
-import com.tencent.angel.ml.lda.algo.structures.S2STraverseMap;
-import com.tencent.angel.ml.lda.algo.structures.TraverseHashMap;
-import com.tencent.angel.worker.storage.DataBlock;
-
-import java.io.IOException;
-
-public class CSRTokens {
-  public int n_words;
-  public int n_docs;
-  public int n_tokens;
-
-  // start row index for words
-  public int[] ws;
-  // doc ids
-  public int[] docs;
-  // topic assignments
-  public int[] topics;
-
-  public TraverseHashMap[] dks;
-  public int[] docLens;
-  public long[] docIds;
-
-  public CSRTokens(int n_words, int n_docs) {
-    this.n_words = n_words;
-    this.n_docs = n_docs;
-  }
-
-  public CSRTokens build(DataBlock<Document> docs, int K) throws IOException {
-    int[] wcnt = new int[n_words];
-    this.ws = new int[n_words + 1];
-    docLens = new int[n_docs];
-    docIds = new long[n_docs];
-    n_tokens = 0;
-
-    // count word
-    for (int d = 0; d < n_docs; d++) {
-      Document doc = docs.get(d);
-      for (int w = 0; w < doc.len; w++)
-        wcnt[doc.wids[w]]++;
-      n_tokens += doc.len;
-      docLens[d] = doc.len;
-      docIds[d] = doc.docId;
-    }
-
-
-    this.docs = new int[n_tokens];
-    this.topics = new int[n_tokens];
-
-    // build word start index
-    ws[0] = 0;
-    for (int i = 0; i < n_words; i++)
-      ws[i + 1] = ws[i] + wcnt[i];
-
-    for (int d = n_docs - 1; d >= 0; d--) {
-      Document doc = docs.get(d);
-      for (int w = 0; w < doc.len; w++) {
-        int wid = doc.wids[w];
-        int pos = ws[wid] + (--wcnt[wid]);
-        this.docs[pos] = d;
-      }
-    }
-
-    // build dks
-    dks = new TraverseHashMap[n_docs];
-    for (int d = 0; d < n_docs; d++) {
-      if (docs.get(d).len < Byte.MAX_VALUE)
-        dks[d] = new S2BTraverseMap(docs.get(d).len);
-      if (docs.get(d).len < Short.MAX_VALUE)
-        dks[d] = new S2STraverseMap(Math.min(K, docs.get(d).len));
-      else
-        dks[d] = new S2ITraverseMap(Math.min(K, docs.get(d).len));
-    }
-
-    return this;
-  }
-
-
-
-}
-=======
-/*
- * Tencent is pleased to support the open source community by making Angel available.
- *
- * Copyright (C) 2017 THL A29 Limited, a Tencent company. All rights reserved.
- *
- * Licensed under the BSD 3-Clause License (the "License"); you may not use this file except in
- * compliance with the License. You may obtain a copy of the License at
- *
- * https://opensource.org/licenses/BSD-3-Clause
- *
- * Unless required by applicable law or agreed to in writing, software distributed under the License
- * is distributed on an "AS IS" BASIS, WITHOUT WARRANTIES OR CONDITIONS OF ANY KIND, either express
- * or implied. See the License for the specific language governing permissions and limitations under
- * the License.
- *
- */
-
-package com.tencent.angel.ml.lda.algo;
-
-
-import com.tencent.angel.ml.lda.algo.structures.S2BTraverseMap;
-import com.tencent.angel.ml.lda.algo.structures.S2ITraverseMap;
-import com.tencent.angel.ml.lda.algo.structures.S2STraverseMap;
-import com.tencent.angel.ml.lda.algo.structures.TraverseHashMap;
-import com.tencent.angel.worker.storage.DataBlock;
-
-import java.io.IOException;
-
-public class CSRTokens {
-  public int n_words;
-  public int n_docs;
-  public int n_tokens;
-
-  // start row index for words
-  public int[] ws;
-  // doc ids
-  public int[] docs;
-  // topic assignments
-  public int[] topics;
-
-  public TraverseHashMap[] dks;
-  public int[] docLens;
-  public String[] docIds;
-
-  public CSRTokens(int n_words, int n_docs) {
-    this.n_words = n_words;
-    this.n_docs = n_docs;
-  }
-
-  public CSRTokens build(DataBlock<Document> docs, int K) throws IOException {
-    int[] wcnt = new int[n_words];
-    this.ws = new int[n_words + 1];
-    docLens = new int[n_docs];
-    docIds = new String[n_docs];
-    n_tokens = 0;
-
-    // count word
-    for (int d = 0; d < n_docs; d++) {
-      Document doc = docs.get(d);
-      for (int w = 0; w < doc.len; w++)
-        wcnt[doc.wids[w]]++;
-      n_tokens += doc.len;
-      docLens[d] = doc.len;
-      docIds[d] = doc.docId;
-    }
-
-
-    this.docs = new int[n_tokens];
-    this.topics = new int[n_tokens];
-
-    // build word start index
-    ws[0] = 0;
-    for (int i = 0; i < n_words; i++)
-      ws[i + 1] = ws[i] + wcnt[i];
-
-    for (int d = n_docs - 1; d >= 0; d--) {
-      Document doc = docs.get(d);
-      for (int w = 0; w < doc.len; w++) {
-        int wid = doc.wids[w];
-        int pos = ws[wid] + (--wcnt[wid]);
-        this.docs[pos] = d;
-      }
-    }
-
-    // build dks
-    dks = new TraverseHashMap[n_docs];
-    for (int d = 0; d < n_docs; d++) {
-      if (docs.get(d).len < Byte.MAX_VALUE)
-        dks[d] = new S2BTraverseMap(docs.get(d).len);
-      if (docs.get(d).len < Short.MAX_VALUE)
-        dks[d] = new S2STraverseMap(Math.min(K, docs.get(d).len));
-      else
-        dks[d] = new S2ITraverseMap(Math.min(K, docs.get(d).len));
-    }
-
-    return this;
-  }
-
-
-
-}
->>>>>>> 81fe75d4
+/*
+ * Tencent is pleased to support the open source community by making Angel available.
+ *
+ * Copyright (C) 2017-2018 THL A29 Limited, a Tencent company. All rights reserved.
+ *
+ * Licensed under the Apache License, Version 2.0 (the "License"); you may not use this file except in 
+ * compliance with the License. You may obtain a copy of the License at
+ *
+ * https://opensource.org/licenses/Apache-2.0
+ *
+ * Unless required by applicable law or agreed to in writing, software distributed under the License
+ * is distributed on an "AS IS" BASIS, WITHOUT WARRANTIES OR CONDITIONS OF ANY KIND, either express
+ * or implied. See the License for the specific language governing permissions and limitations under
+ * the License.
+ *
+ */
+package com.tencent.angel.ml.lda.algo;
+
+
+import com.tencent.angel.ml.lda.algo.structures.S2BTraverseMap;
+import com.tencent.angel.ml.lda.algo.structures.S2ITraverseMap;
+import com.tencent.angel.ml.lda.algo.structures.S2STraverseMap;
+import com.tencent.angel.ml.lda.algo.structures.TraverseHashMap;
+import com.tencent.angel.worker.storage.DataBlock;
+
+import java.io.IOException;
+
+public class CSRTokens {
+  public int n_words;
+  public int n_docs;
+  public int n_tokens;
+
+  // start row index for words
+  public int[] ws;
+  // doc ids
+  public int[] docs;
+  // topic assignments
+  public int[] topics;
+
+  public TraverseHashMap[] dks;
+  public int[] docLens;
+  public String[] docIds;
+
+  public CSRTokens(int n_words, int n_docs) {
+    this.n_words = n_words;
+    this.n_docs = n_docs;
+  }
+
+  public CSRTokens build(DataBlock<Document> docs, int K) throws IOException {
+    int[] wcnt = new int[n_words];
+    this.ws = new int[n_words + 1];
+    docLens = new int[n_docs];
+    docIds = new String[n_docs];
+    n_tokens = 0;
+
+    // count word
+    for (int d = 0; d < n_docs; d++) {
+      Document doc = docs.get(d);
+      for (int w = 0; w < doc.len; w++)
+        wcnt[doc.wids[w]]++;
+      n_tokens += doc.len;
+      docLens[d] = doc.len;
+      docIds[d] = doc.docId;
+    }
+
+
+    this.docs = new int[n_tokens];
+    this.topics = new int[n_tokens];
+
+    // build word start index
+    ws[0] = 0;
+    for (int i = 0; i < n_words; i++)
+      ws[i + 1] = ws[i] + wcnt[i];
+
+    for (int d = n_docs - 1; d >= 0; d--) {
+      Document doc = docs.get(d);
+      for (int w = 0; w < doc.len; w++) {
+        int wid = doc.wids[w];
+        int pos = ws[wid] + (--wcnt[wid]);
+        this.docs[pos] = d;
+      }
+    }
+
+    // build dks
+    dks = new TraverseHashMap[n_docs];
+    for (int d = 0; d < n_docs; d++) {
+      if (docs.get(d).len < Byte.MAX_VALUE)
+        dks[d] = new S2BTraverseMap(docs.get(d).len);
+      if (docs.get(d).len < Short.MAX_VALUE)
+        dks[d] = new S2STraverseMap(Math.min(K, docs.get(d).len));
+      else
+        dks[d] = new S2ITraverseMap(Math.min(K, docs.get(d).len));
+    }
+
+    return this;
+  }
+}
+