--- conflicted
+++ resolved
@@ -34,7 +34,6 @@
     super();
   }
 
-<<<<<<< HEAD
   public AdaDeltaUpdateFunc(int matId, int factor, double epsilon, double alpha, double beta,
       double lr, double regL1Param, double regL2Param, int epoch) {
     super(matId, new int[]{factor},
@@ -90,65 +89,6 @@
       } finally {
         gradientServerRow.endWrite();
       }
-
-=======
-  public AdaDeltaUpdateFunc(int matId, int factor, double epsilon, double beta, double lr,
-      double regL1Param, double regL2Param, int epoch) {
-    super(matId, new int[]{factor},
-        new double[]{epsilon, beta, lr, regL1Param, regL2Param, epoch, 1});
-  }
-
-  public AdaDeltaUpdateFunc(int matId, int factor, double epsilon, double beta, double lr,
-      double regL1Param, double regL2Param, int epoch, int batchSize) {
-    super(matId, new int[]{factor},
-        new double[]{epsilon, beta, lr, regL1Param, regL2Param, epoch, batchSize});
-  }
-
-  @Override
-  public void update(ServerPartition partition, int factor, double[] scalars) {
-    double epsilon = scalars[0];
-    double beta = scalars[1];
-    double lr = scalars[2];
-    double l1RegParam = scalars[3];
-    double l2RegParam = scalars[4];
-    double epoch = (int) scalars[5];
-    double batchSize = (int) scalars[6];
-
-    for (int f = 0; f < factor; f++) {
-      ServerRow gradientServerRow = partition.getRow(f + 3 * factor);
-      try {
-        gradientServerRow.startWrite();
-        Vector weight = partition.getRow(f).getSplit();
-        Vector square1 = partition.getRow(f + factor).getSplit();
-        Vector square2 = partition.getRow(f + 2 * factor).getSplit();
-        Vector gradient = gradientServerRow.getSplit();
-
-        if (batchSize > 1) {
-          gradient.idiv(batchSize);
-        }
-
-        OptFuncs.iexpsmoothing2(square1, gradient, beta);
-        Vector hessian = OptFuncs.adadeltahessian(square1, square2);
-
-        if (l2RegParam != 0) {
-          gradient.iaxpy(weight, l2RegParam);
-        }
-
-        OptFuncs.iadadeltadelta(gradient, hessian, l2RegParam);
-        weight.isub(gradient);
-
-        if (l1RegParam != 0) {
-          OptFuncs.iadadeltathredshold(weight, hessian, l1RegParam, l2RegParam);
-        }
-
-        OptFuncs.iexpsmoothing2(square2, gradient, beta);
-
-        gradient.clear();
-      } finally {
-        gradientServerRow.endWrite();
-      }
-
->>>>>>> ed569220
     }
   }
 }