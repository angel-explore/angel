/*
 * Tencent is pleased to support the open source community by making Angel available.
 *
 * Copyright (C) 2017 THL A29 Limited, a Tencent company. All rights reserved.
 *
 * Licensed under the BSD 3-Clause License (the "License"); you may not use this file except in
 * compliance with the License. You may obtain a copy of the License at
 *
 * https://opensource.org/licenses/BSD-3-Clause
 *
 * Unless required by applicable law or agreed to in writing, software distributed under the License
 * is distributed on an "AS IS" BASIS, WITHOUT WARRANTIES OR CONDITIONS OF ANY KIND, either express
 * or implied. See the License for the specific language governing permissions and limitations under
 * the License.
 *
 */

package com.tencent.angel.ml.optimizer.sgd

import com.tencent.angel.exception.AngelException
import com.tencent.angel.ml.feature.LabeledData
import com.tencent.angel.ml.math.vector.{TDoubleVector, _}
import com.tencent.angel.ml.model.PSModel
import com.tencent.angel.ml.optimizer.sgd.loss.Loss
import com.tencent.angel.worker.storage.DataBlock
import org.apache.commons.logging.{Log, LogFactory}

import scala.math.Numeric
import scala.reflect.runtime.universe._

object GradientDescent {
  private val LOG: Log = LogFactory.getLog(GradientDescent.getClass)

  type baseT = TDoubleVector

  def miniBatchGD(trainData: DataBlock[LabeledData],
                  wM: PSModel,
                  intercept: Option[PSModel],
                  lr: Double,
                  loss: Loss,
                  batchSize: Int,
                  batchNum: Int): (Double, baseT) = {
    miniBatchGD(trainData, wM, intercept, lr, loss, batchSize, batchNum, new Array[Int](0))
  }

  def miniBatchGD[N: Numeric : TypeTag](trainData: DataBlock[LabeledData],
                                        wM: PSModel,
                                        intercept: Option[PSModel],
                                        lr: Double,
                                        loss: Loss,
                                        batchSize: Int,
                                        batchNum: Int,
                                        indexes : Array[N]): (Double, baseT) = {

    // Pull model from PS Server
    val elementType = typeOf[N]

    val w = if(indexes == null || indexes.length == 0) {
      wM.getRow(0).asInstanceOf[baseT]
    } else {
      elementType match {
        case t if t == typeOf[Int] => wM.getRowWithIndex(0, indexes.asInstanceOf[Array[Int]]).asInstanceOf[TIntDoubleVector]
        case t if t == typeOf[Long] => wM.getRowWithLongIndex(0, indexes.asInstanceOf[Array[Long]]).asInstanceOf[TLongDoubleVector]
        case _ => throw new AngelException(s"unsupported type: $elementType")
      }
    }

    var b: Option[Double] = intercept.map(_.getRow(0).asInstanceOf[baseT].get(0))
    var totalLoss = 0.0

    val taskContext = wM.getTaskContext

    for (batch <- 1 to batchNum) {
      val batchStartTs = System.currentTimeMillis()

      val grad = w match {
        case _: DenseDoubleVector => new DenseDoubleVector(w.getDimension)
        case _: SparseDoubleVector => new SparseDoubleVector(w.getDimension, w.asInstanceOf[TIntDoubleVector].size())
        case _: CompSparseDoubleVector => w.asInstanceOf[CompSparseDoubleVector].cloneAndReset()
        case _: CompSparseLongKeyDoubleVector => w.asInstanceOf[CompSparseLongKeyDoubleVector].cloneAndReset()
        case _: SparseLongKeyDoubleVector => new SparseLongKeyDoubleVector(w.asInstanceOf[TLongDoubleVector].getLongDim, w.asInstanceOf[SparseLongKeyDoubleVector].size())
        case _ => new SparseLongKeyDoubleVector(w.asInstanceOf[TLongDoubleVector].getLongDim, w.asInstanceOf[SparseLongKeyDoubleVector].size())
      }

      grad.setRowId(0)

      val bUpdate = new DenseDoubleVector(1)
      bUpdate.setRowId(0)

      var batchLoss: Double = 0.0
      var gradScalarSum: Double = 0.0

      // 统计 minibatch,有偏置的情况下，w:(w0,w1,w2,...,wn),x:(1,x1,x2,...,xn)
      for (i <- 0 until batchSize) {
        val data = trainData.loopingRead()
        val x = data.getX
        val y = data.getY
        val pre = w.dot(x) + b.getOrElse(0.0)
        val gradScalar = -loss.grad(pre, y)    // not negative gradient
        grad.plusBy(x, gradScalar)
        batchLoss += loss.loss(pre, y)
        // 为偏置求的梯度
        gradScalarSum += gradScalar
      }

      grad.timesBy(1.toDouble / batchSize.asInstanceOf[Double])
      gradScalarSum /= batchSize

      if (loss.isL2Reg) {
        LOG.info("this is in l2")
        L2Loss(loss, w, grad)
      }

      // L is (0,1)
      if(loss.isL1Reg){
<<<<<<< HEAD
        LOG.info("this is in l1")
=======
>>>>>>> f7f21098
        PGD4Grad(w, grad, loss.getRegParam, lr)
      }

      totalLoss += batchLoss
      w.plusBy(grad, -1.0 * lr)
      b = b.map(bv => bv - lr * gradScalarSum)

      wM.increment(grad.timesBy(-1.0 * lr).asInstanceOf[TDoubleVector])

      intercept.map { bv =>
        bUpdate.set(0, -lr * gradScalarSum)
        bv.increment(bUpdate)
        bv
      }

      LOG.debug(s"Batch[$batch] loss = $batchLoss")
      taskContext.updateProfileCounter(batchSize, (System.currentTimeMillis() - batchStartTs).toInt)
    }

    //Push model update to PS Server
    totalLoss /= (batchNum * batchSize)
    totalLoss += loss.getReg(w.asInstanceOf[TDoubleVector])

    wM.syncClock()
    intercept.map(_.syncClock())

    (totalLoss , w)
  }

  def L2Loss(loss: Loss, w: baseT, grad: baseT): Unit = {
    grad match {

      case dense: DenseDoubleVector =>
        for (i <- 0 until grad.size) {
          if (Math.abs(dense.get(i)) > 10e-7) {
            grad.set(i, grad.get(i) + w.get(i) * loss.getRegParam)
          }
        }

      case sparse: SparseDoubleVector =>
        val map = sparse.asInstanceOf[SparseDoubleVector].getIndexToValueMap
        val iter = map.int2DoubleEntrySet().fastIterator()

        while (iter.hasNext) {
          val entry = iter.next()
          val k = entry.getIntKey
          val v = entry.getDoubleValue

          if (Math.abs(v) > 10e-7) {
            entry.setValue(v + w.get(k) * loss.getRegParam)
          }
        }

      case compSparse: CompSparseDoubleVector => {
        class L2UpdateParam(lossRegParam:Double, w: baseT) extends ElemUpdateParam {
          def getW = w
          def getLossRegParam = lossRegParam
        }

        class L2Updater extends IntDoubleElemUpdater {
          override def action(index: Int, value: Double, param: ElemUpdateParam): Double = {
            value + param.asInstanceOf[L2UpdateParam].getW.get(index) * param.asInstanceOf[L2UpdateParam].getLossRegParam
          }
        }
        compSparse.elemUpdate(new L2Updater, new L2UpdateParam(loss.getRegParam, w))
      }

      case long: SparseLongKeyDoubleVector =>
        val map = long.asInstanceOf[SparseLongKeyDoubleVector].getIndexToValueMap
        val iter = map.long2DoubleEntrySet().fastIterator()

        while (iter.hasNext) {
          val entry = iter.next()
          val k = entry.getLongKey
          val v = entry.getDoubleValue

          if (Math.abs(v) > 10e-7) {
            entry.setValue(v + w.get(k) * loss.getRegParam)
          }
        }

      case compLong : CompSparseLongKeyDoubleVector => {
        class L2UpdateParam(lossRegParam:Double, w: baseT) extends ElemUpdateParam {
          def getW = w
          def getLossRegParam = lossRegParam
        }

        class L2Updater extends LongDoubleElemUpdater {
          override def action(index: Long, value: Double, param: ElemUpdateParam): Double = {
            value + param.asInstanceOf[L2UpdateParam].getW.get(index) * param.asInstanceOf[L2UpdateParam].getLossRegParam
          }
        }
        compLong.elemUpdate(new L2Updater, new L2UpdateParam(loss.getRegParam, w))
      }
    }
  }

  /*
     *  T(v, alpha, theta) =
     *  max(0, v-alpha), if v in [0,theta]
     *  min(0, v-alpha), if v in [-theta,0)
     *  v, otherwise
     *
     *  this function returns the update to the vector
   */
  def truncGradient(vec: baseT, alpha: Double, theta: Double): baseT = {
    val update = new SparseDoubleVector(vec.getDimension)
    for (dim <- 0 until update.getDimension) {
      val value = vec.get(dim)
      if (value >= 0 && value <= theta) {
        val newValue = if (value - alpha > 0) value - alpha else 0
        vec.set(dim, newValue)
        update.set(dim, newValue - value)
      } else if (value < 0 && value >= -theta) {
        val newValue = if (value - alpha < 0) value - alpha else 0
        vec.set(dim, newValue)
        update.set(dim, newValue - value)
      }
    }

    update
  }

  // pgd algorithm,just return the gradient and L > 0
  // x(k+1) = x(k) - L * Grad(k)
  // Grad(k) = (x(k) - prox(x - L * grad(x(k)))) / L
  def PGD4Grad(weight: baseT, grad: baseT, l1Reg: Double, L: Double) = {

    val theta = l1Reg * L

    grad match {

      case denseG: DenseDoubleVector =>
        LOG.info("this is dense vector")
        for (i <- 0 until denseG.size) {
<<<<<<< HEAD
          val wVal = weight.get(i)
          val gVal = grad.get(i)
          grad.set(i, pdgGetG(wVal, gVal, L, theta))
=======
          grad.set(i, pdgGetG(weight.get(i), grad.get(i), L, theta))
>>>>>>> f7f21098
        }

      case sparseLongG: SparseLongKeyDoubleVector =>
        val iterLongG = grad.asInstanceOf[SparseLongKeyDoubleVector]
          .getIndexToValueMap
          .long2DoubleEntrySet
          .fastIterator

        while (iterLongG.hasNext) {
          val entry = iterLongG.next()
<<<<<<< HEAD
          val gId = entry.getLongKey
          val gVal = entry.getDoubleValue
          val wVal = weight.get(gId)

          entry.setValue(pdgGetG(wVal, gVal, L, theta))
=======
          entry.setValue(pdgGetG(weight.get(entry.getLongKey), entry.getDoubleValue, L, theta))
>>>>>>> f7f21098
        }

      case sparseG: SparseDoubleVector =>
        val iterG = grad.asInstanceOf[SparseDoubleVector]
          .getIndexToValueMap
          .int2DoubleEntrySet
          .fastIterator

        while (iterG.hasNext) {
          val entry = iterG.next()
<<<<<<< HEAD
          val gId = entry.getIntKey
          val gVal = entry.getDoubleValue
          val wVal = weight.get(gId)

          if (Math.abs(gVal) > 10e-7) {
            entry.setValue(pdgGetG(wVal, gVal, L, theta))
          }
        }
=======
          entry.setValue(pdgGetG(weight.get(entry.getIntKey), entry.getDoubleValue, L, theta))
        }

      case compSparse: CompSparseDoubleVector => {
        class L1UpdateParam(theta:Double, L:Double, w: baseT) extends ElemUpdateParam {
          def getW = w
          def getTheta = theta
          def getL = L
        }

        class L1Updater extends IntDoubleElemUpdater {
          override def action(index: Int, value: Double, param: ElemUpdateParam): Double = {
            pdgGetG(param.asInstanceOf[L1UpdateParam].getW.get(index), value, param.asInstanceOf[L1UpdateParam].getL, param.asInstanceOf[L1UpdateParam].getTheta)
          }
        }

        compSparse.elemUpdate(new L1Updater, new L1UpdateParam(theta, L, weight))
      }

      case compLong : CompSparseLongKeyDoubleVector => {
        class L1UpdateParam(theta:Double, L:Double, w: baseT) extends ElemUpdateParam {
          def getW = w
          def getTheta = theta
          def getL = L
        }

        class L1Updater extends LongDoubleElemUpdater {
          override def action(index: Long, value: Double, param: ElemUpdateParam): Double = {
            pdgGetG(param.asInstanceOf[L1UpdateParam].getW.get(index), value, param.asInstanceOf[L1UpdateParam].getL, param.asInstanceOf[L1UpdateParam].getTheta)
          }
        }

        compLong.elemUpdate(new L1Updater, new L1UpdateParam(theta, L, weight))
      }
>>>>>>> f7f21098
    }
  }

  def pdgGetG(wVal: Double, gVal: Double, L: Double, theta: Double): Double = {
<<<<<<< HEAD

=======
>>>>>>> f7f21098
    val zVal = wVal - L * gVal

    val proxVal = if (zVal > theta) {
      zVal - theta
    } else if (zVal < -1 * theta) {
      zVal + theta
    } else {
      0
    }
<<<<<<< HEAD

    (wVal - proxVal) / L
  }

=======
    (wVal - proxVal) / L
  }
>>>>>>> f7f21098
}<|MERGE_RESOLUTION|>--- conflicted
+++ resolved
@@ -113,10 +113,6 @@
 
       // L is (0,1)
       if(loss.isL1Reg){
-<<<<<<< HEAD
-        LOG.info("this is in l1")
-=======
->>>>>>> f7f21098
         PGD4Grad(w, grad, loss.getRegParam, lr)
       }
 
@@ -252,13 +248,7 @@
       case denseG: DenseDoubleVector =>
         LOG.info("this is dense vector")
         for (i <- 0 until denseG.size) {
-<<<<<<< HEAD
-          val wVal = weight.get(i)
-          val gVal = grad.get(i)
-          grad.set(i, pdgGetG(wVal, gVal, L, theta))
-=======
           grad.set(i, pdgGetG(weight.get(i), grad.get(i), L, theta))
->>>>>>> f7f21098
         }
 
       case sparseLongG: SparseLongKeyDoubleVector =>
@@ -269,15 +259,7 @@
 
         while (iterLongG.hasNext) {
           val entry = iterLongG.next()
-<<<<<<< HEAD
-          val gId = entry.getLongKey
-          val gVal = entry.getDoubleValue
-          val wVal = weight.get(gId)
-
-          entry.setValue(pdgGetG(wVal, gVal, L, theta))
-=======
           entry.setValue(pdgGetG(weight.get(entry.getLongKey), entry.getDoubleValue, L, theta))
->>>>>>> f7f21098
         }
 
       case sparseG: SparseDoubleVector =>
@@ -288,16 +270,6 @@
 
         while (iterG.hasNext) {
           val entry = iterG.next()
-<<<<<<< HEAD
-          val gId = entry.getIntKey
-          val gVal = entry.getDoubleValue
-          val wVal = weight.get(gId)
-
-          if (Math.abs(gVal) > 10e-7) {
-            entry.setValue(pdgGetG(wVal, gVal, L, theta))
-          }
-        }
-=======
           entry.setValue(pdgGetG(weight.get(entry.getIntKey), entry.getDoubleValue, L, theta))
         }
 
@@ -332,15 +304,10 @@
 
         compLong.elemUpdate(new L1Updater, new L1UpdateParam(theta, L, weight))
       }
->>>>>>> f7f21098
     }
   }
 
   def pdgGetG(wVal: Double, gVal: Double, L: Double, theta: Double): Double = {
-<<<<<<< HEAD
-
-=======
->>>>>>> f7f21098
     val zVal = wVal - L * gVal
 
     val proxVal = if (zVal > theta) {
@@ -350,13 +317,6 @@
     } else {
       0
     }
-<<<<<<< HEAD
-
     (wVal - proxVal) / L
   }
-
-=======
-    (wVal - proxVal) / L
-  }
->>>>>>> f7f21098
 }