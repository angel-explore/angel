--- conflicted
+++ resolved
@@ -27,19 +27,16 @@
 import org.json4s.JsonAST.JObject
 import org.json4s.JsonDSL._
 
-<<<<<<< HEAD
 import scala.collection.mutable
 
-class Momentum(override val stepSize: Double, var momentum: Double = 0.9) extends GradientDescent(stepSize) {
+
+class Momentum(stepSize: Double, var momentum: Double) extends Optimizer(stepSize) {
+  override protected var numSlot: Int = 2
 
   override def resetParam(paramMap: mutable.Map[String, Double]): Unit = {
     super.resetParam(paramMap)
     momentum = paramMap.getOrElse("momentum", momentum)
   }
-=======
-class Momentum(stepSize: Double, val momentum: Double) extends Optimizer(stepSize) {
-  override protected var numSlot: Int = 2
->>>>>>> 4d42fe9c
 
   override def update(matrixId: Int, numFactors: Int, epoch: Int = 0): Future[VoidResult] = {
     update(matrixId, numFactors, epoch, 1)
