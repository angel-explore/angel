/*
 * Tencent is pleased to support the open source community by making Angel available.
 *
 * Copyright (C) 2017-2018 THL A29 Limited, a Tencent company. All rights reserved.
 *
 * Licensed under the Apache License, Version 2.0 (the "License"); you may not use this file except in 
 * compliance with the License. You may obtain a copy of the License at
 *
 * https://opensource.org/licenses/Apache-2.0
 *
 * Unless required by applicable law or agreed to in writing, software distributed under the License
 * is distributed on an "AS IS" BASIS, WITHOUT WARRANTIES OR CONDITIONS OF ANY KIND, either express
 * or implied. See the License for the specific language governing permissions and limitations under
 * the License.
 *
 */


package com.tencent.angel.ml.core.optimizer

import java.util.concurrent.Future

import com.tencent.angel.ml.core.utils.paramsutils.ParamKeys
import com.tencent.angel.ml.matrix.psf.update.base.VoidResult
import com.tencent.angel.ml.psf.optimizer.FTRLUpdateFunc
import com.tencent.angel.psagent.PSAgentContext
import org.json4s.JsonAST._
import org.json4s.JsonDSL._

<<<<<<< HEAD
import scala.collection.mutable

class FTRL(override val stepSize: Double, var alpha: Double, var beta: Double) extends GradientDescent(stepSize) {

  override def resetParam(paramMap: mutable.Map[String, Double]): Unit = {
    super.resetParam(paramMap)
    alpha = paramMap.getOrElse("alpha", alpha)
    beta = paramMap.getOrElse("beta", beta)
  }
=======
class FTRL(stepSize: Double, val alpha: Double, val beta: Double) extends Optimizer(stepSize) {
  override protected var numSlot: Int = 3
>>>>>>> 4d42fe9c

  override def update(matrixId: Int, numFactors: Int, epoch: Int): Future[VoidResult] = {
    update(matrixId, numFactors, epoch, 1)
  }

  override def update(matrixId: Int, numFactors: Int, epoch: Int, batchSize: Int): Future[VoidResult] = {
    val func = new FTRLUpdateFunc(matrixId, numFactors, alpha, beta, regL1Param, regL2Param, epoch, batchSize)
    PSAgentContext.get().getUserRequestAdapter.update(func)
  }

  override def toString: String = {
    s"FTRL alpha=$alpha beta=$beta lr=$lr regL1=$regL1Param regL2=$regL2Param"
  }

  override def toJson: JObject = {
    (ParamKeys.typeName -> s"${this.getClass.getSimpleName}") ~
      (ParamKeys.alpha -> alpha) ~
      (ParamKeys.beta -> beta)
  }
}<|MERGE_RESOLUTION|>--- conflicted
+++ resolved
@@ -27,20 +27,17 @@
 import org.json4s.JsonAST._
 import org.json4s.JsonDSL._
 
-<<<<<<< HEAD
 import scala.collection.mutable
 
-class FTRL(override val stepSize: Double, var alpha: Double, var beta: Double) extends GradientDescent(stepSize) {
+
+class FTRL(stepSize: Double, var alpha: Double, var beta: Double) extends Optimizer(stepSize) {
+  override protected var numSlot: Int = 3
 
   override def resetParam(paramMap: mutable.Map[String, Double]): Unit = {
     super.resetParam(paramMap)
     alpha = paramMap.getOrElse("alpha", alpha)
     beta = paramMap.getOrElse("beta", beta)
   }
-=======
-class FTRL(stepSize: Double, val alpha: Double, val beta: Double) extends Optimizer(stepSize) {
-  override protected var numSlot: Int = 3
->>>>>>> 4d42fe9c
 
   override def update(matrixId: Int, numFactors: Int, epoch: Int): Future[VoidResult] = {
     update(matrixId, numFactors, epoch, 1)
