/*
 * Tencent is pleased to support the open source community by making Angel available.
 *
 * Copyright (C) 2017-2018 THL A29 Limited, a Tencent company. All rights reserved.
 *
 * Licensed under the Apache License, Version 2.0 (the "License"); you may not use this file except in 
 * compliance with the License. You may obtain a copy of the License at
 *
 * https://opensource.org/licenses/Apache-2.0
 *
 * Unless required by applicable law or agreed to in writing, software distributed under the License
 * is distributed on an "AS IS" BASIS, WITHOUT WARRANTIES OR CONDITIONS OF ANY KIND, either express
 * or implied. See the License for the specific language governing permissions and limitations under
 * the License.
 *
 */


package com.tencent.angel.ml.core.optimizer

import java.util.concurrent.Future

import com.tencent.angel.ml.core.utils.paramsutils.ParamKeys
import com.tencent.angel.ml.matrix.psf.update.base.VoidResult
import com.tencent.angel.ml.psf.optimizer.AdamUpdateFunc
import com.tencent.angel.psagent.PSAgentContext
import org.apache.commons.logging.LogFactory
import org.json4s.JsonAST._
import org.json4s.JsonDSL._

<<<<<<< HEAD
import scala.collection.mutable

class Adam(override val stepSize: Double,
           var gamma: Double = 0.99,
           var beta: Double = 0.9,
           var epsilon: Double = 1e-7) extends GradientDescent(stepSize) {
=======
>>>>>>> 4d42fe9c

class Adam(stepSize: Double, val gamma: Double, val beta: Double) extends Optimizer(stepSize) {
  private val LOG = LogFactory.getLog(classOf[Adam])

<<<<<<< HEAD
  override def resetParam(paramMap: mutable.Map[String, Double]): Unit = {
    super.resetParam(paramMap)
    gamma = paramMap.getOrElse("gamma", gamma)
    beta = paramMap.getOrElse("beta", beta)
    epsilon = paramMap.getOrElse("epsilon", epsilon)
  }

  override def update(matrixId: Int, numFactors: Int, epoch: Int): Future[VoidResult] = {
=======
  override protected var numSlot: Int = 3
>>>>>>> 4d42fe9c

  override def update(matrixId: Int, numFactors: Int, epoch: Int): Future[VoidResult] = {
    update(matrixId, numFactors, epoch, 1)
  }

  override def update(matrixId: Int, numFactors: Int, epoch: Int, batchSize: Int): Future[VoidResult] = {
    val func = new AdamUpdateFunc(matrixId, numFactors, gamma, epsilon, beta, lr, regL2Param, epoch, batchSize)
    PSAgentContext.get().getUserRequestAdapter.update(func)
  }

  override def toString: String = {
    s"Adam gamma=$gamma beta=$beta lr=$lr regL2=$regL2Param epsilon=$epsilon"
  }

  override def toJson: JObject = {
    (ParamKeys.typeName -> s"${this.getClass.getSimpleName}") ~
      (ParamKeys.beta-> beta) ~
      (ParamKeys.gamma -> gamma)
  }
}<|MERGE_RESOLUTION|>--- conflicted
+++ resolved
@@ -28,31 +28,20 @@
 import org.json4s.JsonAST._
 import org.json4s.JsonDSL._
 
-<<<<<<< HEAD
 import scala.collection.mutable
 
-class Adam(override val stepSize: Double,
-           var gamma: Double = 0.99,
-           var beta: Double = 0.9,
-           var epsilon: Double = 1e-7) extends GradientDescent(stepSize) {
-=======
->>>>>>> 4d42fe9c
 
-class Adam(stepSize: Double, val gamma: Double, val beta: Double) extends Optimizer(stepSize) {
+class Adam(stepSize: Double, var gamma: Double, var beta: Double) extends Optimizer(stepSize) {
   private val LOG = LogFactory.getLog(classOf[Adam])
 
-<<<<<<< HEAD
+  override protected var numSlot: Int = 3
+
   override def resetParam(paramMap: mutable.Map[String, Double]): Unit = {
     super.resetParam(paramMap)
     gamma = paramMap.getOrElse("gamma", gamma)
     beta = paramMap.getOrElse("beta", beta)
     epsilon = paramMap.getOrElse("epsilon", epsilon)
   }
-
-  override def update(matrixId: Int, numFactors: Int, epoch: Int): Future[VoidResult] = {
-=======
-  override protected var numSlot: Int = 3
->>>>>>> 4d42fe9c
 
   override def update(matrixId: Int, numFactors: Int, epoch: Int): Future[VoidResult] = {
     update(matrixId, numFactors, epoch, 1)
