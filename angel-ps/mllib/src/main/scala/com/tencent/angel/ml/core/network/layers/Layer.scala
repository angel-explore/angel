--- conflicted
+++ resolved
@@ -55,11 +55,7 @@
 
   def calLoss(): Double
 
-<<<<<<< HEAD
-  def getLossFunc: LossFunc
-=======
   def getLossFunc(): LossFunc
->>>>>>> b1121187
 }
 
 abstract class Layer(val name: String, val outputDim: Int)(implicit val graph: AngelGraph)
