/*
 * Tencent is pleased to support the open source community by making Angel available.
 *
 * Copyright (C) 2017-2018 THL A29 Limited, a Tencent company. All rights reserved.
 *
 * Licensed under the Apache License, Version 2.0 (the "License"); you may not use this file except in
 * compliance with the License. You may obtain a copy of the License at
 *
 * https://opensource.org/licenses/Apache-2.0
 *
 * Unless required by applicable law or agreed to in writing, software distributed under the License
 * is distributed on an "AS IS" BASIS, WITHOUT WARRANTIES OR CONDITIONS OF ANY KIND, either express
 * or implied. See the License for the specific language governing permissions and limitations under
 * the License.
 *
 */


package com.tencent.angel.ml.GBDT.algo.RegTree;

import com.tencent.angel.conf.AngelConf;
import com.tencent.angel.ml.GBDT.algo.GBDTController;
import com.tencent.angel.ml.GBDT.algo.tree.SplitEntry;
import com.tencent.angel.ml.GBDT.param.GBDTParam;
import com.tencent.angel.ml.core.conf.MLConf;
import com.tencent.angel.ml.math2.storage.IntDoubleDenseVectorStorage;
import com.tencent.angel.ml.math2.vector.IntDoubleVector;
import com.tencent.angel.ml.math2.vector.IntFloatVector;
import com.tencent.angel.ps.storage.vector.ServerIntDoubleRow;
import com.tencent.angel.worker.WorkerContext;
import org.apache.commons.logging.Log;
import org.apache.commons.logging.LogFactory;

public class GradHistHelper {

  private static final Log LOG = LogFactory.getLog(GradHistHelper.class);

  private GBDTController controller;
  private int nid;

  public GradHistHelper(GBDTController controller, int nid) {
    this.controller = controller;
    this.nid = nid;
  }

  public IntDoubleVector buildHistogram(int insStart, int insEnd) {
    // 1. new feature's histogram (grad + hess)
    // size: sampled_featureNum * (2 * splitNum)
    // in other words, concatenate each feature's histogram
    int featureNum = this.controller.fSet.length;
    int splitNum = this.controller.param.numSplit;
    IntDoubleVector histogram = new IntDoubleVector(featureNum * 2 * splitNum,
        new IntDoubleDenseVectorStorage(new double[featureNum * 2 * splitNum]));

    // 2. get the span of this node
    int nodeStart = insStart;
    int nodeEnd = insEnd; // inclusive
    LOG.debug(String
        .format("Build histogram of node[%d]: size[%d] instance span [%d - %d]", this.nid,
            histogram.getDim(), nodeStart, nodeEnd));
    // ------ 3. using sparse-aware method to build histogram ---
    // first add grads of all instances to the zero bin of all features, then loop the non-zero entries of all the instances
    float gradSum = 0.0f;
    float hessSum = 0.0f;
    long parseInstanceTime = 0;
    long startTime = System.currentTimeMillis();
    for (int idx = nodeStart; idx <= nodeEnd; idx++) {
      // 3.1. get the instance index
      int insIdx = this.controller.instancePos[idx];
      // 3.2. get the grad and hess of the instance
      GradPair gradPair = this.controller.gradPairs[insIdx];
      // 3.3. add to the sum
      gradSum += gradPair.getGrad();
      hessSum += gradPair.getHess();
      IntFloatVector instance = this.controller.trainDataStore.instances[insIdx];
      int numNnz = instance.getStorage().getIndices().length;
      long tmpTime = System.currentTimeMillis();
      int[] indices = instance.getStorage().getIndices();
      float[] values = instance.getStorage().getValues();
      parseInstanceTime += System.currentTimeMillis() - tmpTime;
      // 3.4. loop the non-zero entries
      for (int i = 0; i < numNnz; i++) {
        int fid = indices[i];
        // 3.4.1. get feature value
        float fv = values[i];
        // 3.4.2. current feature's position in the sampled feature set
        //int fPos = findFidPlace(this.controller.fSet, fid);
        int fPos = this.controller.fPos[fid];
        if (fPos == -1) {
          continue;
        }
        // 3.4.3. find the position of feature value in a histogram
        // the search area in the sketch is [fid * #splitNum, (fid+1) * #splitNum - 1]
        int start = fid * splitNum;
        int end;  // inclusive
        if (this.controller.cateFeatNum.containsKey(fid)) {
          end = start + this.controller.cateFeatNum.get(fid) - 1;
        } else {
          end = start + splitNum - 1;
        }
        int fValueIdx = findFvaluePlace(this.controller.sketches, fv, start, end);
        assert fValueIdx >= 0 && fValueIdx < splitNum;
        int gradIdx = 2 * splitNum * fPos + fValueIdx;
        int hessIdx = gradIdx + splitNum;
        // 3.4.4. add the grad and hess to the corresponding bin
        histogram.set(gradIdx, histogram.get(gradIdx) + gradPair.getGrad());
        histogram.set(hessIdx, histogram.get(hessIdx) + gradPair.getHess());
        // 3.4.5. add the reverse to the bin that contains 0.0f
        int fZeroValueIdx = findFvaluePlace(this.controller.sketches, 0.0f, start, end);
        assert fZeroValueIdx >= 0 && fZeroValueIdx < splitNum;
        int gradZeroIdx = 2 * splitNum * fPos + fZeroValueIdx;
        int hessZeroIdx = gradZeroIdx + splitNum;
        double curGrad = histogram.get(gradZeroIdx);
        double curHess = histogram.get(hessZeroIdx);
        histogram.set(gradZeroIdx, curGrad - gradPair.getGrad());
        histogram.set(hessZeroIdx, curHess - gradPair.getHess());
      }
    }
    // 4. add the grad and hess sum to the zero bin of all features
    for (int fid = 0; fid < featureNum; fid++) {
      int fPos = findFidPlace(this.controller.fSet, fid);
      if (fPos == -1) {
        continue;
      }
      int start = fPos * splitNum;
      int end;
      if (this.controller.cateFeatNum.containsKey(fid)) {
        end = start + this.controller.cateFeatNum.get(fid) - 1;
      } else {
        end = start + splitNum - 1;
      }
      int fZeroValueIdx = findFvaluePlace(this.controller.sketches, 0.0f, start, end);
      int gradZeroIdx = 2 * splitNum * fPos + fZeroValueIdx;
      int hessZeroIdx = 2 * splitNum * fPos + fZeroValueIdx + splitNum;
      histogram.set(gradZeroIdx, histogram.get(gradZeroIdx) + gradSum);
      histogram.set(hessZeroIdx, histogram.get(hessZeroIdx) + hessSum);
    }

    LOG.debug(String.format("Build histogram cost %d ms, parse instance cost %d ms",
        System.currentTimeMillis() - startTime, parseInstanceTime));

    return histogram;
  }

  // find the best split result of the histogram of a tree node
  public SplitEntry findBestSplit(IntDoubleVector histogram) throws Exception {
    LOG.debug(String.format("------To find the best split of node[%d]------", this.nid));
    SplitEntry splitEntry = new SplitEntry();
    LOG.debug(String
        .format("The best split before looping the histogram: fid[%d], fvalue[%f]", splitEntry.fid,
            splitEntry.fvalue));

    // 1. calculate the gradStats of the root node
    GradStats rootStats = null;
    if (null != histogram) {
      rootStats = calGradStats(histogram);
      // 1.1. update the grad stats of the root node on PS, only called once by leader worker
      if (this.nid == 0) {
        this.controller.updateNodeGradStats(this.nid, rootStats);
      }
    } else {
      LOG.error("null histogram.");
    }

    // 2. loop over features
    if (null == rootStats) {
      LOG.error("null root stat.");
      return splitEntry;
    }

    for (int fid = 0; fid < this.controller.fSet.length; fid++) {
      // 2.1. get the ture feature id in the sampled feature set
      int trueFid = this.controller.fSet[fid];
      // 2.2. get the indexes of histogram of this feature
      int startIdx = 2 * this.controller.param.numSplit * fid;
      // 2.3. find the best split of current feature
      SplitEntry curSplit = findBestSplitOfOneFeature(trueFid, histogram, startIdx, rootStats);
      // 2.4. update the best split result if possible
      splitEntry.update(curSplit);
    }

    // update the grad stats of the root node on PS, only called once by leader worker
    if (this.nid == 0) {
      this.controller.updateNodeGradStats(this.nid, rootStats);
    }

    // 3. update the grad stats of children node
    if (splitEntry.fid != -1) {
      // 3.1. update the left child
      this.controller.updateNodeGradStats(2 * this.nid + 1, splitEntry.leftGradStat);
      // 3.2. update the right child
      this.controller.updateNodeGradStats(2 * this.nid + 2, splitEntry.rightGradStat);
    }

    LOG.debug(String
        .format("The best split after looping the histogram: fid[%d], fvalue[%f], loss gain[%f]",
            splitEntry.fid, splitEntry.fvalue, splitEntry.lossChg));
    return splitEntry;
  }

  // find the best split result of one feature
  public SplitEntry findBestSplitOfOneFeature(int fid, IntDoubleVector histogram, int startIdx,
      GradStats rootStats) {

    SplitEntry splitEntry = new SplitEntry();
    // 1. set the feature id
    splitEntry.setFid(fid);
    // 2. create the best left stats and right stats
    GradStats bestLeftStat = new GradStats();
    GradStats bestRightStat = new GradStats();

    if (startIdx + 2 * this.controller.param.numSplit <= histogram.getDim()) {
      // 3. the gain of the root node
      float rootGain = rootStats.calcGain(this.controller.param);
      // 4. create the temp left and right grad stats
      GradStats leftStats = new GradStats();
      GradStats rightStats = new GradStats();
      // 5. loop over all the data in histogram
      for (int histIdx = startIdx;
          histIdx < startIdx + this.controller.param.numSplit - 1; histIdx++) {
        // 5.1. get the grad and hess of current hist bin
        float grad = (float) histogram.get(histIdx);
        float hess = (float) histogram.get(this.controller.param.numSplit + histIdx);
        leftStats.add(grad, hess);
        // 5.2. check whether we can split with current left hessian
        if (leftStats.sumHess >= this.controller.param.minChildWeight) {
          // right = root - left
          rightStats.setSubstract(rootStats, leftStats);
          // 5.3. check whether we can split with current right hessian
          if (rightStats.sumHess >= this.controller.param.minChildWeight) {
            // 5.4. calculate the current loss gain
            float lossChg =
                leftStats.calcGain(this.controller.param) + rightStats
                    .calcGain(this.controller.param)
                    - rootGain;
            // 5.5. check whether we should update the split result with current loss gain
            // split value = sketches[splitIdx]
            int splitIdx = fid * this.controller.param.numSplit + histIdx - startIdx;
            if (splitEntry.update(lossChg, fid, this.controller.sketches[splitIdx])) {
              // 5.6. if should update, also update the best left and right grad stats
              bestLeftStat.update(leftStats.sumGrad, leftStats.sumHess);
              bestRightStat.update(rightStats.sumGrad, rightStats.sumHess);
            }
          }
        }
      }
      // 6. set the best left and right grad stats
      splitEntry.leftGradStat = bestLeftStat;
      splitEntry.rightGradStat = bestRightStat;
    } else {
      LOG.error("index out of grad histogram size.");
    }
    return splitEntry;
  }

  public SplitEntry findBestFromServerSplit(IntDoubleVector histogram) throws Exception {
    LOG.debug(String.format("------To find the best split of node[%d]------", this.nid));
    SplitEntry splitEntry = new SplitEntry();
    LOG.debug(String
        .format("The best split before looping the histogram: fid[%d], fvalue[%f]", splitEntry.fid,
            splitEntry.fvalue));

    // partition number
    int partitionNum = WorkerContext.get().getConf()
        .getInt(AngelConf.ANGEL_PS_NUMBER, AngelConf.DEFAULT_ANGEL_PS_NUMBER);
    // cols of each partition
    int colPerPartition = histogram.getDim() / partitionNum;
    assert histogram.getDim() == partitionNum * colPerPartition;

    for (int pid = 0; pid < partitionNum; pid++) {
      int startIdx = pid * colPerPartition;
      int splitFid = (int) histogram.get(startIdx);
      if (splitFid == -1) {
        continue;
      }
      int trueSplitFid = this.controller.fSet[splitFid];
      int splitIdx = (int) histogram.get(startIdx + 1);
      float splitValue =
          this.controller.sketches[trueSplitFid * this.controller.param.numSplit + splitIdx];
      float lossChg = (float) histogram.get(startIdx + 2);
      float leftSumGrad = (float) histogram.get(startIdx + 3);
      float leftSumHess = (float) histogram.get(startIdx + 4);
      float rightSumGrad = (float) histogram.get(startIdx + 5);
      float rightSumHess = (float) histogram.get(startIdx + 6);
      LOG.debug(String.format("The best split of the %d-th partition: "
              + "split feature[%d], split index[%d], split value[%f], loss gain[%f], "
              + "left sumGrad[%f], left sumHess[%f], right sumGrad[%f], right sumHess[%f]", pid,
          trueSplitFid, splitIdx, splitValue, lossChg, leftSumGrad, leftSumHess, rightSumGrad,
          rightSumHess));
      GradStats curLeftGradStat = new GradStats(leftSumGrad, leftSumHess);
      GradStats curRightGradStat = new GradStats(rightSumGrad, rightSumHess);
      SplitEntry curSplitEntry = new SplitEntry(trueSplitFid, splitValue, lossChg);
      curSplitEntry.leftGradStat = curLeftGradStat;
      curSplitEntry.rightGradStat = curRightGradStat;
      splitEntry.update(curSplitEntry);
    }

    LOG.debug(String
        .format("The best split after looping the histogram: fid[%d], fvalue[%f], loss gain[%f]",
            splitEntry.fid, splitEntry.fvalue, splitEntry.lossChg));

    return splitEntry;

  }

  private void printHistogram(IntDoubleVector histogram, int fid, int splitnum) {
    int start = 2 * fid * splitnum;
    int end = start + splitnum - 1;
    StringBuilder sb = new StringBuilder();
    for (int i = start; i <= end; i++) {
      sb.append(histogram.get(i) + ", ");
    }
    LOG.info(String.format("Histogram of feature %d: %s", fid, sb.toString()));
  }

  private GradStats calGradStats(IntDoubleVector histogram) {
    // 1. calculate the total grad sum and hess sum
    float sumGrad = 0.0f;
    float sumHess = 0.0f;
    for (int i = 0; i < this.controller.param.numSplit; i++) {
      sumGrad += histogram.get(i);
      sumHess += histogram.get(this.controller.param.numSplit + i);
    }
    // 2. create the grad stats of the node
    GradStats rootStats = new GradStats(sumGrad, sumHess);
    return rootStats;
  }

  private static GradStats calGradStats(IntDoubleVector histogram, int startIdx, int splitNum) {
    // 1. calculate the total grad sum and hess sum
    float sumGrad = 0.0f;
    float sumHess = 0.0f;
    for (int i = startIdx; i < startIdx + splitNum; i++) {
      sumGrad += histogram.get(i);
      sumHess += histogram.get(splitNum + i);
    }
    // 2. create the grad stats of the node
    GradStats rootStats = new GradStats(sumGrad, sumHess);
    return rootStats;
  }

  private static GradStats calGradStats(ServerIntDoubleRow row, int startIdx, int splitNum) {
    // 1. calculate the total grad sum and hess sum
    float sumGrad = 0.0f;
    float sumHess = 0.0f;
    for (int i = startIdx; i < startIdx + splitNum; i++) {
      sumGrad += row.get(i);
      sumHess += row.get(splitNum + i);
    }
    // 2. create the grad stats of the node
    GradStats rootStats = new GradStats(sumGrad, sumHess);
    return rootStats;
  }

  private static int findFidPlace(int[] fset, int fid) {
    int low = 0;
    int high = fset.length - 1;
    while (high >= low) {
      int middle = (high + low) / 2;
      if (fset[middle] == fid) {
        return middle;
      } else if (fset[middle] > fid) {
        high = middle - 1;
      } else {
        low = middle + 1;
      }
    }
    return -1;
  }

  private static int findFvaluePlace(float[] sketch, float fvalue, int start, int end) {
    // loop all the possible split value, start from split[0], the first item is the minimal feature value
    //assert fvalue >= sketch[start] && fvalue <= sketch[end];
    int left = start;
    int right = end;
    int mid;
    while (left < right & right <= end) {
      mid = right + (left - right) / 2;
      if (sketch[mid] > fvalue) {
        if (sketch[mid - 1] < fvalue) {
          return mid - 1 - start;
        } else {
          right = mid - 1;
        }
      } else if (sketch[mid] < fvalue) {
        if (sketch[mid + 1] > fvalue) {
          return mid - start;
        } else {
          left = mid + 1;
        }
      } else {
        return mid - start;
      }
    }

    //if (left > end) return end - start;

    return Math.min(left, right) - start;
  }

  // find the best split result of the histogram of a tree node
  public static SplitEntry findBestSplitHelper(IntDoubleVector histogram)
      throws InterruptedException {
    LOG.debug(String
        .format("------To find the best split of histogram size[%d]------", histogram.getDim()));

    SplitEntry splitEntry = new SplitEntry();
    LOG.debug(String
        .format("The best split before looping the histogram: fid[%d], fvalue[%f]", splitEntry.fid,
            splitEntry.fvalue));

    int featureNum = WorkerContext.get().getConf()
        .getInt(MLConf.ML_FEATURE_INDEX_RANGE(), MLConf.DEFAULT_ML_FEATURE_INDEX_RANGE());
    int splitNum = WorkerContext.get().getConf()
<<<<<<< HEAD
            .getInt(MLConf.ML_TREE_MAX_BIN(), MLConf.DEFAULT_ML_TREE_MAX_BIN());
=======
        .getInt(MLConf.ML_GBDT_SPLIT_NUM(), MLConf.DEFAULT_ML_GBDT_SPLIT_NUM());
>>>>>>> 4d42fe9c

    if (histogram.getDim() != featureNum * 2 * splitNum) {
      LOG.debug("The size of histogram is not equal to 2 * featureNum*splitNum.");
      return splitEntry;
    }

    for (int fid = 0; fid < featureNum; fid++) {
      // 2.2. get the indexes of histogram of this feature
      int startIdx = 2 * splitNum * fid;
      // 2.3. find the best split of current feature
      SplitEntry curSplit = findBestSplitOfOneFeatureHelper(fid, histogram, startIdx);
      // 2.4. update the best split result if possible
      splitEntry.update(curSplit);
    }

    LOG.debug(String
        .format("The best split after looping the histogram: fid[%d], fvalue[%f], loss gain[%f]",
            splitEntry.fid, splitEntry.fvalue, splitEntry.lossChg));
    return splitEntry;
  }

  // find the best split result of one feature
  public static SplitEntry findBestSplitOfOneFeatureHelper(int fid, IntDoubleVector histogram,
      int startIdx) {

    LOG.debug(String.format("Find best split for fid[%d] in histogram size[%d], startIdx[%d]", fid,
        histogram.getDim(), startIdx));

    int splitNum = WorkerContext.get().getConf()
<<<<<<< HEAD
            .getInt(MLConf.ML_TREE_MAX_BIN(), MLConf.DEFAULT_ML_TREE_MAX_BIN());
=======
        .getInt(MLConf.ML_GBDT_SPLIT_NUM(), MLConf.DEFAULT_ML_GBDT_SPLIT_NUM());
>>>>>>> 4d42fe9c

    SplitEntry splitEntry = new SplitEntry();
    // 1. set the feature id
    // splitEntry.setFid(fid);
    // 2. create the best left stats and right stats
    GradStats bestLeftStat = new GradStats();
    GradStats bestRightStat = new GradStats();

    GradStats rootStats = calGradStats(histogram, startIdx, splitNum);

    GBDTParam param = new GBDTParam();

    if (startIdx + 2 * splitNum <= histogram.getDim()) {
      // 3. the gain of the root node
      float rootGain = rootStats.calcGain(param);
      LOG.debug(String
          .format("Feature[%d]: sumGrad[%f], sumHess[%f], gain[%f]", fid, rootStats.sumGrad,
              rootStats.sumHess, rootGain));
      // 4. create the temp left and right grad stats
      GradStats leftStats = new GradStats();
      GradStats rightStats = new GradStats();
      // 5. loop over all the data in histogram
      for (int histIdx = startIdx; histIdx < startIdx + splitNum - 1; histIdx++) {
        // 5.1. get the grad and hess of current hist bin
        float grad = (float) histogram.get(histIdx);
        float hess = (float) histogram.get(splitNum + histIdx);
        leftStats.add(grad, hess);
        // 5.2. check whether we can split with current left hessian
        if (leftStats.sumHess >= param.minChildWeight) {
          // right = root - left
          rightStats.setSubstract(rootStats, leftStats);
          // 5.3. check whether we can split with current right hessian
          if (rightStats.sumHess >= param.minChildWeight) {
            // 5.4. calculate the current loss gain
            float lossChg = leftStats.calcGain(param) + rightStats.calcGain(param) - rootGain;
            // 5.5. check whether we should update the split result with current loss gain
            int splitIdx = histIdx - startIdx + 1;
            if (splitEntry.update(lossChg, fid, splitIdx)) {
              // 5.6. if should update, also update the best left and right grad stats
              bestLeftStat.update(leftStats.sumGrad, leftStats.sumHess);
              bestRightStat.update(rightStats.sumGrad, rightStats.sumHess);
            }
          }
        }
      }
      // 6. set the best left and right grad stats
      splitEntry.leftGradStat = bestLeftStat;
      splitEntry.rightGradStat = bestRightStat;
      LOG.debug(String
          .format("Find best split for fid[%d], split feature[%d]: split index[%f], lossChg[%f]",
              fid,
              splitEntry.fid, splitEntry.fvalue, splitEntry.lossChg));
    } else {
      LOG.error("index out of grad histogram size.");
    }
    return splitEntry;
  }

  // find the best split result of a serve row on the PS
  public static SplitEntry findSplitOfServerRow(ServerIntDoubleRow row, GBDTParam param) {
    LOG.debug(String
        .format("------To find the best split from server row[%d], cols[%d-%d]------",
            row.getRowId(),
            row.getStartCol(), row.getEndCol()));
    SplitEntry splitEntry = new SplitEntry();
    splitEntry.leftGradStat = new GradStats();
    splitEntry.rightGradStat = new GradStats();
    LOG.debug(String
        .format("The best split before looping the histogram: fid[%d], fvalue[%f]", splitEntry.fid,
            splitEntry.fvalue));

    int startFid = (int) row.getStartCol() / (2 * param.numSplit);
    int endFid = ((int) row.getEndCol()) / (2 * param.numSplit) - 1;
    LOG.debug(String
        .format("Row split col[%d-%d), start feature[%d], end feature[%d]", row.getStartCol(),
            row.getEndCol(), startFid, endFid));

    // 2. the fid here is the index in the sampled feature set, rather than the true feature id
    for (int i = 0; startFid + i <= endFid; i++) {
      // 2.2. get the start index in histogram of this feature
      int startIdx = 2 * param.numSplit * i + (int) row.getStartCol();
      // 2.3. find the best split of current feature
      SplitEntry curSplit = findSplitOfFeature(startFid + i, row, startIdx, param);
      // 2.4. update the best split result if possible
      splitEntry.update(curSplit);
    }

    LOG.debug(String
        .format("The best split after looping the histogram: fid[%d], fvalue[%f], loss gain[%f]",
            splitEntry.fid, splitEntry.fvalue, splitEntry.lossChg));
    return splitEntry;
  }

  // find the best split result of one feature from a server row, used by the PS
  public static SplitEntry findSplitOfFeature(int fid, ServerIntDoubleRow row, int startIdx,
      GBDTParam param) {

    LOG.debug(String
        .format("Find best split for fid[%d] in histogram size[%d], startIdx[%d]", fid, row.size(),
            startIdx));

    SplitEntry splitEntry = new SplitEntry();
    // 1. set the feature id
    splitEntry.setFid(fid);
    // 2. create the best left stats and right stats
    GradStats bestLeftStat = new GradStats();
    GradStats bestRightStat = new GradStats();

    GradStats rootStats = calGradStats(row, startIdx, param.numSplit);

    if (startIdx + 2 * param.numSplit <= row.getEndCol()) {
      // 3. the gain of the root node
      float rootGain = rootStats.calcGain(param);
      // 4. create the temp left and right grad stats
      GradStats leftStats = new GradStats();
      GradStats rightStats = new GradStats();
      // 5. loop over all the data in histogram
      for (int histIdx = startIdx; histIdx < startIdx + param.numSplit; histIdx++) {
        // 5.1. get the grad and hess of current hist bin
        float grad = (float) row.get(histIdx);
        float hess = (float) row.get(param.numSplit + histIdx);
        leftStats.add(grad, hess);
        // 5.2. check whether we can split with current left hessian
        if (leftStats.sumHess >= param.minChildWeight) {
          // right = root - left
          rightStats.setSubstract(rootStats, leftStats);
          // 5.3. check whether we can split with current right hessian
          if (rightStats.sumHess >= param.minChildWeight) {
            // 5.4. calculate the current loss gain
            float lossChg = leftStats.calcGain(param) + rightStats.calcGain(param) - rootGain;
            // 5.5. check whether we should update the split result with current loss gain
            int splitIdx = histIdx - startIdx;  // split rule: value <= split
            // here we set the fvalue=splitIndex, true split value = sketches[splitIdx+1]
            // the task use index to find fvalue
            if (splitEntry.update(lossChg, fid, splitIdx)) {
              // 5.6. if should update, also update the best left and right grad stats
              bestLeftStat.update(leftStats.sumGrad, leftStats.sumHess);
              bestRightStat.update(rightStats.sumGrad, rightStats.sumHess);
            }
          }
        }
      }
      // 6. set the best left and right grad stats
      splitEntry.leftGradStat = bestLeftStat;
      splitEntry.rightGradStat = bestRightStat;
    } else {
      LOG.error("index out of grad histogram size.");
    }
    return splitEntry;
  }

  public static void main(String[] args) {
    float[] sketch = {0.0f, 0.1f, 0.2f, 0.3f, 0.4f, 0.5f, 0.6f};
    System.out.println("Result:" + findFvaluePlace(sketch, 0.7f, 0, 6));
  }

}<|MERGE_RESOLUTION|>--- conflicted
+++ resolved
@@ -412,11 +412,7 @@
     int featureNum = WorkerContext.get().getConf()
         .getInt(MLConf.ML_FEATURE_INDEX_RANGE(), MLConf.DEFAULT_ML_FEATURE_INDEX_RANGE());
     int splitNum = WorkerContext.get().getConf()
-<<<<<<< HEAD
-            .getInt(MLConf.ML_TREE_MAX_BIN(), MLConf.DEFAULT_ML_TREE_MAX_BIN());
-=======
         .getInt(MLConf.ML_GBDT_SPLIT_NUM(), MLConf.DEFAULT_ML_GBDT_SPLIT_NUM());
->>>>>>> 4d42fe9c
 
     if (histogram.getDim() != featureNum * 2 * splitNum) {
       LOG.debug("The size of histogram is not equal to 2 * featureNum*splitNum.");
@@ -446,11 +442,7 @@
         histogram.getDim(), startIdx));
 
     int splitNum = WorkerContext.get().getConf()
-<<<<<<< HEAD
-            .getInt(MLConf.ML_TREE_MAX_BIN(), MLConf.DEFAULT_ML_TREE_MAX_BIN());
-=======
         .getInt(MLConf.ML_GBDT_SPLIT_NUM(), MLConf.DEFAULT_ML_GBDT_SPLIT_NUM());
->>>>>>> 4d42fe9c
 
     SplitEntry splitEntry = new SplitEntry();
     // 1. set the feature id
