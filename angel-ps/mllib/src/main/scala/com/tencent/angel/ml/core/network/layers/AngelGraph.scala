/*
 * Tencent is pleased to support the open source community by making Angel available.
 *
 * Copyright (C) 2017-2018 THL A29 Limited, a Tencent company. All rights reserved.
 *
 * Licensed under the Apache License, Version 2.0 (the "License"); you may not use this file except in 
 * compliance with the License. You may obtain a copy of the License at
 *
 * https://opensource.org/licenses/Apache-2.0
 *
 * Unless required by applicable law or agreed to in writing, software distributed under the License
 * is distributed on an "AS IS" BASIS, WITHOUT WARRANTIES OR CONDITIONS OF ANY KIND, either express
 * or implied. See the License for the specific language governing permissions and limitations under
 * the License.
 *
 */


package com.tencent.angel.ml.core.network.layers

import java.util

import com.tencent.angel.client.AngelClient
import com.tencent.angel.conf.AngelConf
import com.tencent.angel.ml.core.conf.SharedConf
import com.tencent.angel.ml.feature.LabeledData
import com.tencent.angel.ml.math2.matrix.Matrix
import com.tencent.angel.ml.math2.vector.Vector
import com.tencent.angel.ml.matrix.MatrixContext
import com.tencent.angel.ml.core.utils.PSMatrixUtils
import com.tencent.angel.model.{ModelLoadContext, ModelSaveContext}
import org.apache.commons.logging.{Log, LogFactory}

import scala.concurrent.ExecutionContext.Implicits.global
import scala.collection.mutable.{ArrayBuffer, ListBuffer}
import scala.concurrent.duration.Duration
import scala.concurrent.{Await, Future}

class TimeStats(
                 var forwardTime: Long = 0,
                 var backwardTime: Long = 0,
                 var calGradTime: Long = 0,
                 var pullParamsTime: Long = 0,
                 var pushParamsTime: Long = 0,
                 var updateTime: Long = 0) extends Serializable {
  val LOG: Log = LogFactory.getLog(classOf[TimeStats])

  def summary(): String = {
    val summaryString = s"\nSummary: \n\t" +
      s"forwardTime = $forwardTime, \n\tbackwardTime = $backwardTime, \n\t" +
      s"calGradTime = $calGradTime, \n\tpullParamsTime = $pullParamsTime, \n\t" +
      s"pushParamsTime = $pushParamsTime, \n\tupdateTime = $updateTime"

    LOG.info(summaryString)
    summaryString
  }
}

class AngelGraph(val placeHolder: PlaceHolder, val conf: SharedConf) extends Serializable {

  def this(placeHolder: PlaceHolder) = this(placeHolder, SharedConf.get())

  val LOG: Log = LogFactory.getLog(classOf[AngelGraph])

  private val inputLayers = new ListBuffer[InputLayer]()
  private var lossLayer: LossLayer = _
  private val trainableLayer = new ListBuffer[Trainable]()
  @transient private val matrixCtxs = new ArrayBuffer[MatrixContext]()
  val timeStats = new TimeStats()
  var taskNum: Int = _

  def addInput(layer: InputLayer): Unit = {
    inputLayers.append(layer)
  }

  def setOutput(layer: LossLayer): Unit = {
    lossLayer = layer
  }

  def getOutputLayer: LossLayer = {
    lossLayer
  }

  def addTrainable(layer: Trainable): Unit = {
    trainableLayer.append(layer)
  }

  def getTrainable: ListBuffer[Trainable] = {
    trainableLayer
  }

  def addMatrixCtx(mc: MatrixContext): Unit = {
    matrixCtxs.append(mc)
  }

  def getMatrixCtx(): Seq[MatrixContext] = matrixCtxs

  private def deepFirstDown(layer: Layer)(predicate: Layer => Boolean, action: Layer => Unit): Unit = {
    if (predicate(layer)) {
      action(layer)
      layer.input.foreach { lowerLayer =>
        deepFirstDown(lowerLayer)(predicate, action)
      }
    }
  }

  def setState(predicate: Layer => Boolean, status: STATUS.STATUS): Unit = {
    deepFirstDown(lossLayer.asInstanceOf[Layer])(
      predicate, (layer: Layer) => layer.status = status
    )
  }

  def feedData(data: Array[LabeledData]): Unit = {
    deepFirstDown(lossLayer.asInstanceOf[Layer])(
      (lay: Layer) => lay.status != STATUS.Null,
      (lay: Layer) => lay.status = STATUS.Null
    )

    placeHolder.feedData(data)
  }

  def predict(): Matrix = {
    val start = System.currentTimeMillis()
    val res = lossLayer.predict()
    timeStats.forwardTime += (System.currentTimeMillis() - start)
    res
  }

  def calLoss(): Double = {
    lossLayer.calLoss()
  }

  def calBackward(): Unit = {
    val start = System.currentTimeMillis()
    inputLayers.foreach { layer => layer.calBackward() }
    timeStats.backwardTime += (System.currentTimeMillis() - start)
  }

  def pullParams(epoch: Int): Unit = {
    val start = System.currentTimeMillis()
    //    val pullFuture = Future.sequence(trainableLayer.map{ layer => Future { layer.pullParams() }})
    //    Await.result(pullFuture, Duration.Inf)
    trainableLayer.foreach { layer => layer.pullParams(epoch: Int) }

    timeStats.pullParamsTime += (System.currentTimeMillis() - start)
  }

  def pushGradient(): Unit = {
    val start = System.currentTimeMillis()
    //    val pushFuture = Future.sequence(trainableLayer.map{ layer => Future { layer.pushGradient() } })
    //    Await.result(pushFuture, Duration.Inf)
    trainableLayer.foreach(layer => layer.pushGradient())
    timeStats.pushParamsTime += (System.currentTimeMillis() - start)
  }

  def update(epoch: Int, batchSize: Int): Unit = {
    val start = System.currentTimeMillis()
    val updateFuture = trainableLayer.map(layer => layer.update(epoch, batchSize))
    //Await.result(updateFuture, Duration.Inf)
    for (future <- updateFuture) future.get
    timeStats.updateTime += (System.currentTimeMillis() - start)
  }

<<<<<<< HEAD
  def init(taskId: Int = 0, idxsVector: Vector = null): Unit = {
    val updateFuture = Future.sequence(trainableLayer.map { layer =>
      Future {
        layer.init(taskId, idxsVector)
      }
    })
    Await.result(updateFuture, Duration.Inf)
=======
  def init(taskId: Int = 0): Unit = {
    trainableLayer.foreach { layer => layer.init(taskId) }
>>>>>>> 2e4101c7
  }

  /**
    * Create matrices contain in the model, this method is only used in Driver/Client
    *
    * @param client Angel client
    */
  def createMatrices(client: AngelClient): Unit = {
    val contexts = new util.ArrayList[MatrixContext](matrixCtxs.size)
    matrixCtxs.foreach(context => contexts.add(context))
    client.createMatrices(contexts)
  }

  /**
    * Load model from files, this method is only used in Driver/Client
    *
    * @param client Angel client
    */
  def loadModel(client: AngelClient): Unit = {
    val loadContext = new ModelLoadContext(client.getConf.get(AngelConf.ANGEL_LOAD_MODEL_PATH))
    trainableLayer.foreach { layer => layer.loadParams(loadContext) }
    client.load(loadContext)
  }

  /**
    * Create matrices contain in the model, this method is only used in Worker/Executor
    */
  def createMatrices(): Unit = {
    PSMatrixUtils.createPSMatrix(matrixCtxs)
  }

  /**
    * Save model to files, this method is only use in Driver/Client
    *
    * @param client Angel client
    */
  def saveModel(client: AngelClient): Unit = {
    val saveContext = new ModelSaveContext(client.getConf.get(AngelConf.ANGEL_SAVE_MODEL_PATH))
    trainableLayer.foreach { layer => layer.saveParams(saveContext) }
    client.save(saveContext)
  }

  def setLR(lr: Double): Unit = {
    trainableLayer.foreach { trainable =>
      trainable.optimizer.setLearningRate(lr)
    }
  }

  override def toString: String = {
    val str = new StringBuilder
    deepFirstDown(lossLayer.asInstanceOf[Layer])(_ => true, layer => str.append(layer.toString + "\n"))
    str.toString()
  }
}<|MERGE_RESOLUTION|>--- conflicted
+++ resolved
@@ -161,18 +161,8 @@
     timeStats.updateTime += (System.currentTimeMillis() - start)
   }
 
-<<<<<<< HEAD
-  def init(taskId: Int = 0, idxsVector: Vector = null): Unit = {
-    val updateFuture = Future.sequence(trainableLayer.map { layer =>
-      Future {
-        layer.init(taskId, idxsVector)
-      }
-    })
-    Await.result(updateFuture, Duration.Inf)
-=======
   def init(taskId: Int = 0): Unit = {
     trainableLayer.foreach { layer => layer.init(taskId) }
->>>>>>> 2e4101c7
   }
 
   /**
