--- conflicted
+++ resolved
@@ -150,14 +150,8 @@
 
   def update(epoch: Int, batchSize: Int): Unit = {
     val start = System.currentTimeMillis()
-<<<<<<< HEAD
     val updateFuture = trainableLayer.map (layer => layer.update(epoch, batchSize))
     for(future <- updateFuture) future.get
-=======
-    val updateFuture = trainableLayer.map(layer => layer.update(epoch, batchSize))
-    //Await.result(updateFuture, Duration.Inf)
-    for (future <- updateFuture) future.get
->>>>>>> ab43d42c
     timeStats.updateTime += (System.currentTimeMillis() - start)
   }
 
