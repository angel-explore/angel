--- conflicted
+++ resolved
@@ -267,11 +267,7 @@
     double sigma = 0;
     for (long i = totalNum-1; i >= 0; i--) {
       if (labelsArray[(int) i] == 1.0) {
-<<<<<<< HEAD
-        sigma += i+1;
-=======
         sigma += i + 1;
->>>>>>> 82dfca1e
       }
     }
 
