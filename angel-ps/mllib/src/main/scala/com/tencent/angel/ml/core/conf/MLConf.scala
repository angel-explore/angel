--- conflicted
+++ resolved
@@ -78,10 +78,7 @@
   val DEFAULT_ML_BATCH_SAMPLE_RATIO = 1.0
   val ML_LEARN_RATE = "ml.learn.rate"
   val DEFAULT_ML_LEARN_RATE = 0.5
-<<<<<<< HEAD
-=======
-
->>>>>>> 82dfca1e
+
   val ML_NUM_UPDATE_PER_EPOCH = "ml.num.update.per.epoch"
   val DEFAULT_ML_NUM_UPDATE_PER_EPOCH = 10
 
@@ -127,11 +124,7 @@
 
   // Decays
   val ML_OPT_DECAY_CLASS_NAME = "ml.opt.decay.class.name"
-<<<<<<< HEAD
-  val DEFAULT_ML_OPT_DECAY_CLASS_NAME = "WarmRestarts"
-=======
   val DEFAULT_ML_OPT_DECAY_CLASS_NAME = "StandardDecay"
->>>>>>> 82dfca1e
   val ML_OPT_DECAY_INTERVALS = "ml.opt.decay.intervals"
   val DEFAULT_ML_OPT_DECAY_INTERVALS = 100
   val ML_OPT_DECAY_ALPHA = "ml.opt.decay.alpha"
@@ -148,10 +141,6 @@
   val DEFAULT_ML_OPT_DECAY_USENOISY = false
   val ML_OPT_DECAY_CYCLE = "ml.opt.decay.cycle"
   val DEFAULT_ML_OPT_DECAY_CYCLE = false
-<<<<<<< HEAD
-
-=======
->>>>>>> 82dfca1e
 
   // Reg param
   val ML_REG_L2 = "ml.reg.l2"
