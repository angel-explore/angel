--- conflicted
+++ resolved
@@ -204,17 +204,12 @@
   val DEFAULT_ML_GBDT_CATE_FEAT = "none"
 
   val ML_GBDT_LOSS_FUNCTION: String = "ml.gbdt.loss.func"
-<<<<<<< HEAD
   val DEFAULT_ML_GBDT_LOSS_FUNCTION: String = "binary:logistic"
-  val ML_GBDT_EVAL_METRIC = "ml.gbdt.eval.metric"
-  val DEFAULT_ML_GBDT_EVAL_METRIC = "error"
-=======
   val ML_GBDT_EVAL_METRIC = "ml.gbdt.eval.metric"
   val DEFAULT_ML_GBDT_EVAL_METRIC = "error"
   val ML_GBDT_MULTI_CLASS_STRATEGY = "ml.gbdt.multi.class.strategy"
   val ML_GBDT_MULTI_CLASS_GRAD_CACHE = "ml.gbdt.multi.class.grad.cache"
 
->>>>>>> 2f46a839
   val ML_GBDT_FEATURE_SAMPLE_RATIO = "ml.gbdt.feature.sample.ratio"
   val DEFAULT_ML_GBDT_FEATURE_SAMPLE_RATIO = 1.0
 
