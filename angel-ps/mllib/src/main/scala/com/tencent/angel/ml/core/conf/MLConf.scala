/*
 * Tencent is pleased to support the open source community by making Angel available.
 *
 * Copyright (C) 2017-2018 THL A29 Limited, a Tencent company. All rights reserved.
 *
 * Licensed under the Apache License, Version 2.0 (the "License"); you may not use this file except in 
 * compliance with the License. You may obtain a copy of the License at
 *
 * https://opensource.org/licenses/Apache-2.0
 *
 * Unless required by applicable law or agreed to in writing, software distributed under the License
 * is distributed on an "AS IS" BASIS, WITHOUT WARRANTIES OR CONDITIONS OF ANY KIND, either express
 * or implied. See the License for the specific language governing permissions and limitations under
 * the License.
 *
 */


package com.tencent.angel.ml.core.conf

import com.tencent.angel.ml.matrix.RowType
import com.tencent.angel.model.output.format.{ColIdValueTextRowFormat, RowIdColIdValueTextRowFormat, TextColumnFormat}

object MLConf {

  // The Train action means to learn a model while Predict action uses the model to
  // predict beyond unobserved samples.
  val ANGEL_ML_TRAIN = "train"
  val ANGEL_ML_PREDICT = "predict"
  val ANGEL_ML_INC_TRAIN = "inctrain"

  val ANGEL_ML_ISLOCAL = "angel.ml.islocal"
  val DEFAULT_ANGEL_ML_ISLOCAL = false

  // Data params
  val ML_DATA_INPUT_FORMAT = "ml.data.type"
  val DEFAULT_ML_DATA_INPUT_FORMAT = "libsvm"
  val ML_DATA_SPLITOR = "ml.data.splitor"
<<<<<<< HEAD
  val DEFAULT_ML_DATA_SPLITOR = " "
=======
  val DEFAULT_ML_DATA_SPLITOR = "\\s+"
  val ML_DATA_IS_NEGY = "ml.data.is.negy"
  val DEFAULT_ML_DATA_IS_NEGY = true
>>>>>>> 244a04a2
  val ML_DATA_HAS_LABEL = "ml.data.has.label"
  val DEFAULT_ML_DATA_HAS_LABEL = true
  val ML_DATA_LABEL_TRANS = "ml.data.label.trans.class"
  val DEFAULT_ML_DATA_LABEL_TRANS = "NoTrans"
  val ML_DATA_LABEL_TRANS_THRESHOLD = "ml.data.label.trans.threshold"
  val DEFAULT_ML_DATA_LABEL_TRANS_THRESHOLD = 0
  val ML_VALIDATE_RATIO = "ml.data.validate.ratio"
  val DEFAULT_ML_VALIDATE_RATIO = 0.05
  val ML_FEATURE_INDEX_RANGE = "ml.feature.index.range"
  val DEFAULT_ML_FEATURE_INDEX_RANGE = -1
  val ML_BLOCK_SIZE = "ml.block.size"
  val DEFAULT_ML_BLOCK_SIZE = 1000000
  val ML_DATA_USE_SHUFFLE = "ml.data.use.shuffle"
  val DEFAULT_ML_DATA_USE_SHUFFLE = false
  val ML_DATA_POSNEG_RATIO = "ml.data.posneg.ratio"
  val DEFAULT_ML_DATA_POSNEG_RATIO = -1


  // Worker params
  val ANGEL_WORKER_THREAD_NUM = "angel.worker.thread.num"
  val DEFAULT_ANGEL_WORKER_THREAD_NUM = 1

  // network param
  val ANGEL_COMPRESS_BYTES = "angel.compress.bytes"
  val DEFAULT_ANGEL_COMPRESS_BYTES = 8

  // Model params
  val ML_MODEL_CLASS_NAME = "ml.model.class.name"
  val DEFAULT_ML_MODEL_CLASS_NAME = ""
  val ML_MODEL_SIZE = "ml.model.size"
  val DEFAULT_ML_MODEL_SIZE = -1
  val ML_MODEL_TYPE = "ml.model.type"
  val DEFAULT_ML_MODEL_TYPE = RowType.T_FLOAT_DENSE.toString
  val ML_MODEL_IS_CLASSIFICATION = "ml.model.is.classification"
  val DEFAULT_ML_MODEL_IS_CLASSIFICATION = true

  val ML_EPOCH_NUM = "ml.epoch.num"
  val DEFAULT_ML_EPOCH_NUM = 30
  val ML_BATCH_SAMPLE_RATIO = "ml.batch.sample.ratio"
  val DEFAULT_ML_BATCH_SAMPLE_RATIO = 1.0
  val ML_LEARN_RATE = "ml.learn.rate"
  val DEFAULT_ML_LEARN_RATE = 0.5
  val ML_LEARN_DECAY = "ml.learn.decay"
  val DEFAULT_ML_LEARN_DECAY = 0.5
  val ML_NUM_UPDATE_PER_EPOCH = "ml.num.update.per.epoch"
  val DEFAULT_ML_NUM_UPDATE_PER_EPOCH = 10
  val ML_DECAY_INTERVALS = "ml.decay.intervals"
  val DEFAULT_ML_DECAY_INTERVALS = 50

  val ML_MINIBATCH_SIZE = "ml.minibatch.size"
  val DEFAULT_ML_MINIBATCH_SIZE = 128

  // Optimizer Params
  val DEFAULT_ML_OPTIMIZER = "Momentum"
  val ML_FCLAYER_OPTIMIZER = "ml.fclayer.optimizer"
  val DEFAULT_ML_FCLAYER_OPTIMIZER: String = DEFAULT_ML_OPTIMIZER
  val ML_EMBEDDING_OPTIMIZER = "ml.embedding.optimizer"
  val DEFAULT_ML_EMBEDDING_OPTIMIZER: String = DEFAULT_ML_OPTIMIZER
  val ML_INPUTLAYER_OPTIMIZER = "ml.inputlayer.optimizer"
  val DEFAULT_ML_INPUTLAYER_OPTIMIZER: String = DEFAULT_ML_OPTIMIZER

  val ML_FCLAYER_MATRIX_OUTPUT_FORMAT = "ml.fclayer.matrix.output.format"
  val DEFAULT_ML_FCLAYER_MATRIX_OUTPUT_FORMAT: String = classOf[RowIdColIdValueTextRowFormat].getCanonicalName
  val ML_EMBEDDING_MATRIX_OUTPUT_FORMAT = "ml.embedding.matrix.output.format"
  val DEFAULT_ML_EMBEDDING_MATRIX_OUTPUT_FORMAT: String = classOf[TextColumnFormat].getCanonicalName
  val ML_SIMPLEINPUTLAYER_MATRIX_OUTPUT_FORMAT = "ml.simpleinputlayer.matrix.output.format"
  val DEFAULT_ML_SIMPLEINPUTLAYER_MATRIX_OUTPUT_FORMAT: String = classOf[ColIdValueTextRowFormat].getCanonicalName


  // Momentum
  val ML_OPT_MOMENTUM_MOMENTUM = "ml.opt.momentum.momentum"
  val DEFAULT_ML_OPT_MOMENTUM_MOMENTUM = 0.9
  // Adam
  val ML_OPT_ADAM_GAMMA = "ml.opt.adam.gamma"
  val DEFAULT_ML_OPT_ADAM_GAMMA = 0.99
  val ML_OPT_ADAM_BETA = "ml.opt.adam.beta"
  val DEFAULT_ML_OPT_ADAM_BETA = 0.9
  // FTRL
  val ML_OPT_FTRL_ALPHA = "ml.opt.ftrl.alpha"
  val DEFAULT_ML_OPT_FTRL_ALPHA = 0.1
  val ML_OPT_FTRL_BETA = "ml.opt.ftrl.beta"
  val DEFAULT_ML_OPT_FTRL_BETA = 1.0

  // Reg param
  val ML_REG_L2 = "ml.reg.l2"
  val DEFAULT_ML_REG_L2 = 0.005
  val ML_REG_L1 = "ml.reg.l1"
  val DEFAULT_ML_REG_L1 = 0.0

  // Embedding params
  val ML_FIELD_NUM = "ml.fm.field.num"
  val DEFAULT_ML_FIELD_NUM = -1
  val ML_RANK_NUM = "ml.fm.rank"
  val DEFAULT_ML_RANK_NUM = 8

  // (MLP) Layer params
  val ML_MLP_INPUT_LAYER_PARAMS = "ml.mlp.input.layer.params"
  val DEFAULT_ML_MLP_INPUT_LAYER_PARAMS = "100,identity"
  val ML_MLP_HIDEN_LAYER_PARAMS = "ml.mlp.hidden.layer.params"
  val DEFAULT_ML_MLP_HIDEN_LAYER_PARAMS = "100,relu|100,relu|1,identity"
  val ML_MLP_LOSS_LAYER_PARAMS = "ml.mlp.loss.layer.params"
  val DEFAULT_ML_MLP_LOSS_LAYER_PARAMS = "logloss"
  val ML_NUM_CLASS = "ml.num.class"
  val DEFAULT_ML_NUM_CLASS = 2

  // MLR parameters
  val ML_MLR_RANK = "ml.mlr.rank"
  val DEFAULT_ML_MLR_RANK = 5

  // RobustRegression params
  val ML_ROBUSTREGRESSION_LOSS_DELTA = "ml.robustregression.loss.delta"
  val DEFAULT_ML_ROBUSTREGRESSION_LOSS_DELTA = 1.0

  // Kmeans params
  val KMEANS_CENTER_NUM = "ml.kmeans.center.num"
  val DEFAULT_KMEANS_CENTER_NUM = 5
  val KMEANS_SAMPLE_RATIO_PERBATCH = "ml.kmeans.sample.ratio.perbath"
  val DEFAULT_KMEANS_SAMPLE_RATIO_PERBATCH = 0.5
  val KMEANS_C = "ml.kmeans.c"
  val DEFAULT_KMEANS_C = 0.1

  // GBDT Params
  val ML_GBDT_TASK_TYPE = "ml.gbdt.task.type"
  val DEFAULT_ML_GBDT_TASK_TYPE = "classification"
  val ML_GBDT_CLASS_NUM = "ml.gbdt.class.num"
  val DEFAULT_ML_GBDT_CLASS_NUM = 2
  val ML_GBDT_PARALLEL_MODE = "ml.gbdt.parallel.mode"
  val DEFAULT_ML_GBDT_PARALLEL_MODE = "data"
  val ML_GBDT_TREE_NUM = "ml.gbdt.tree.num"
  val DEFAULT_ML_GBDT_TREE_NUM = 10
  val ML_GBDT_TREE_DEPTH = "ml.gbdt.tree.depth"
  val DEFAULT_ML_GBDT_TREE_DEPTH = 5
  val ML_GBDT_MAX_NODE_NUM = "ml.gbdt.max.node.num"
  val ML_GBDT_SPLIT_NUM = "ml.gbdt.split.num"
  val DEFAULT_ML_GBDT_SPLIT_NUM = 5
  val ML_GBDT_ROW_SAMPLE_RATIO = "ml.gbdt.row.sample.ratio"
  val DEFAULT_ML_GBDT_ROW_SAMPLE_RATIO = 1
  val ML_GBDT_SAMPLE_RATIO = "ml.gbdt.sample.ratio"
  val DEFAULT_ML_GBDT_SAMPLE_RATIO = 1
  val ML_GBDT_MIN_CHILD_WEIGHT = "ml.gbdt.min.child.weight"
  val DEFAULT_ML_GBDT_MIN_CHILD_WEIGHT = 0.01
  val ML_GBDT_REG_ALPHA = "ml.gbdt.reg.alpha"
  val DEFAULT_ML_GBDT_REG_ALPHA = 0
  val ML_GBDT_REG_LAMBDA = "ml.gbdt.reg.lambda"
  val DEFAULT_ML_GBDT_REG_LAMBDA = 1.0
  val ML_GBDT_THREAD_NUM = "ml.gbdt.thread.num"
  val DEFAULT_ML_GBDT_THREAD_NUM = 20
  val ML_GBDT_BATCH_SIZE = "ml.gbdt.batch.size"
  val DEFAULT_ML_GBDT_BATCH_SIZE = 10000
  val ML_GBDT_SERVER_SPLIT = "ml.gbdt.server.split"
  val DEFAULT_ML_GBDT_SERVER_SPLIT = false
  val ML_GBDT_CATE_FEAT = "ml.gbdt.cate.feat"
  val DEFAULT_ML_GBDT_CATE_FEAT = "none"

  /** The loss sum of all samples */
  val TRAIN_LOSS = "train.loss"
  val VALID_LOSS = "validate.loss"
  val LOG_LIKELIHOOD = "log.likelihood"

  /** The predict error of all samples */
  val TRAIN_ERROR = "train.error"
  val VALID_ERROR = "validate.error"
}

class MLConf {}<|MERGE_RESOLUTION|>--- conflicted
+++ resolved
@@ -29,20 +29,13 @@
   val ANGEL_ML_PREDICT = "predict"
   val ANGEL_ML_INC_TRAIN = "inctrain"
 
-  val ANGEL_ML_ISLOCAL = "angel.ml.islocal"
-  val DEFAULT_ANGEL_ML_ISLOCAL = false
-
   // Data params
   val ML_DATA_INPUT_FORMAT = "ml.data.type"
   val DEFAULT_ML_DATA_INPUT_FORMAT = "libsvm"
   val ML_DATA_SPLITOR = "ml.data.splitor"
-<<<<<<< HEAD
-  val DEFAULT_ML_DATA_SPLITOR = " "
-=======
   val DEFAULT_ML_DATA_SPLITOR = "\\s+"
-  val ML_DATA_IS_NEGY = "ml.data.is.negy"
-  val DEFAULT_ML_DATA_IS_NEGY = true
->>>>>>> 244a04a2
+//  val ML_DATA_IS_NEGY = "ml.data.is.negy"
+//  val DEFAULT_ML_DATA_IS_NEGY = true
   val ML_DATA_HAS_LABEL = "ml.data.has.label"
   val DEFAULT_ML_DATA_HAS_LABEL = true
   val ML_DATA_LABEL_TRANS = "ml.data.label.trans.class"
