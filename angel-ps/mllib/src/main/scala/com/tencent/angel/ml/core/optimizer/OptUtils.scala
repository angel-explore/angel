--- conflicted
+++ resolved
@@ -28,10 +28,7 @@
 
   def getSlotNum(optimizer: String): Int = {
     optimizer.toLowerCase match {
-<<<<<<< HEAD
-=======
       case "sgd" => 1
->>>>>>> 82dfca1e
       case "momentum" => 2
       case "adam" => 3
       case "ftrl" => 3
