--- conflicted
+++ resolved
@@ -85,11 +85,8 @@
     output
   }
 
-<<<<<<< HEAD
-  override def getLossFunc: LossFunc = lossFunc
-=======
+
   override def getLossFunc(): LossFunc = lossFunc
->>>>>>> b1121187
 
   override def toString: String = {
     s"SimpleLossLayer lossFunc=$lossFunc"
