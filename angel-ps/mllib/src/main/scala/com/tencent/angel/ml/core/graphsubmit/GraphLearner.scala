<<<<<<< HEAD
/*
 * Tencent is pleased to support the open source community by making Angel available.
 *
 * Copyright (C) 2017-2018 THL A29 Limited, a Tencent company. All rights reserved.
 *
 * Licensed under the Apache License, Version 2.0 (the "License"); you may not use this file except in 
 * compliance with the License. You may obtain a copy of the License at
 *
 * https://opensource.org/licenses/Apache-2.0
 *
 * Unless required by applicable law or agreed to in writing, software distributed under the License
 * is distributed on an "AS IS" BASIS, WITHOUT WARRANTIES OR CONDITIONS OF ANY KIND, either express
 * or implied. See the License for the specific language governing permissions and limitations under
 * the License.
 *
 */


package com.tencent.angel.ml.core.graphsubmit

import com.tencent.angel.conf.AngelConf
import com.tencent.angel.ml.core.conf.{AngelMLConf, MLCoreConf, SharedConf}
import com.tencent.angel.ml.core.data.DataBlock
import com.tencent.angel.ml.core.metric.LossMetric
import com.tencent.angel.ml.core.network.Graph
import com.tencent.angel.ml.core.network.layers.verge.KmeansInputLayer
import com.tencent.angel.ml.core.optimizer.decayer.StepSizeScheduler
import com.tencent.angel.ml.core.utils.ValidationUtils
import com.tencent.angel.ml.core.{AngelEnvContext, MLLearner, MLModel}
import com.tencent.angel.ml.math2.utils.LabeledData
import com.tencent.angel.worker.task.TaskContext
import org.apache.commons.logging.{Log, LogFactory}

class GraphLearner(modelClassName: String, ctx: TaskContext) extends MLLearner(ctx) {
  val LOG: Log = LogFactory.getLog(classOf[GraphLearner])

  val epochNum: Int = SharedConf.epochNum
  val indexRange: Long = SharedConf.indexRange
  val modelSize: Long = SharedConf.modelSize
  val lr0: Double = SharedConf.learningRate

  // Init Graph Model
  val model: AngelModel = AngelModel(modelClassName, conf, ctx)
  model.buildNetwork()
  model.createMatrices(AngelEnvContext(null))
  val graph: Graph = model.graph
  val ssScheduler: StepSizeScheduler = StepSizeScheduler(SharedConf.stepSizeScheduler, lr0)
  val decayOnBatch: Boolean = conf.getBoolean(MLCoreConf.ML_OPT_DECAY_ON_BATCH,
    MLCoreConf.DEFAULT_ML_OPT_DECAY_ON_BATCH)

  def trainOneEpoch(epoch: Int, iter: Iterator[Array[LabeledData]], numBatch: Int): Double = {
    var batchCount: Int = 0
    var loss: Double = 0.0
    while (iter.hasNext) {
      // LOG.info("start to feedData ...")
      graph.feedData(iter.next())

      // LOG.info("start to pullParams ...")
      if (model.isSparseFormat) {
        model.pullParams(epoch, graph.placeHolder.getIndices)
      } else {
        model.pullParams(epoch)
      }


      // LOG.info("calculate to forward ...")
      loss = graph.calForward() // forward
      // LOG.info(s"The training los of epoch $epoch batch $batchCount is $loss" )

      // LOG.info("calculate to backward ...")
      graph.calBackward() // backward

      // LOG.info("calculate and push gradient ...")
      model.pushGradient(graph.getLR) // pushgrad
      // waiting all gradient pushed

      // LOG.info("waiting for push barrier ...")
      barrier()

      if (decayOnBatch) {
        graph.setLR(ssScheduler.next())
      }
      if (ctx.getTaskId.getIndex == 0) {
        // LOG.info("start to update ...")
        model.update(epoch * numBatch + batchCount, 1) // update parameters on PS
      }

      // waiting all gradient update finished
      // LOG.info("waiting for update barrier ...")
      barrier()
      batchCount += 1

      LOG.info(s"epoch $epoch batch $batchCount is finished!")
    }

    loss
  }

  /**
    * train LR model iteratively
    *
    * @param trainData      : trainning data storage
    * @param validationData : validation data storage
    */
  override def train(trainData: DataBlock[LabeledData], validationData: DataBlock[LabeledData]): MLModel = {
    train(trainData, null, validationData)
  }

  def train(posTrainData: DataBlock[LabeledData],
            negTrainData: DataBlock[LabeledData],
            validationData: DataBlock[LabeledData]): MLModel = {
    LOG.info(s"Task[${ctx.getTaskIndex}]: Starting to train ...")
    LOG.info(s"Task[${ctx.getTaskIndex}]: epoch=$epochNum, initLearnRate=$lr0")

    val trainDataSize = if (negTrainData == null) posTrainData.size() else {
      posTrainData.size() + negTrainData.size()
    }

    globalMetrics.addMetric(AngelMLConf.TRAIN_LOSS, LossMetric(trainDataSize))
    globalMetrics.addMetric(AngelMLConf.VALID_LOSS, LossMetric(validationData.size))

    val loadModelPath = conf.get(AngelConf.ANGEL_LOAD_MODEL_PATH, "")
    if (loadModelPath.isEmpty) {
      model.init(AngelEnvContext(null))
    }

    barrier()

    val numBatch = SharedConf.numUpdatePerEpoch
    val batchSize: Int = (trainDataSize + numBatch - 1) / numBatch
    val batchData = new Array[LabeledData](batchSize)

    if (SharedConf.useShuffle) {
      posTrainData.shuffle()
      if (negTrainData != null) {
        negTrainData.shuffle()
      }
    }

    // Init cluster centers randomly
    if (graph.getInputLayer("input").isInstanceOf[KmeansInputLayer]
      && ctx.getTaskId.getIndex == 0 && conf.get(AngelConf.ANGEL_LOAD_MODEL_PATH, "").isEmpty) {
      model.pullParams(0)
      val K = SharedConf.numClass
      val layer = graph.getInputLayer("input").asInstanceOf[KmeansInputLayer]
      layer.initKCentersRandomly(ctx.getTotalTaskNum, posTrainData, K)
      model.pushGradient(graph.getLR)
    }

    while (ctx.getEpoch < epochNum) {
      val epoch = ctx.getEpoch
      LOG.info(s"Task[${ctx.getTaskIndex}]: epoch=$epoch start.")

      val iter = if (negTrainData == null) {
        getBathDataIterator(posTrainData, batchData, numBatch)
      } else {
        getBathDataIterator(posTrainData, negTrainData, batchData, numBatch)
      }

      val startTrain = System.currentTimeMillis()
      if (!decayOnBatch) {
        graph.setLR(ssScheduler.next())
      }
      val loss: Double = trainOneEpoch(epoch, iter, numBatch)
      val trainCost = System.currentTimeMillis() - startTrain
      globalMetrics.metric(AngelMLConf.TRAIN_LOSS, loss * trainDataSize)
      LOG.info(s"$epoch-th training finished! the trainCost is $trainCost")

      val startValid = System.currentTimeMillis()
      if (validationData != null && validationData.size() > 0) {
        LOG.info(s"Begin to validate in $epoch-th epoch")
        validate(epoch, validationData)
      }
      val validCost = System.currentTimeMillis() - startValid


      LOG.info(s"Task[${ctx.getTaskIndex}]: epoch=$epoch success. " +
        s"epoch cost ${trainCost + validCost} ms." +
        s"train cost $trainCost ms. " +
        s"validation cost $validCost ms.")

      ctx.incEpoch()
    }

    model.graph.timeStats.summary()
    model
  }

  private def getBathDataIterator(trainData: DataBlock[LabeledData],
                                  batchData: Array[LabeledData], numBatch: Int) = {
    trainData.resetReadIndex()
    assert(batchData.length > 1)

    new Iterator[Array[LabeledData]] {
      private var count = 0

      override def hasNext: Boolean = count < numBatch

      override def next(): Array[LabeledData] = {
        batchData.indices.foreach { i => batchData(i) = trainData.loopingRead() }
        count += 1
        batchData
      }
    }
  }

  private def getBathDataIterator(posData: DataBlock[LabeledData],
                                  negData: DataBlock[LabeledData],
                                  batchData: Array[LabeledData], numBatch: Int) = {
    posData.resetReadIndex()
    negData.resetReadIndex()
    assert(batchData.length > 1)

    new Iterator[Array[LabeledData]] {
      private var count = 0
      val posnegRatio: Double = SharedConf.posnegRatio()
      val posPreNum: Int = Math.max((posData.size() + numBatch - 1) / numBatch,
        batchData.length * posnegRatio / (1.0 + posnegRatio)).toInt

      val posNum: Int = if (posPreNum < 0.5 * batchData.length) {
        Math.max(1, posPreNum)
      } else {
        batchData.length / 2
      }
      val negNum: Int = batchData.length - posNum

      LOG.info(s"The exact pos/neg is ${1.0 * posNum / negNum} ")

      val posDropRate: Double = if (posNum * numBatch > posData.size()) {
        0.0
      } else {
        1.0 * (posData.size() - posNum * numBatch) / posData.size()
      }

      LOG.info(s"${posDropRate * 100}% of positive data will be discard in task ${ctx.getTaskIndex}")

      val negDropRate: Double = if (negNum * numBatch > negData.size()) {
        0.0
      } else {
        1.0 * (negData.size() - negNum * numBatch) / negData.size()
      }

      LOG.info(s"${negDropRate * 100}% of negative data will be discard in task ${ctx.getTaskIndex}")

      override def hasNext: Boolean = count < numBatch

      override def next(): Array[LabeledData] = {
        (0 until posNum).foreach { i =>
          if (posDropRate == 0) {
            batchData(i) = posData.loopingRead()
          } else {
            var flag = true
            while (flag) {
              val pos = posData.loopingRead()
              if (Math.random() > posDropRate) {
                batchData(i) = pos
                flag = false
              }
            }
          }
        }

        (0 until negNum).foreach { i =>
          if (negDropRate == 0) {
            batchData(i + posNum) = negData.loopingRead()
          } else {
            var flag = true
            while (flag) {
              val neg = negData.loopingRead()
              if (Math.random() > negDropRate) {
                batchData(i + posNum) = neg
                flag = false
              }
            }
          }
        }

        count += 1
        batchData
      }
    }
  }

  /**
    * validate loss, Auc, Precision or other
    *
    * @param epoch    : epoch id
    * @param valiData : validata data storage
    */
  def validate(epoch: Int, valiData: DataBlock[LabeledData]): Unit = {
    val predList = model.predict(valiData)
    ValidationUtils.calMetrics(epoch, predList, graph.getLossFunc)

    // Note: the data has feed in `model.predict(valiData)`
    globalMetrics.metric(AngelMLConf.VALID_LOSS,
      graph.getLossLayer.calLoss * valiData.size())
  }
}
=======
/*
 * Tencent is pleased to support the open source community by making Angel available.
 *
 * Copyright (C) 2017-2018 THL A29 Limited, a Tencent company. All rights reserved.
 *
 * Licensed under the Apache License, Version 2.0 (the "License"); you may not use this file except in 
 * compliance with the License. You may obtain a copy of the License at
 *
 * https://opensource.org/licenses/Apache-2.0
 *
 * Unless required by applicable law or agreed to in writing, software distributed under the License
 * is distributed on an "AS IS" BASIS, WITHOUT WARRANTIES OR CONDITIONS OF ANY KIND, either express
 * or implied. See the License for the specific language governing permissions and limitations under
 * the License.
 *
 */


package com.tencent.angel.ml.core.graphsubmit

import com.tencent.angel.conf.AngelConf
import com.tencent.angel.mlcore.conf.{MLCoreConf, SharedConf}
import com.tencent.angel.ml.core.conf.AngelMLConf
import com.tencent.angel.mlcore.data.DataBlock
import com.tencent.angel.ml.core.metric.LossMetric
import com.tencent.angel.mlcore.network.Graph
import com.tencent.angel.mlcore.network.layers.unary.KmeansInputLayer
import com.tencent.angel.mlcore.optimizer.decayer.StepSizeScheduler
import com.tencent.angel.mlcore.utils.ValidationUtils
import com.tencent.angel.mlcore.MLModel
import com.tencent.angel.ml.core.{AngelEnvContext, MLLearner}
import com.tencent.angel.ml.math2.utils.LabeledData
import com.tencent.angel.worker.task.TaskContext
import org.apache.commons.logging.{Log, LogFactory}

class GraphLearner(conf: SharedConf, ctx: TaskContext) extends MLLearner(ctx) {
  val LOG: Log = LogFactory.getLog(classOf[GraphLearner])
  private implicit val sharedConf: SharedConf = conf

  val epochNum: Int = conf.epochNum
  val indexRange: Long = conf.indexRange
  val modelSize: Long = conf.modelSize
  val lr0: Double = conf.learningRate

  // Init Graph Model
  val model: AngelModel = new AngelModel(conf, ctx.getTotalTaskNum)
  model.buildNetwork()
  model.createMatrices(AngelEnvContext(null))
  val graph: Graph = model.graph
  val ssScheduler: StepSizeScheduler = StepSizeScheduler(conf.stepSizeScheduler, lr0)
  val decayOnBatch: Boolean = conf.getBoolean(MLCoreConf.ML_OPT_DECAY_ON_BATCH,
    MLCoreConf.DEFAULT_ML_OPT_DECAY_ON_BATCH)

  def trainOneEpoch(epoch: Int, iter: Iterator[Array[LabeledData]], numBatch: Int): Double = {
    var batchCount: Int = 0
    var loss: Double = 0.0
    while (iter.hasNext) {
      // LOG.info("start to feedData ...")
      graph.feedData(iter.next())

      // LOG.info("start to pullParams ...")
      if (model.isSparseFormat) {
        model.pullParams(epoch, graph.placeHolder.getIndices)
      } else {
        model.pullParams(epoch)
      }


      // LOG.info("calculate to forward ...")
      loss = graph.calForward() // forward
      // LOG.info(s"The training los of epoch $epoch batch $batchCount is $loss" )

      // LOG.info("calculate to backward ...")
      graph.calBackward() // backward

      // LOG.info("calculate and push gradient ...")
      model.pushGradient(graph.getLR) // pushgrad
      // waiting all gradient pushed

      // LOG.info("waiting for push barrier ...")
      barrier()

      if (decayOnBatch) {
        graph.setLR(ssScheduler.next())
      }
      if (ctx.getTaskId.getIndex == 0) {
        // LOG.info("start to update ...")
        model.update(epoch * numBatch + batchCount, 1) // update parameters on PS
      }

      // waiting all gradient update finished
      // LOG.info("waiting for update barrier ...")
      barrier()
      batchCount += 1

      LOG.info(s"epoch $epoch batch $batchCount is finished!")
    }

    loss
  }

  /**
    * train LR model iteratively
    *
    * @param trainData      : trainning data storage
    * @param validationData : validation data storage
    */
  override def train(trainData: DataBlock[LabeledData], validationData: DataBlock[LabeledData]): MLModel = {
    train(trainData, null, validationData)
  }

  def train(posTrainData: DataBlock[LabeledData],
            negTrainData: DataBlock[LabeledData],
            validationData: DataBlock[LabeledData]): MLModel = {
    LOG.info(s"Task[${ctx.getTaskIndex}]: Starting to train ...")
    LOG.info(s"Task[${ctx.getTaskIndex}]: epoch=$epochNum, initLearnRate=$lr0")

    val trainDataSize = if (negTrainData == null) posTrainData.size() else {
      posTrainData.size() + negTrainData.size()
    }

    globalMetrics.addMetric(AngelMLConf.TRAIN_LOSS, LossMetric(trainDataSize))
    globalMetrics.addMetric(AngelMLConf.VALID_LOSS, LossMetric(validationData.size))

    val loadModelPath = conf.get(AngelConf.ANGEL_LOAD_MODEL_PATH, "")
    if (loadModelPath.isEmpty) {
      model.init(AngelEnvContext(null))
    }

    barrier()

    val numBatch = conf.numUpdatePerEpoch
    val batchSize: Int = (trainDataSize + numBatch - 1) / numBatch
    val batchData = new Array[LabeledData](batchSize)

    if (conf.useShuffle) {
      posTrainData.shuffle()
      if (negTrainData != null) {
        negTrainData.shuffle()
      }
    }

    // Init cluster centers randomly
    graph.getInputLayer("input") match {
      case layer: KmeansInputLayer if ctx.getTaskId.getIndex == 0 && conf.get(AngelConf.ANGEL_LOAD_MODEL_PATH, "").isEmpty =>
        model.pullParams(0)
        val K = conf.numClass
        layer.initKCentersRandomly(ctx.getTotalTaskNum, posTrainData, K)
        model.pushGradient(graph.getLR)
      case _ =>
    }

    while (ctx.getEpoch < epochNum) {
      val epoch = ctx.getEpoch
      LOG.info(s"Task[${ctx.getTaskIndex}]: epoch=$epoch start.")

      val iter = if (negTrainData == null) {
        getBathDataIterator(posTrainData, batchData, numBatch)
      } else {
        getBathDataIterator(posTrainData, negTrainData, batchData, numBatch)
      }

      val startTrain = System.currentTimeMillis()
      if (!decayOnBatch) {
        graph.setLR(ssScheduler.next())
      }
      val loss: Double = trainOneEpoch(epoch, iter, numBatch)
      val trainCost = System.currentTimeMillis() - startTrain
      globalMetrics.metric(AngelMLConf.TRAIN_LOSS, loss * trainDataSize)
      LOG.info(s"$epoch-th training finished! the trainCost is $trainCost")

      val startValid = System.currentTimeMillis()
      if (validationData != null && validationData.size() > 0) {
        LOG.info(s"Begin to validate in $epoch-th epoch")
        validate(epoch, validationData)
      }
      val validCost = System.currentTimeMillis() - startValid


      LOG.info(s"Task[${ctx.getTaskIndex}]: epoch=$epoch success. " +
        s"epoch cost ${trainCost + validCost} ms." +
        s"train cost $trainCost ms. " +
        s"validation cost $validCost ms.")

      ctx.incEpoch()
    }

    model.graph.timeStats.summary()
    model
  }

  private def getBathDataIterator(trainData: DataBlock[LabeledData],
                                  batchData: Array[LabeledData], numBatch: Int) = {
    trainData.resetReadIndex()
    assert(batchData.length > 1)

    new Iterator[Array[LabeledData]] {
      private var count = 0

      override def hasNext: Boolean = count < numBatch

      override def next(): Array[LabeledData] = {
        batchData.indices.foreach { i => batchData(i) = trainData.loopingRead() }
        count += 1
        batchData
      }
    }
  }

  private def getBathDataIterator(posData: DataBlock[LabeledData],
                                  negData: DataBlock[LabeledData],
                                  batchData: Array[LabeledData], numBatch: Int) = {
    posData.resetReadIndex()
    negData.resetReadIndex()
    assert(batchData.length > 1)

    new Iterator[Array[LabeledData]] {
      private var count = 0
      val posnegRatio: Double = conf.posnegRatio()
      val posPreNum: Int = Math.max((posData.size() + numBatch - 1) / numBatch,
        batchData.length * posnegRatio / (1.0 + posnegRatio)).toInt

      val posNum: Int = if (posPreNum < 0.5 * batchData.length) {
        Math.max(1, posPreNum)
      } else {
        batchData.length / 2
      }
      val negNum: Int = batchData.length - posNum

      LOG.info(s"The exact pos/neg is ${1.0 * posNum / negNum} ")

      val posDropRate: Double = if (posNum * numBatch > posData.size()) {
        0.0
      } else {
        1.0 * (posData.size() - posNum * numBatch) / posData.size()
      }

      LOG.info(s"${posDropRate * 100}% of positive data will be discard in task ${ctx.getTaskIndex}")

      val negDropRate: Double = if (negNum * numBatch > negData.size()) {
        0.0
      } else {
        1.0 * (negData.size() - negNum * numBatch) / negData.size()
      }

      LOG.info(s"${negDropRate * 100}% of negative data will be discard in task ${ctx.getTaskIndex}")

      override def hasNext: Boolean = count < numBatch

      override def next(): Array[LabeledData] = {
        (0 until posNum).foreach { i =>
          if (posDropRate == 0) {
            batchData(i) = posData.loopingRead()
          } else {
            var flag = true
            while (flag) {
              val pos = posData.loopingRead()
              if (Math.random() > posDropRate) {
                batchData(i) = pos
                flag = false
              }
            }
          }
        }

        (0 until negNum).foreach { i =>
          if (negDropRate == 0) {
            batchData(i + posNum) = negData.loopingRead()
          } else {
            var flag = true
            while (flag) {
              val neg = negData.loopingRead()
              if (Math.random() > negDropRate) {
                batchData(i + posNum) = neg
                flag = false
              }
            }
          }
        }

        count += 1
        batchData
      }
    }
  }

  /**
    * validate loss, Auc, Precision or other
    *
    * @param epoch    : epoch id
    * @param valiData : validata data storage
    */
  def validate(epoch: Int, valiData: DataBlock[LabeledData]): Unit = {
    val predList = model.predict(valiData)
    ValidationUtils.calMetrics(epoch, predList, graph.getLossFunc)

    // Note: the data has feed in `model.predict(valiData)`
    globalMetrics.metric(AngelMLConf.VALID_LOSS,
      graph.getLossLayer.calLoss * valiData.size())
  }
}
>>>>>>> 6732d26d
<|MERGE_RESOLUTION|>--- conflicted
+++ resolved
@@ -1,4 +1,3 @@
-<<<<<<< HEAD
 /*
  * Tencent is pleased to support the open source community by making Angel available.
  *
@@ -20,32 +19,35 @@
 package com.tencent.angel.ml.core.graphsubmit
 
 import com.tencent.angel.conf.AngelConf
-import com.tencent.angel.ml.core.conf.{AngelMLConf, MLCoreConf, SharedConf}
-import com.tencent.angel.ml.core.data.DataBlock
+import com.tencent.angel.mlcore.conf.{MLCoreConf, SharedConf}
+import com.tencent.angel.ml.core.conf.AngelMLConf
+import com.tencent.angel.mlcore.data.DataBlock
 import com.tencent.angel.ml.core.metric.LossMetric
-import com.tencent.angel.ml.core.network.Graph
-import com.tencent.angel.ml.core.network.layers.verge.KmeansInputLayer
-import com.tencent.angel.ml.core.optimizer.decayer.StepSizeScheduler
-import com.tencent.angel.ml.core.utils.ValidationUtils
-import com.tencent.angel.ml.core.{AngelEnvContext, MLLearner, MLModel}
+import com.tencent.angel.mlcore.network.Graph
+import com.tencent.angel.mlcore.network.layers.unary.KmeansInputLayer
+import com.tencent.angel.mlcore.optimizer.decayer.StepSizeScheduler
+import com.tencent.angel.mlcore.utils.ValidationUtils
+import com.tencent.angel.mlcore.MLModel
+import com.tencent.angel.ml.core.{AngelEnvContext, MLLearner}
 import com.tencent.angel.ml.math2.utils.LabeledData
 import com.tencent.angel.worker.task.TaskContext
 import org.apache.commons.logging.{Log, LogFactory}
 
-class GraphLearner(modelClassName: String, ctx: TaskContext) extends MLLearner(ctx) {
+class GraphLearner(conf: SharedConf, ctx: TaskContext) extends MLLearner(ctx) {
   val LOG: Log = LogFactory.getLog(classOf[GraphLearner])
-
-  val epochNum: Int = SharedConf.epochNum
-  val indexRange: Long = SharedConf.indexRange
-  val modelSize: Long = SharedConf.modelSize
-  val lr0: Double = SharedConf.learningRate
+  private implicit val sharedConf: SharedConf = conf
+
+  val epochNum: Int = conf.epochNum
+  val indexRange: Long = conf.indexRange
+  val modelSize: Long = conf.modelSize
+  val lr0: Double = conf.learningRate
 
   // Init Graph Model
-  val model: AngelModel = AngelModel(modelClassName, conf, ctx)
+  val model: AngelModel = new AngelModel(conf, ctx.getTotalTaskNum)
   model.buildNetwork()
   model.createMatrices(AngelEnvContext(null))
   val graph: Graph = model.graph
-  val ssScheduler: StepSizeScheduler = StepSizeScheduler(SharedConf.stepSizeScheduler, lr0)
+  val ssScheduler: StepSizeScheduler = StepSizeScheduler(conf.stepSizeScheduler, lr0)
   val decayOnBatch: Boolean = conf.getBoolean(MLCoreConf.ML_OPT_DECAY_ON_BATCH,
     MLCoreConf.DEFAULT_ML_OPT_DECAY_ON_BATCH)
 
@@ -127,11 +129,11 @@
 
     barrier()
 
-    val numBatch = SharedConf.numUpdatePerEpoch
+    val numBatch = conf.numUpdatePerEpoch
     val batchSize: Int = (trainDataSize + numBatch - 1) / numBatch
     val batchData = new Array[LabeledData](batchSize)
 
-    if (SharedConf.useShuffle) {
+    if (conf.useShuffle) {
       posTrainData.shuffle()
       if (negTrainData != null) {
         negTrainData.shuffle()
@@ -139,13 +141,13 @@
     }
 
     // Init cluster centers randomly
-    if (graph.getInputLayer("input").isInstanceOf[KmeansInputLayer]
-      && ctx.getTaskId.getIndex == 0 && conf.get(AngelConf.ANGEL_LOAD_MODEL_PATH, "").isEmpty) {
-      model.pullParams(0)
-      val K = SharedConf.numClass
-      val layer = graph.getInputLayer("input").asInstanceOf[KmeansInputLayer]
-      layer.initKCentersRandomly(ctx.getTotalTaskNum, posTrainData, K)
-      model.pushGradient(graph.getLR)
+    graph.getInputLayer("input") match {
+      case layer: KmeansInputLayer if ctx.getTaskId.getIndex == 0 && conf.get(AngelConf.ANGEL_LOAD_MODEL_PATH, "").isEmpty =>
+        model.pullParams(0)
+        val K = conf.numClass
+        layer.initKCentersRandomly(ctx.getTotalTaskNum, posTrainData, K)
+        model.pushGradient(graph.getLR)
+      case _ =>
     }
 
     while (ctx.getEpoch < epochNum) {
@@ -214,7 +216,7 @@
 
     new Iterator[Array[LabeledData]] {
       private var count = 0
-      val posnegRatio: Double = SharedConf.posnegRatio()
+      val posnegRatio: Double = conf.posnegRatio()
       val posPreNum: Int = Math.max((posData.size() + numBatch - 1) / numBatch,
         batchData.length * posnegRatio / (1.0 + posnegRatio)).toInt
 
@@ -296,307 +298,4 @@
     globalMetrics.metric(AngelMLConf.VALID_LOSS,
       graph.getLossLayer.calLoss * valiData.size())
   }
-}
-=======
-/*
- * Tencent is pleased to support the open source community by making Angel available.
- *
- * Copyright (C) 2017-2018 THL A29 Limited, a Tencent company. All rights reserved.
- *
- * Licensed under the Apache License, Version 2.0 (the "License"); you may not use this file except in 
- * compliance with the License. You may obtain a copy of the License at
- *
- * https://opensource.org/licenses/Apache-2.0
- *
- * Unless required by applicable law or agreed to in writing, software distributed under the License
- * is distributed on an "AS IS" BASIS, WITHOUT WARRANTIES OR CONDITIONS OF ANY KIND, either express
- * or implied. See the License for the specific language governing permissions and limitations under
- * the License.
- *
- */
-
-
-package com.tencent.angel.ml.core.graphsubmit
-
-import com.tencent.angel.conf.AngelConf
-import com.tencent.angel.mlcore.conf.{MLCoreConf, SharedConf}
-import com.tencent.angel.ml.core.conf.AngelMLConf
-import com.tencent.angel.mlcore.data.DataBlock
-import com.tencent.angel.ml.core.metric.LossMetric
-import com.tencent.angel.mlcore.network.Graph
-import com.tencent.angel.mlcore.network.layers.unary.KmeansInputLayer
-import com.tencent.angel.mlcore.optimizer.decayer.StepSizeScheduler
-import com.tencent.angel.mlcore.utils.ValidationUtils
-import com.tencent.angel.mlcore.MLModel
-import com.tencent.angel.ml.core.{AngelEnvContext, MLLearner}
-import com.tencent.angel.ml.math2.utils.LabeledData
-import com.tencent.angel.worker.task.TaskContext
-import org.apache.commons.logging.{Log, LogFactory}
-
-class GraphLearner(conf: SharedConf, ctx: TaskContext) extends MLLearner(ctx) {
-  val LOG: Log = LogFactory.getLog(classOf[GraphLearner])
-  private implicit val sharedConf: SharedConf = conf
-
-  val epochNum: Int = conf.epochNum
-  val indexRange: Long = conf.indexRange
-  val modelSize: Long = conf.modelSize
-  val lr0: Double = conf.learningRate
-
-  // Init Graph Model
-  val model: AngelModel = new AngelModel(conf, ctx.getTotalTaskNum)
-  model.buildNetwork()
-  model.createMatrices(AngelEnvContext(null))
-  val graph: Graph = model.graph
-  val ssScheduler: StepSizeScheduler = StepSizeScheduler(conf.stepSizeScheduler, lr0)
-  val decayOnBatch: Boolean = conf.getBoolean(MLCoreConf.ML_OPT_DECAY_ON_BATCH,
-    MLCoreConf.DEFAULT_ML_OPT_DECAY_ON_BATCH)
-
-  def trainOneEpoch(epoch: Int, iter: Iterator[Array[LabeledData]], numBatch: Int): Double = {
-    var batchCount: Int = 0
-    var loss: Double = 0.0
-    while (iter.hasNext) {
-      // LOG.info("start to feedData ...")
-      graph.feedData(iter.next())
-
-      // LOG.info("start to pullParams ...")
-      if (model.isSparseFormat) {
-        model.pullParams(epoch, graph.placeHolder.getIndices)
-      } else {
-        model.pullParams(epoch)
-      }
-
-
-      // LOG.info("calculate to forward ...")
-      loss = graph.calForward() // forward
-      // LOG.info(s"The training los of epoch $epoch batch $batchCount is $loss" )
-
-      // LOG.info("calculate to backward ...")
-      graph.calBackward() // backward
-
-      // LOG.info("calculate and push gradient ...")
-      model.pushGradient(graph.getLR) // pushgrad
-      // waiting all gradient pushed
-
-      // LOG.info("waiting for push barrier ...")
-      barrier()
-
-      if (decayOnBatch) {
-        graph.setLR(ssScheduler.next())
-      }
-      if (ctx.getTaskId.getIndex == 0) {
-        // LOG.info("start to update ...")
-        model.update(epoch * numBatch + batchCount, 1) // update parameters on PS
-      }
-
-      // waiting all gradient update finished
-      // LOG.info("waiting for update barrier ...")
-      barrier()
-      batchCount += 1
-
-      LOG.info(s"epoch $epoch batch $batchCount is finished!")
-    }
-
-    loss
-  }
-
-  /**
-    * train LR model iteratively
-    *
-    * @param trainData      : trainning data storage
-    * @param validationData : validation data storage
-    */
-  override def train(trainData: DataBlock[LabeledData], validationData: DataBlock[LabeledData]): MLModel = {
-    train(trainData, null, validationData)
-  }
-
-  def train(posTrainData: DataBlock[LabeledData],
-            negTrainData: DataBlock[LabeledData],
-            validationData: DataBlock[LabeledData]): MLModel = {
-    LOG.info(s"Task[${ctx.getTaskIndex}]: Starting to train ...")
-    LOG.info(s"Task[${ctx.getTaskIndex}]: epoch=$epochNum, initLearnRate=$lr0")
-
-    val trainDataSize = if (negTrainData == null) posTrainData.size() else {
-      posTrainData.size() + negTrainData.size()
-    }
-
-    globalMetrics.addMetric(AngelMLConf.TRAIN_LOSS, LossMetric(trainDataSize))
-    globalMetrics.addMetric(AngelMLConf.VALID_LOSS, LossMetric(validationData.size))
-
-    val loadModelPath = conf.get(AngelConf.ANGEL_LOAD_MODEL_PATH, "")
-    if (loadModelPath.isEmpty) {
-      model.init(AngelEnvContext(null))
-    }
-
-    barrier()
-
-    val numBatch = conf.numUpdatePerEpoch
-    val batchSize: Int = (trainDataSize + numBatch - 1) / numBatch
-    val batchData = new Array[LabeledData](batchSize)
-
-    if (conf.useShuffle) {
-      posTrainData.shuffle()
-      if (negTrainData != null) {
-        negTrainData.shuffle()
-      }
-    }
-
-    // Init cluster centers randomly
-    graph.getInputLayer("input") match {
-      case layer: KmeansInputLayer if ctx.getTaskId.getIndex == 0 && conf.get(AngelConf.ANGEL_LOAD_MODEL_PATH, "").isEmpty =>
-        model.pullParams(0)
-        val K = conf.numClass
-        layer.initKCentersRandomly(ctx.getTotalTaskNum, posTrainData, K)
-        model.pushGradient(graph.getLR)
-      case _ =>
-    }
-
-    while (ctx.getEpoch < epochNum) {
-      val epoch = ctx.getEpoch
-      LOG.info(s"Task[${ctx.getTaskIndex}]: epoch=$epoch start.")
-
-      val iter = if (negTrainData == null) {
-        getBathDataIterator(posTrainData, batchData, numBatch)
-      } else {
-        getBathDataIterator(posTrainData, negTrainData, batchData, numBatch)
-      }
-
-      val startTrain = System.currentTimeMillis()
-      if (!decayOnBatch) {
-        graph.setLR(ssScheduler.next())
-      }
-      val loss: Double = trainOneEpoch(epoch, iter, numBatch)
-      val trainCost = System.currentTimeMillis() - startTrain
-      globalMetrics.metric(AngelMLConf.TRAIN_LOSS, loss * trainDataSize)
-      LOG.info(s"$epoch-th training finished! the trainCost is $trainCost")
-
-      val startValid = System.currentTimeMillis()
-      if (validationData != null && validationData.size() > 0) {
-        LOG.info(s"Begin to validate in $epoch-th epoch")
-        validate(epoch, validationData)
-      }
-      val validCost = System.currentTimeMillis() - startValid
-
-
-      LOG.info(s"Task[${ctx.getTaskIndex}]: epoch=$epoch success. " +
-        s"epoch cost ${trainCost + validCost} ms." +
-        s"train cost $trainCost ms. " +
-        s"validation cost $validCost ms.")
-
-      ctx.incEpoch()
-    }
-
-    model.graph.timeStats.summary()
-    model
-  }
-
-  private def getBathDataIterator(trainData: DataBlock[LabeledData],
-                                  batchData: Array[LabeledData], numBatch: Int) = {
-    trainData.resetReadIndex()
-    assert(batchData.length > 1)
-
-    new Iterator[Array[LabeledData]] {
-      private var count = 0
-
-      override def hasNext: Boolean = count < numBatch
-
-      override def next(): Array[LabeledData] = {
-        batchData.indices.foreach { i => batchData(i) = trainData.loopingRead() }
-        count += 1
-        batchData
-      }
-    }
-  }
-
-  private def getBathDataIterator(posData: DataBlock[LabeledData],
-                                  negData: DataBlock[LabeledData],
-                                  batchData: Array[LabeledData], numBatch: Int) = {
-    posData.resetReadIndex()
-    negData.resetReadIndex()
-    assert(batchData.length > 1)
-
-    new Iterator[Array[LabeledData]] {
-      private var count = 0
-      val posnegRatio: Double = conf.posnegRatio()
-      val posPreNum: Int = Math.max((posData.size() + numBatch - 1) / numBatch,
-        batchData.length * posnegRatio / (1.0 + posnegRatio)).toInt
-
-      val posNum: Int = if (posPreNum < 0.5 * batchData.length) {
-        Math.max(1, posPreNum)
-      } else {
-        batchData.length / 2
-      }
-      val negNum: Int = batchData.length - posNum
-
-      LOG.info(s"The exact pos/neg is ${1.0 * posNum / negNum} ")
-
-      val posDropRate: Double = if (posNum * numBatch > posData.size()) {
-        0.0
-      } else {
-        1.0 * (posData.size() - posNum * numBatch) / posData.size()
-      }
-
-      LOG.info(s"${posDropRate * 100}% of positive data will be discard in task ${ctx.getTaskIndex}")
-
-      val negDropRate: Double = if (negNum * numBatch > negData.size()) {
-        0.0
-      } else {
-        1.0 * (negData.size() - negNum * numBatch) / negData.size()
-      }
-
-      LOG.info(s"${negDropRate * 100}% of negative data will be discard in task ${ctx.getTaskIndex}")
-
-      override def hasNext: Boolean = count < numBatch
-
-      override def next(): Array[LabeledData] = {
-        (0 until posNum).foreach { i =>
-          if (posDropRate == 0) {
-            batchData(i) = posData.loopingRead()
-          } else {
-            var flag = true
-            while (flag) {
-              val pos = posData.loopingRead()
-              if (Math.random() > posDropRate) {
-                batchData(i) = pos
-                flag = false
-              }
-            }
-          }
-        }
-
-        (0 until negNum).foreach { i =>
-          if (negDropRate == 0) {
-            batchData(i + posNum) = negData.loopingRead()
-          } else {
-            var flag = true
-            while (flag) {
-              val neg = negData.loopingRead()
-              if (Math.random() > negDropRate) {
-                batchData(i + posNum) = neg
-                flag = false
-              }
-            }
-          }
-        }
-
-        count += 1
-        batchData
-      }
-    }
-  }
-
-  /**
-    * validate loss, Auc, Precision or other
-    *
-    * @param epoch    : epoch id
-    * @param valiData : validata data storage
-    */
-  def validate(epoch: Int, valiData: DataBlock[LabeledData]): Unit = {
-    val predList = model.predict(valiData)
-    ValidationUtils.calMetrics(epoch, predList, graph.getLossFunc)
-
-    // Note: the data has feed in `model.predict(valiData)`
-    globalMetrics.metric(AngelMLConf.VALID_LOSS,
-      graph.getLossLayer.calLoss * valiData.size())
-  }
-}
->>>>>>> 6732d26d
+}