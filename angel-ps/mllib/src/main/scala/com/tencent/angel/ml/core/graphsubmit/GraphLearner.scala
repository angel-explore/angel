--- conflicted
+++ resolved
@@ -71,12 +71,10 @@
 
       // LOG.info("waiting for push barrier ...")
       PSAgentContext.get().barrier(ctx.getTaskId.getIndex)
-<<<<<<< HEAD
-=======
+
       if (decayOnBatch) {
         graph.setLR(ssScheduler.next())
       }
->>>>>>> 0a900099
       if (ctx.getTaskId.getIndex == 0) {
         // LOG.info("start to update ...")
         graph.update(epoch * numBatch + batchCount, 1) // update parameters on PS
@@ -146,13 +144,9 @@
       }
 
       val startTrain = System.currentTimeMillis()
-<<<<<<< HEAD
-      graph.setLR(ssScheduler.next())
-=======
       if (!decayOnBatch) {
         graph.setLR(ssScheduler.next())
       }
->>>>>>> 0a900099
       val loss: Double = trainOneEpoch(epoch, iter, numBatch)
       val trainCost = System.currentTimeMillis() - startTrain
       globalMetrics.metric(MLConf.TRAIN_LOSS, loss * trainDataSize)
