--- conflicted
+++ resolved
@@ -20,6 +20,7 @@
 
 import java.util.concurrent.Future
 
+import com.tencent.angel.RunningMode
 import com.tencent.angel.exception.AngelException
 import com.tencent.angel.ml.core.conf.SharedConf
 import com.tencent.angel.ml.core.network.graph.Graph
@@ -29,22 +30,12 @@
 import com.tencent.angel.ml.core.network.variable._
 import com.tencent.angel.ml.core.network.variable.Variable.Location
 import com.tencent.angel.ml.core.optimizer.{OptUtils, Optimizer}
-<<<<<<< HEAD
 import com.tencent.angel.ml.core.utils.RowTypeUtils
 import com.tencent.angel.ml.math2.MFactory
-=======
-import com.tencent.angel.ml.core.utils.{NetUtils, PSMatrixUtils}
->>>>>>> 244a04a2
-import com.tencent.angel.ml.math2.matrix._
+import com.tencent.angel.ml.math2.matrix.{BlasDoubleMatrix, BlasFloatMatrix, Matrix}
 import com.tencent.angel.ml.math2.utils.VectorUtils
-<<<<<<< HEAD
-=======
-import com.tencent.angel.ml.math2.vector._
-import com.tencent.angel.ml.math2.{MFactory, VFactory}
-import com.tencent.angel.ml.matrix.psf.update.RandomNormal
->>>>>>> 244a04a2
+import com.tencent.angel.ml.matrix.RowType
 import com.tencent.angel.ml.matrix.psf.update.base.VoidResult
-import com.tencent.angel.ml.matrix.RowType
 import com.tencent.angel.model.{ModelLoadContext, ModelSaveContext}
 import org.apache.commons.logging.LogFactory
 
@@ -57,22 +48,9 @@
 
   val sharedConf: SharedConf = graph.conf
   val modelType: RowType = SharedConf.modelType
-<<<<<<< HEAD
-  val location: Location.Location = Location.PS
-
   private val numSlot = OptUtils.getSlotNum(optimizer)
+
   private val weight = (SharedConf.inputDataFormat, RowTypeUtils.storageType(modelType)) match {
-=======
-  val valueType: String = SharedConf.valueType()
-  val inputDataFormat: String = SharedConf.inputDataFormat
-  val mode = SharedConf.runningMode()
-
-
-  private val multiplier = OptUtils.getOptMultiplier(optimizer)
-  private val validIndexNum = SharedConf.modelSize
-
-  private val weightCtx: MatrixContext = (inputDataFormat, NetUtils.storageType(modelType)) match {
->>>>>>> 244a04a2
     case ("dense", "dense" | "component_dense") => // dense data, dense model
       Variable.getMatrix(s"${this.getClass.getSimpleName}_weight", outputDim, SharedConf.indexRange,
         numSlot, modelType, MatrixType.Blas, location)
@@ -100,13 +78,8 @@
     status match {
       case STATUS.Null =>
         // println(s"the status in SparseInputLayer($name)-calOutput is ${status.toString}")
-<<<<<<< HEAD
         weight match {
           case _: PSBlasMatVariable => // the shape of weight matrix is (inputDim, outputDim)
-=======
-        (inputDataFormat, valueType) match {
-          case ("dense", "double" | "float") => // the shape of weight matrix is (inputDim, outputDim)
->>>>>>> 244a04a2
             forward = graph.placeHolder.getFeats.dot(weight).iadd(bias)
           case w: PSMatVariable if w.valueType == "double" => // the shape of weight matrix is (outputDim, inputDim)
             forward = MFactory.denseDoubleMatrix(graph.placeHolder.getBatchSize, outputDim)
@@ -164,79 +137,26 @@
 
   override def pullParams(epoch: Int): Unit = {
     // Note: weight is a row based matrix
-<<<<<<< HEAD
     SharedConf.inputDataFormat match {
       case "dense" => // dense data
         weight.pullParams(epoch)
       case _ => // sparse data
-=======
-    (inputDataFormat, NetUtils.storageType(modelType)) match {
-      case ("dense", "dense" | "component_dense") => // dense data, dense model
-        // the shape of weight matrix is (inputDim, outputDim)
-        weight = PSMatrixUtils.getRowAsMatrix(epoch, weightId, 0, SharedConf.indexRange.toInt, outputDim)
-      case ("libsvm" | "dummy", "dense" | "component_dense") => // sparse data, dense model
-        val indices = graph.placeHolder.getIndices
-        // the shape of weight matrix is (outputDim, inputDim)
-        weight = PSMatrixUtils.getMatrixWithIndex(1, weightId, 0, outputDim, indices)
-      case ("libsvm" | "dummy", "sparse" | "component_sparse") => // sparse data, sparse model
->>>>>>> 244a04a2
         val indices = graph.placeHolder.getIndices
         weight.pullParams(epoch, indices)
       case _ => // dense data, sparse model
         throw new AngelException("Dense data, sparse model, pls. change model to dense")
     }
 
-<<<<<<< HEAD
     bias.pullParams(epoch)
-=======
-    //bias = PSMatrixUtils.getRowWithIndex(epoch, biasId, 0, VFactory.denseIntVector(Array(0)))
-    bias = PSMatrixUtils.getRow(epoch, biasId, 0)
->>>>>>> 244a04a2
   }
 
   override def pushGradient(): Unit = {
     val start = System.currentTimeMillis()
-<<<<<<< HEAD
 
     status match {
       case STATUS.Backward =>
         weight.pushGrads(graph.placeHolder.getFeats, backward)
         bias.pushGrads(backward, optimizer.lr)
-=======
-    val normal = 1.0 / OptUtils.getNormal(mode, graph)
-
-    status match {
-      case STATUS.Backward =>
-        (inputDataFormat, NetUtils.storageType(modelType)) match {
-          case ("dense", "dense" | "component_dense") => // dense data, dense model
-            val weightGrad: Matrix = Ufuncs.dot(graph.placeHolder.getFeats, true, backward, false)
-              .imul(normal)
-            PSMatrixUtils.incrementRowByMatrix(weightId, multiplier - 1, weightGrad)
-          case _ => // sparse data, dense or sparse model, note: dense data, sparse model is not allowed
-            val vectors = (0 until outputDim).toArray.map { colId =>
-              val weightRowGrad = valueType match {
-                case "double" =>
-                  graph.placeHolder.getFeats.transDot(backward.asInstanceOf[BlasDoubleMatrix].getCol(colId))
-                    .imul(normal)
-                case "float" =>
-                  graph.placeHolder.getFeats.transDot(backward.asInstanceOf[BlasFloatMatrix].getCol(colId))
-                    .imul(normal)
-              }
-
-              weightRowGrad.setMatrixId(weight.getMatrixId)
-              weightRowGrad.setRowId(outputDim * (multiplier - 1) + colId)
-              weightRowGrad.setClock(weight.getClock)
-
-              weightRowGrad
-            }
-
-            PSMatrixUtils.incrementRows(weightId, vectors.map(_.getRowId), vectors)
-        }
-
-
-        PSMatrixUtils.incrementRow(biasId, 0, backward.average(0).imul(-optimizer.lr / graph.taskNum))
->>>>>>> 244a04a2
-
         status = STATUS.Gradient
       case _ =>
     }
@@ -250,17 +170,9 @@
     var result: Future[VoidResult] = null
     status match {
       case STATUS.Gradient =>
-<<<<<<< HEAD
         result = weight.update(optimizer, epoch, batchSize)
         bias.update(optimizer, epoch, batchSize)
-=======
-        (inputDataFormat, NetUtils.storageType(modelType)) match {
-          case ("dense", "dense" | "component_dense") => // dense data, dense model
-            result = optimizer.update(weightId, 1, epoch, batchSize)
-          case _ =>
-            result = optimizer.update(weightId, outputDim, epoch, batchSize)
-        }
->>>>>>> 244a04a2
+
         status = STATUS.Update
       case _ => throw new AngelException("STATUS Error, please calculate Gradient first!")
     }
@@ -269,25 +181,10 @@
     result
   }
 
-<<<<<<< HEAD
+
   override def init(taskFlag: Int): Unit = {
     weight.init(taskFlag, mean = 0.0, stddev = 0.000001)
     bias.init(taskFlag, mean = 0.0, stddev = 0.000001)
-=======
-  override def init(taskflag: Int): Unit = {
-    if (taskflag == 0) {
-      val bound = 0.0001
-      (inputDataFormat, NetUtils.storageType(modelType)) match {
-        case ("dense", "dense" | "component_dense") => // dense data, dense model
-          val randFunc = new RandomNormal(weightId, 0, 1, 0.0, bound)
-          PSAgentContext.get().getUserRequestAdapter.update(randFunc).get()
-        case ("libsvm" | "dummy", "dense" | "component_dense") => // sparse data, dense model
-          val randFunc = new RandomNormal(weightId, 0, outputDim, 0.0, bound)
-          PSAgentContext.get().getUserRequestAdapter.update(randFunc).get()
-        case _ => // sparse model, no need to initial, use iniAndGet instead
-      }
-    }
->>>>>>> 244a04a2
   }
 
   override def toString: String = {
