--- conflicted
+++ resolved
@@ -45,11 +45,8 @@
   graph.addTrainable(this)
 
   val sharedConf: SharedConf = graph.conf
-
-<<<<<<< HEAD
-=======
   val parallel = sharedConf.get(MLConf.ML_MATRIX_DOT_USE_PARALLEL_EXECUTOR).toBoolean
->>>>>>> 0a900099
+
   val modelType: RowType = SharedConf.modelType
   private val numSlot = OptUtils.getSlotNum(optimizer)
 
