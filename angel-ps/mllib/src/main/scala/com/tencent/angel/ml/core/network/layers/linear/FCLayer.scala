--- conflicted
+++ resolved
@@ -55,24 +55,10 @@
   graph.addTrainable(this)
 
   val sharedConf: SharedConf = graph.conf
-<<<<<<< HEAD
   val modelType: RowType = SharedConf.denseModelType
   val numTask: Int = sharedConf.get(AngelConf.ANGEL_WORKERGROUP_NUMBER).toInt
-=======
   val parallel = sharedConf.get(MLConf.IS_PARALLEL).toBoolean
 
-  val modelType: RowType = SharedConf.denseModelType
-  val numTask: Int = sharedConf.get(AngelConf.ANGEL_WORKERGROUP_NUMBER).toInt
-  val mode = SharedConf.runningMode()
-
-  val numSlot: Int = OptUtils.getSlotNum(optimizer)
-  private val psRows: Int = numSlot + 1
-  private val psCols = inputLayer.outputDim * outputDim
-  private val weightCtx = PSMatrixUtils.createPSMatrixCtx(s"${name}_weight", psRows, psCols, modelType)
-  private val biasCtx = PSMatrixUtils.createPSMatrixCtx(s"${name}_bias", 1, outputDim, modelType)
-  graph.addMatrixCtx(weightCtx)
-  graph.addMatrixCtx(biasCtx)
->>>>>>> 82dfca1e
 
   private val weight = Variable.getMatrix(s"${name}_weight", inputLayer.outputDim,
     outputDim, OptUtils.getSlotNum(optimizer), modelType, MatrixType.Blas, location)
@@ -152,21 +138,8 @@
   override def pushGradient(): Unit = {
     status match {
       case STATUS.Backward =>
-<<<<<<< HEAD
         weight.pushGrads(inputLayer.calOutput(), backward)
         bias.pushGrads(backward, optimizer.getLR)
-=======
-        val weightGrad: Matrix = if (ipOutputCache != null) {
-          Ufuncs.dot(ipOutputCache, true, backward, false, parallel).idiv(normal)
-        } else {
-          Ufuncs.dot(inputLayer.calOutput(), true, backward, false, parallel).idiv(normal)
-        }
-
-        PSMatrixUtils.incrementRowByMatrix(weightId, numSlot, weightGrad)
-
-        PSMatrixUtils.incrementRow(biasId, 0, backward.average(0).imul(-optimizer.getLR / graph.taskNum))
-
->>>>>>> 82dfca1e
         status = STATUS.Gradient
       case _ =>
     }
