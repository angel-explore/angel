--- conflicted
+++ resolved
@@ -1,217 +1,153 @@
-/*
- * Tencent is pleased to support the open source community by making Angel available.
- *
- * Copyright (C) 2017 THL A29 Limited, a Tencent company. All rights reserved.
- *
- * Licensed under the BSD 3-Clause License (the "License"); you may not use this file except in
- * compliance with the License. You may obtain a copy of the License at
- *
- * https://opensource.org/licenses/BSD-3-Clause
- *
- * Unless required by applicable law or agreed to in writing, software distributed under the License
- * is distributed on an "AS IS" BASIS, WITHOUT WARRANTIES OR CONDITIONS OF ANY KIND, either express
- * or implied. See the License for the specific language governing permissions and limitations under
- * the License.
- *
- */
-
-package com.tencent.angel.ml.lr;
-
-import com.tencent.angel.conf.AngelConf;
-import com.tencent.angel.ml.classification.ftrllr.FTRLLRRunner;
-import com.tencent.angel.ml.conf.MLConf;
-import org.apache.commons.logging.Log;
-import org.apache.commons.logging.LogFactory;
-import org.apache.hadoop.conf.Configuration;
-import org.apache.hadoop.fs.FileSystem;
-import org.apache.hadoop.mapreduce.lib.input.CombineTextInputFormat;
-import org.apache.log4j.PropertyConfigurator;
-import org.junit.Before;
-import org.junit.Test;
-
-/**
- * FTRL LR UT.
- */
-public class FtrlLRTest {
-<<<<<<< HEAD
-  private static final Log LOG = LogFactory.getLog(FtrlLRTest.class);
-
-  private Configuration conf = new Configuration();
-  private static String LOCAL_FS = FileSystem.DEFAULT_FS;
-  private static String TMP_PATH = System.getProperty("java.io.tmpdir", "/tmp");
-  static {
-    PropertyConfigurator.configure("../conf/log4j.properties");
-  }
-  /**
-   * set parameter values of conf
-   */
-  @Before
-  public void setConf() throws Exception {
-    try {
-      // Feature number of train data
-      int featureNum = 124;
-      // Total iteration number
-      int epochNum = 5;
-      // Data format, libsvm or dummy
-      String dataFmt = "libsvm";
-      // Train batch number per epoch.
-      int spPerBatch = 1;
-      // Sample ratio
-      double spRatio = 1.0;
-
-      double alpha = 1;
-      double beta = 1;
-      double lambda1 = 0.002;
-      double lambda2 = 0.002;
-
-      // Set local deploy mode
-      conf.set(AngelConf.ANGEL_DEPLOY_MODE, "LOCAL");
-
-      // Set basic configuration keys
-      conf.setBoolean("mapred.mapper.new-api", true);
-      conf.set(AngelConf.ANGEL_INPUTFORMAT_CLASS, CombineTextInputFormat.class.getName());
-      conf.setBoolean(AngelConf.ANGEL_JOB_OUTPUT_PATH_DELETEONEXIST, true);
-      conf.set(AngelConf.ANGEL_JOB_OUTPUT_PATH_DELETEONEXIST, "true");
-
-      // Set data format
-      conf.set(MLConf.ML_DATA_FORMAT(), dataFmt);
-
-      //set angel resource parameters #worker, #task, #PS
-      conf.setInt(AngelConf.ANGEL_WORKERGROUP_NUMBER, 1);
-      conf.setInt(AngelConf.ANGEL_WORKER_TASK_NUMBER, 1);
-      conf.setInt(AngelConf.ANGEL_PS_NUMBER, 1);
-
-      //set FTRL LR algorithm parameters #feature #epoch
-      conf.set(MLConf.ML_FEATURE_NUM(), String.valueOf(featureNum));
-      conf.set(MLConf.ML_EPOCH_NUM(), String.valueOf(epochNum));
-      conf.set(MLConf.ML_FTRL_BATCH_SIZE(), String.valueOf(spPerBatch));
-      conf.set(MLConf.ML_BATCH_SAMPLE_Ratio(), String.valueOf(spRatio));
-
-      conf.set(MLConf.ML_FTRL_ALPHA(), String.valueOf(alpha));
-      conf.set(MLConf.ML_FTRL_BETA(), String.valueOf(beta));
-      conf.set(MLConf.ML_FTRL_LAMBDA1(), String.valueOf(lambda1));
-      conf.set(MLConf.ML_FTRL_LAMBDA2(), String.valueOf(lambda2));
-
-    } catch (Exception x) {
-      LOG.error("setup failed ", x);
-      throw x;
-=======
-    private static final Log LOG = LogFactory.getLog(FtrlLRTest.class);
-
-    private Configuration conf = new Configuration();
-    private static String LOCAL_FS = FileSystem.DEFAULT_FS;
-    private static String TMP_PATH = System.getProperty("java.io.tmpdir", "/tmp");
-
-    static {
-        PropertyConfigurator.configure("../conf/log4j.properties");
->>>>>>> fbe461ee
-    }
-
-    /**
-     * set parameter values of conf
-     */
-    @Before
-    public void setConf() throws Exception {
-        try {
-            // Feature number of train data
-            int featureNum = 124;
-            // Total iteration number
-            int epochNum = 20;
-            // Data format, libsvm or dummy
-            String dataFmt = "libsvm";
-            // Train batch number per epoch.
-            int spPerBatch = 1;
-            // Sample ratio
-            double spRatio = 1.0;
-
-            double alpha = 1;
-            double beta = 1;
-            double lambda1 = 0.002;
-            double lambda2 = 0.002;
-
-            // Set local deploy mode
-            conf.set(AngelConf.ANGEL_DEPLOY_MODE, "LOCAL");
-
-            // Set basic configuration keys
-            conf.setBoolean("mapred.mapper.new-api", true);
-            conf.set(AngelConf.ANGEL_INPUTFORMAT_CLASS, CombineTextInputFormat.class.getName());
-            conf.setBoolean(AngelConf.ANGEL_JOB_OUTPUT_PATH_DELETEONEXIST, true);
-            conf.set(AngelConf.ANGEL_JOB_OUTPUT_PATH_DELETEONEXIST, "true");
-
-            // Set data format
-            conf.set(MLConf.ML_DATA_FORMAT(), dataFmt);
-
-            //set angel resource parameters #worker, #task, #PS
-            conf.setInt(AngelConf.ANGEL_WORKERGROUP_NUMBER, 1);
-            conf.setInt(AngelConf.ANGEL_WORKER_TASK_NUMBER, 1);
-            conf.setInt(AngelConf.ANGEL_PS_NUMBER, 1);
-
-            //set FTRL LR algorithm parameters #feature #epoch
-            conf.set(MLConf.ML_FEATURE_NUM(), String.valueOf(featureNum));
-            conf.set(MLConf.ML_EPOCH_NUM(), String.valueOf(epochNum));
-            conf.set(MLConf.ML_FTRL_BATCH_SIZE(), String.valueOf(spPerBatch));
-            conf.set(MLConf.ML_BATCH_SAMPLE_Ratio(), String.valueOf(spRatio));
-
-            conf.set(MLConf.ML_FTRL_ALPHA(), String.valueOf(alpha));
-            conf.set(MLConf.ML_FTRL_BETA(), String.valueOf(beta));
-            conf.set(MLConf.ML_FTRL_LAMBDA1(), String.valueOf(lambda1));
-            conf.set(MLConf.ML_FTRL_LAMBDA2(), String.valueOf(lambda2));
-
-        } catch (Exception x) {
-            LOG.error("setup failed ", x);
-            throw x;
-        }
-    }
-
-    @Test
-    public void testFTRLLR() throws Exception {
-        FtrlLRTrainTest();
-        FtrlLRPredictTest();
-    }
-
-    private void FtrlLRTrainTest() throws Exception {
-        try {
-            String inputPath = "./src/test/data/lr/a9a.train";
-            String savePath = LOCAL_FS + TMP_PATH + "/model";
-            String logPath = LOCAL_FS + TMP_PATH + "/FtrlLRlog";
-
-            // Set trainning data path
-            conf.set(AngelConf.ANGEL_TRAIN_DATA_PATH, inputPath);
-            // Set save model path
-            conf.set(AngelConf.ANGEL_SAVE_MODEL_PATH, savePath);
-            // Set log path
-            conf.set(AngelConf.ANGEL_LOG_PATH, logPath);
-            // Set actionType train
-            conf.set(AngelConf.ANGEL_ACTION_TYPE, MLConf.ANGEL_ML_TRAIN());
-
-            FTRLLRRunner runner = new FTRLLRRunner();
-            runner.train(conf);
-        } catch (Exception x) {
-            LOG.error("run trainOnLocalClusterTest failed ", x);
-            throw x;
-        }
-    }
-
-    private void FtrlLRPredictTest() throws Exception {
-        try {
-            String inputPath = "./src/test/data/lr/a9a.test";
-            String loadPath = LOCAL_FS + TMP_PATH + "/model";
-            String predictPath = LOCAL_FS + TMP_PATH + "/predict";
-
-            // Set predict data path
-            conf.set(AngelConf.ANGEL_PREDICT_DATA_PATH, inputPath);
-            // Set load model path
-            conf.set(AngelConf.ANGEL_LOAD_MODEL_PATH, loadPath);
-            // Set predict result path
-            conf.set(AngelConf.ANGEL_PREDICT_PATH, predictPath);
-            // Set actionType train
-            conf.set(AngelConf.ANGEL_ACTION_TYPE, MLConf.ANGEL_ML_PREDICT());
-
-            FTRLLRRunner runner = new FTRLLRRunner();
-            runner.predict(conf);
-        } catch (Exception x) {
-            LOG.error("run predictOnLocalClusterTest failed ", x);
-            throw x;
-        }
-    }
-}
+/*
+ * Tencent is pleased to support the open source community by making Angel available.
+ *
+ * Copyright (C) 2017 THL A29 Limited, a Tencent company. All rights reserved.
+ *
+ * Licensed under the BSD 3-Clause License (the "License"); you may not use this file except in
+ * compliance with the License. You may obtain a copy of the License at
+ *
+ * https://opensource.org/licenses/BSD-3-Clause
+ *
+ * Unless required by applicable law or agreed to in writing, software distributed under the License
+ * is distributed on an "AS IS" BASIS, WITHOUT WARRANTIES OR CONDITIONS OF ANY KIND, either express
+ * or implied. See the License for the specific language governing permissions and limitations under
+ * the License.
+ *
+ */
+
+package com.tencent.angel.ml.lr;
+
+import com.tencent.angel.conf.AngelConf;
+import com.tencent.angel.ml.classification.ftrllr.FTRLLRRunner;
+import com.tencent.angel.ml.conf.MLConf;
+import org.apache.commons.logging.Log;
+import org.apache.commons.logging.LogFactory;
+import org.apache.hadoop.conf.Configuration;
+import org.apache.hadoop.fs.FileSystem;
+import org.apache.hadoop.mapreduce.lib.input.CombineTextInputFormat;
+import org.apache.log4j.PropertyConfigurator;
+import org.junit.Before;
+import org.junit.Test;
+
+/**
+ * FTRL LR UT.
+ */
+public class FtrlLRTest {
+    private static final Log LOG = LogFactory.getLog(FtrlLRTest.class);
+
+    private Configuration conf = new Configuration();
+    private static String LOCAL_FS = FileSystem.DEFAULT_FS;
+    private static String TMP_PATH = System.getProperty("java.io.tmpdir", "/tmp");
+
+    static {
+        PropertyConfigurator.configure("../conf/log4j.properties");
+    }
+
+    /**
+     * set parameter values of conf
+     */
+    @Before
+    public void setConf() throws Exception {
+        try {
+            // Feature number of train data
+            int featureNum = 124;
+            // Total iteration number
+            int epochNum = 5;
+            // Data format, libsvm or dummy
+            String dataFmt = "libsvm";
+            // Train batch number per epoch.
+            int spPerBatch = 1;
+            // Sample ratio
+            double spRatio = 1.0;
+
+            double alpha = 1;
+            double beta = 1;
+            double lambda1 = 0.002;
+            double lambda2 = 0.002;
+
+            // Set local deploy mode
+            conf.set(AngelConf.ANGEL_DEPLOY_MODE, "LOCAL");
+
+            // Set basic configuration keys
+            conf.setBoolean("mapred.mapper.new-api", true);
+            conf.set(AngelConf.ANGEL_INPUTFORMAT_CLASS, CombineTextInputFormat.class.getName());
+            conf.setBoolean(AngelConf.ANGEL_JOB_OUTPUT_PATH_DELETEONEXIST, true);
+            conf.set(AngelConf.ANGEL_JOB_OUTPUT_PATH_DELETEONEXIST, "true");
+
+            // Set data format
+            conf.set(MLConf.ML_DATA_FORMAT(), dataFmt);
+
+            //set angel resource parameters #worker, #task, #PS
+            conf.setInt(AngelConf.ANGEL_WORKERGROUP_NUMBER, 1);
+            conf.setInt(AngelConf.ANGEL_WORKER_TASK_NUMBER, 1);
+            conf.setInt(AngelConf.ANGEL_PS_NUMBER, 1);
+
+            //set FTRL LR algorithm parameters #feature #epoch
+            conf.set(MLConf.ML_FEATURE_NUM(), String.valueOf(featureNum));
+            conf.set(MLConf.ML_EPOCH_NUM(), String.valueOf(epochNum));
+            conf.set(MLConf.ML_FTRL_BATCH_SIZE(), String.valueOf(spPerBatch));
+            conf.set(MLConf.ML_BATCH_SAMPLE_Ratio(), String.valueOf(spRatio));
+
+            conf.set(MLConf.ML_FTRL_ALPHA(), String.valueOf(alpha));
+            conf.set(MLConf.ML_FTRL_BETA(), String.valueOf(beta));
+            conf.set(MLConf.ML_FTRL_LAMBDA1(), String.valueOf(lambda1));
+            conf.set(MLConf.ML_FTRL_LAMBDA2(), String.valueOf(lambda2));
+
+        } catch (Exception x) {
+            LOG.error("setup failed ", x);
+            throw x;
+        }
+    }
+
+    @Test
+    public void testFTRLLR() throws Exception {
+        FtrlLRTrainTest();
+        FtrlLRPredictTest();
+    }
+
+    private void FtrlLRTrainTest() throws Exception {
+        try {
+            String inputPath = "./src/test/data/lr/a9a.train";
+            String savePath = LOCAL_FS + TMP_PATH + "/model";
+            String logPath = LOCAL_FS + TMP_PATH + "/FtrlLRlog";
+
+            // Set trainning data path
+            conf.set(AngelConf.ANGEL_TRAIN_DATA_PATH, inputPath);
+            // Set save model path
+            conf.set(AngelConf.ANGEL_SAVE_MODEL_PATH, savePath);
+            // Set log path
+            conf.set(AngelConf.ANGEL_LOG_PATH, logPath);
+            // Set actionType train
+            conf.set(AngelConf.ANGEL_ACTION_TYPE, MLConf.ANGEL_ML_TRAIN());
+
+            FTRLLRRunner runner = new FTRLLRRunner();
+            runner.train(conf);
+        } catch (Exception x) {
+            LOG.error("run trainOnLocalClusterTest failed ", x);
+            throw x;
+        }
+    }
+
+    private void FtrlLRPredictTest() throws Exception {
+        try {
+            String inputPath = "./src/test/data/lr/a9a.test";
+            String loadPath = LOCAL_FS + TMP_PATH + "/model";
+            String predictPath = LOCAL_FS + TMP_PATH + "/predict";
+
+            // Set predict data path
+            conf.set(AngelConf.ANGEL_PREDICT_DATA_PATH, inputPath);
+            // Set load model path
+            conf.set(AngelConf.ANGEL_LOAD_MODEL_PATH, loadPath);
+            // Set predict result path
+            conf.set(AngelConf.ANGEL_PREDICT_PATH, predictPath);
+            // Set actionType train
+            conf.set(AngelConf.ANGEL_ACTION_TYPE, MLConf.ANGEL_ML_PREDICT());
+
+            FTRLLRRunner runner = new FTRLLRRunner();
+            runner.predict(conf);
+        } catch (Exception x) {
+            LOG.error("run predictOnLocalClusterTest failed ", x);
+            throw x;
+        }
+    }
+}