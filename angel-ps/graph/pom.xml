<?xml version="1.0" encoding="UTF-8"?>
<project xmlns="http://maven.apache.org/POM/4.0.0"
  xmlns:xsi="http://www.w3.org/2001/XMLSchema-instance"
  xsi:schemaLocation="http://maven.apache.org/POM/4.0.0 http://maven.apache.org/xsd/maven-4.0.0.xsd">
  <parent>
    <artifactId>angel-ps</artifactId>
    <groupId>com.tencent.angel</groupId>
<<<<<<< HEAD
    <version>3.0.0</version>
=======
    <version>3.0.0-SNAPSHOT</version>
>>>>>>> 46a940c4
  </parent>
  <modelVersion>4.0.0</modelVersion>

  <artifactId>angel-ps-graph</artifactId>
  <name>angel-ps-graph</name>

  <dependencies>
    <dependency>
      <groupId>${project.groupId}</groupId>
      <artifactId>angel-ps-core</artifactId>
      <version>${project.version}</version>
    </dependency>
    <dependency>
      <groupId>junit</groupId>
      <artifactId>junit</artifactId>
      <version>4.4</version>
      <scope>test</scope>
    </dependency>
    <dependency>
      <groupId>it.unimi.dsi</groupId>
      <artifactId>fastutil</artifactId>
      <version>7.1.0</version>
    </dependency>
  </dependencies>

</project><|MERGE_RESOLUTION|>--- conflicted
+++ resolved
@@ -5,11 +5,7 @@
   <parent>
     <artifactId>angel-ps</artifactId>
     <groupId>com.tencent.angel</groupId>
-<<<<<<< HEAD
-    <version>3.0.0</version>
-=======
     <version>3.0.0-SNAPSHOT</version>
->>>>>>> 46a940c4
   </parent>
   <modelVersion>4.0.0</modelVersion>
 
