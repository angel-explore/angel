<<<<<<< HEAD
<?xml version="1.0"?>
<!--
  ~ Tencent is pleased to support the open source community by making Angel available.
  ~
  ~ Copyright (C) 2017-2018 THL A29 Limited, a Tencent company. All rights reserved.
  ~
  ~ Licensed under the Apache License, Version 2.0 (the "License"); you may not use this file except in
  ~ compliance with the License. You may obtain a copy of the License at
  ~
  ~ https://opensource.org/licenses/Apache-2.0
  ~
  ~ Unless required by applicable law or agreed to in writing, software distributed under the License
  ~ is distributed on an "AS IS" BASIS, WITHOUT WARRANTIES OR CONDITIONS OF ANY KIND, either express
  ~ or implied. See the License for the specific language governing permissions and limitations under
  ~ the License.
  ~
  -->

<project xmlns="http://maven.apache.org/POM/4.0.0"
         xmlns:xsi="http://www.w3.org/2001/XMLSchema-instance"
         xsi:schemaLocation="http://maven.apache.org/POM/4.0.0 http://maven.apache.org/xsd/maven-4.0.0.xsd">
    <modelVersion>4.0.0</modelVersion>
    <parent>
        <groupId>com.tencent.angel</groupId>
        <artifactId>angel-ps</artifactId>
        <version>2.0.2</version>
        <relativePath>../pom.xml</relativePath>
    </parent>
    <artifactId>angel-ps-psf</artifactId>
    <name>angel-ps-psf</name>

    <properties>
        <main.basedir>${project.parent.parent.basedir}</main.basedir>
        <project.build.sourceEncoding>UTF-8</project.build.sourceEncoding>
    </properties>

    <dependencies>
        <dependency>
            <groupId>${project.groupId}</groupId>
            <artifactId>angel-ps-core</artifactId>
            <version>${project.version}</version>
        </dependency>
        <dependency>
            <groupId>junit</groupId>
            <artifactId>junit</artifactId>
            <version>4.4</version>
            <scope>test</scope>
        </dependency>
        <dependency>
            <groupId>it.unimi.dsi</groupId>
            <artifactId>fastutil</artifactId>
            <version>7.1.0</version>
        </dependency>
    </dependencies>
</project>
=======
<?xml version="1.0"?>
<!--
  ~ Tencent is pleased to support the open source community by making Angel available.
  ~
  ~ Copyright (C) 2017-2018 THL A29 Limited, a Tencent company. All rights reserved.
  ~
  ~ Licensed under the Apache License, Version 2.0 (the "License"); you may not use this file except in
  ~ compliance with the License. You may obtain a copy of the License at
  ~
  ~ https://opensource.org/licenses/Apache-2.0
  ~
  ~ Unless required by applicable law or agreed to in writing, software distributed under the License
  ~ is distributed on an "AS IS" BASIS, WITHOUT WARRANTIES OR CONDITIONS OF ANY KIND, either express
  ~ or implied. See the License for the specific language governing permissions and limitations under
  ~ the License.
  ~
  -->

<project xmlns="http://maven.apache.org/POM/4.0.0"
         xmlns:xsi="http://www.w3.org/2001/XMLSchema-instance"
         xsi:schemaLocation="http://maven.apache.org/POM/4.0.0 http://maven.apache.org/xsd/maven-4.0.0.xsd">
    <modelVersion>4.0.0</modelVersion>
    <parent>
        <groupId>com.tencent.angel</groupId>
        <artifactId>angel-ps</artifactId>
        <version>3.0.0</version>
        <relativePath>../pom.xml</relativePath>
    </parent>
    <artifactId>angel-ps-psf</artifactId>
    <name>angel-ps-psf</name>

    <properties>
        <main.basedir>${project.parent.parent.basedir}</main.basedir>
        <project.build.sourceEncoding>UTF-8</project.build.sourceEncoding>
    </properties>

    <dependencies>
        <dependency>
            <groupId>${project.groupId}</groupId>
            <artifactId>angel-ps-core</artifactId>
            <version>${project.version}</version>
        </dependency>
        <dependency>
            <groupId>junit</groupId>
            <artifactId>junit</artifactId>
            <version>4.4</version>
            <scope>test</scope>
        </dependency>
        <dependency>
            <groupId>it.unimi.dsi</groupId>
            <artifactId>fastutil</artifactId>
            <version>7.1.0</version>
        </dependency>
    </dependencies>
</project>
>>>>>>> 6732d26d
<|MERGE_RESOLUTION|>--- conflicted
+++ resolved
@@ -1,60 +1,3 @@
-<<<<<<< HEAD
-<?xml version="1.0"?>
-<!--
-  ~ Tencent is pleased to support the open source community by making Angel available.
-  ~
-  ~ Copyright (C) 2017-2018 THL A29 Limited, a Tencent company. All rights reserved.
-  ~
-  ~ Licensed under the Apache License, Version 2.0 (the "License"); you may not use this file except in
-  ~ compliance with the License. You may obtain a copy of the License at
-  ~
-  ~ https://opensource.org/licenses/Apache-2.0
-  ~
-  ~ Unless required by applicable law or agreed to in writing, software distributed under the License
-  ~ is distributed on an "AS IS" BASIS, WITHOUT WARRANTIES OR CONDITIONS OF ANY KIND, either express
-  ~ or implied. See the License for the specific language governing permissions and limitations under
-  ~ the License.
-  ~
-  -->
-
-<project xmlns="http://maven.apache.org/POM/4.0.0"
-         xmlns:xsi="http://www.w3.org/2001/XMLSchema-instance"
-         xsi:schemaLocation="http://maven.apache.org/POM/4.0.0 http://maven.apache.org/xsd/maven-4.0.0.xsd">
-    <modelVersion>4.0.0</modelVersion>
-    <parent>
-        <groupId>com.tencent.angel</groupId>
-        <artifactId>angel-ps</artifactId>
-        <version>2.0.2</version>
-        <relativePath>../pom.xml</relativePath>
-    </parent>
-    <artifactId>angel-ps-psf</artifactId>
-    <name>angel-ps-psf</name>
-
-    <properties>
-        <main.basedir>${project.parent.parent.basedir}</main.basedir>
-        <project.build.sourceEncoding>UTF-8</project.build.sourceEncoding>
-    </properties>
-
-    <dependencies>
-        <dependency>
-            <groupId>${project.groupId}</groupId>
-            <artifactId>angel-ps-core</artifactId>
-            <version>${project.version}</version>
-        </dependency>
-        <dependency>
-            <groupId>junit</groupId>
-            <artifactId>junit</artifactId>
-            <version>4.4</version>
-            <scope>test</scope>
-        </dependency>
-        <dependency>
-            <groupId>it.unimi.dsi</groupId>
-            <artifactId>fastutil</artifactId>
-            <version>7.1.0</version>
-        </dependency>
-    </dependencies>
-</project>
-=======
 <?xml version="1.0"?>
 <!--
   ~ Tencent is pleased to support the open source community by making Angel available.
@@ -109,5 +52,4 @@
             <version>7.1.0</version>
         </dependency>
     </dependencies>
-</project>
->>>>>>> 6732d26d
+</project>