--- conflicted
+++ resolved
@@ -23,11 +23,7 @@
     <parent>
         <groupId>com.tencent.angel</groupId>
         <artifactId>angel-ps</artifactId>
-<<<<<<< HEAD
-        <version>3.0.0</version>
-=======
         <version>3.0.0-SNAPSHOT</version>
->>>>>>> 46a940c4
     </parent>
 
     <artifactId>angel-ps-examples</artifactId>
