--- conflicted
+++ resolved
@@ -1,54 +1,3 @@
-<<<<<<< HEAD
-#!/usr/bin/env bash
-# Tencent is pleased to support the open source community by making Angel available.
-#
-# Copyright (C) 2017-2018 THL A29 Limited, a Tencent company. All rights reserved.
-#
-# Licensed under the Apache License, Version 2.0 (the "License"); you may not use this file except in
-# compliance with the License. You may obtain a copy of the License at
-#
-# https://opensource.org/licenses/Apache-2.0
-#
-# Unless required by applicable law or agreed to in writing, software distributed under the License
-# is distributed on an "AS IS" BASIS, WITHOUT WARRANTIES OR CONDITIONS OF ANY KIND, either express
-# or implied. See the License for the specific language governing permissions and limitations under
-# the License.
-
-export ANGEL_VERSION=2.0.2
-export PATH=${JAVA_HOME}/bin:$PATH
-
-if [ "${HADOOP_HOME}" = "" ]; then
-    echo "HADOOP_HOME is not set"
-    exit 1
-fi
-
-bin=`which $0`
-bin=`dirname ${bin}`
-bin=`cd "$bin"; pwd`
-
-conf="$bin"/../conf
-lib="$bin"/../lib
-
-export ANGEL_HOME="$bin/../"
-
-DEFAULT_LIBEXEC_DIR="${HADOOP_HOME}"/libexec
-HADOOP_LIBEXEC_DIR=${HADOOP_LIBEXEC_DIR:-$DEFAULT_LIBEXEC_DIR}
-. ${HADOOP_LIBEXEC_DIR}/hadoop-config.sh
-
-for f in "$lib"/*.jar; do
-    if [ "${CLASSPATH}" ]; then
-        export CLASSPATH=${CLASSPATH}:${f}
-    else
-        export CLASSPATH=${f}
-    fi
-done
-
-export CLASS="com.tencent.angel.utils.AngelRunJar"
-
-export CLASSPATH=${CLASSPATH}
-export PYTHONHASHSEED=0
-exec "${JAVA}" ${JAVA_HEAP_MAX} ${HADOOP_OPTS} ${CLASS} "$@"
-=======
 #!/usr/bin/env bash
 # Tencent is pleased to support the open source community by making Angel available.
 #
@@ -97,6 +46,4 @@
 
 export CLASSPATH=${CLASSPATH}
 export PYTHONHASHSEED=0
-exec "${JAVA}" ${JAVA_HEAP_MAX} ${HADOOP_OPTS} ${CLASS} "$@"
-
->>>>>>> 6732d26d
+exec "${JAVA}" ${JAVA_HEAP_MAX} ${HADOOP_OPTS} ${CLASS} "$@"