--- conflicted
+++ resolved
@@ -18,35 +18,20 @@
 
 package com.tencent.angel.ps.storage.vector;
 
-import com.tencent.angel.ml.math2.VFactory;
 import com.tencent.angel.ml.math2.vector.IntIntVector;
-import com.tencent.angel.ml.math2.vector.IntVector;
 import com.tencent.angel.ml.math2.vector.LongIntVector;
-import com.tencent.angel.ml.math2.vector.Vector;
 import com.tencent.angel.ml.matrix.RowType;
 import com.tencent.angel.ps.server.data.request.IndexType;
 import com.tencent.angel.ps.server.data.request.InitFunc;
-import com.tencent.angel.ps.server.data.request.UpdateOp;
 import com.tencent.angel.ps.storage.vector.func.IntElemUpdateFunc;
 import com.tencent.angel.ps.storage.vector.op.ILongIntOp;
 import com.tencent.angel.ps.storage.vector.storage.LongIntStorage;
 import io.netty.buffer.ByteBuf;
-<<<<<<< HEAD
-=======
-import it.unimi.dsi.fastutil.ints.Int2IntMap;
-import it.unimi.dsi.fastutil.longs.Long2IntMap;
-import it.unimi.dsi.fastutil.objects.ObjectIterator;
-import java.io.IOException;
->>>>>>> f2b88d3c
 
 /**
  * The row with "long" index type and "int" value type in PS
  */
-<<<<<<< HEAD
 public class ServerLongIntRow extends ServerBasicTypeRow implements ILongIntOp {
-=======
-public class ServerLongIntRow extends ServerIntRow {
->>>>>>> f2b88d3c
 
   /**
    * Create a new ServerIntIntRow
@@ -56,19 +41,11 @@
    * @param startCol start position
    * @param endCol end position
    * @param estElemNum the estimate element number
-<<<<<<< HEAD
    * @param storage the inner storage
    */
   public ServerLongIntRow(int rowId, RowType rowType, long startCol, long endCol, int estElemNum,
       LongIntStorage storage) {
     super(rowId, rowType, startCol, endCol, estElemNum, storage);
-=======
-   * @param innerRow the inner row
-   */
-  public ServerLongIntRow(int rowId, RowType rowType, long startCol, long endCol, int estElemNum,
-      IntVector innerRow) {
-    super(rowId, rowType, startCol, endCol, estElemNum, innerRow);
->>>>>>> f2b88d3c
   }
 
   /**
@@ -116,16 +93,7 @@
     return getStorage().get(indices);
   }
 
-<<<<<<< HEAD
   @Override
-=======
-  /**
-   * Set a batch elements values without lock
-   *
-   * @param indices elements indices
-   * @param values elements values
-   */
->>>>>>> f2b88d3c
   public void set(long[] indices, int[] values) {
     assert indices.length == values.length;
     getStorage().set(indices, values);
@@ -136,310 +104,55 @@
     getStorage().addTo(index, value);
   }
 
-<<<<<<< HEAD
   @Override
-=======
-  /**
-   * Add a batch elements values without lock
-   *
-   * @param indices elements indices
-   * @param values elements plus values
-   */
->>>>>>> f2b88d3c
   public void addTo(long[] indices, int[] values) {
     assert indices.length == values.length;
     getStorage().addTo(indices, values);
   }
 
-<<<<<<< HEAD
   @Override
   public int size() {
     return getStorage().size();
-=======
-  /**
-   * Get all element values without lock, you must check the storage is dense first use "isDense"
-   *
-   * @return all element values
-   */
-  private int[] getValues() {
-    if (useIntKey) {
-      return ((IntIntVector) row).getStorage().getValues();
-    } else {
-      return ((LongIntVector) row).getStorage().getValues();
-    }
-  }
-
-  @Override
-  public void update(RowType updateType, ByteBuf buf, UpdateOp op) {
-    startWrite();
-    try {
-      switch (updateType) {
-        case T_INT_SPARSE_LONGKEY:
-        case T_INT_SPARSE_LONGKEY_COMPONENT:
-          updateUseLongIntSparse(buf, op);
-          break;
-
-        case T_INT_SPARSE:
-        case T_INT_SPARSE_COMPONENT:
-          updateUseIntIntSparse(buf, op);
-          break;
-
-        case T_INT_DENSE:
-        case T_INT_DENSE_COMPONENT:
-          updateUseIntIntDense(buf, op);
-          break;
-
-        default: {
-          throw new UnsupportedOperationException(
-              "Unsupport operation: update " + updateType + " to " + this.getClass().getName());
-        }
-      }
-
-      updateRowVersion();
-    } finally {
-      endWrite();
-    }
-  }
-
-  private void updateUseLongIntSparse(ByteBuf buf, UpdateOp op) {
-    int size = buf.readInt();
-    if (op == UpdateOp.PLUS) {
-      if (useIntKey) {
-        for (int i = 0; i < size; i++) {
-          int index = (int) buf.readLong();
-          ((IntIntVector) row).set(index, ((IntIntVector) row).get(index) + buf.readInt());
-        }
-      } else {
-        for (int i = 0; i < size; i++) {
-          long index = buf.readLong();
-          ((LongIntVector) row).set(index, ((LongIntVector) row).get(index) + buf.readInt());
-        }
-      }
-    } else {
-      if (useIntKey) {
-        for (int i = 0; i < size; i++) {
-          ((IntIntVector) row).set((int) buf.readLong(), buf.readInt());
-        }
-      } else {
-        for (int i = 0; i < size; i++) {
-          ((LongIntVector) row).set(buf.readLong(), buf.readInt());
-        }
-      }
-    }
-  }
-
-  private void updateUseIntIntSparse(ByteBuf buf, UpdateOp op) {
-    int size = buf.readInt();
-    if (op == UpdateOp.PLUS) {
-      if (useIntKey) {
-        for (int i = 0; i < size; i++) {
-          int index = buf.readInt();
-          ((IntIntVector) row).set(index, ((IntIntVector) row).get(index) + buf.readInt());
-        }
-      } else {
-        for (int i = 0; i < size; i++) {
-          long index = buf.readInt();
-          ((LongIntVector) row).set(index, ((LongIntVector) row).get(index) + buf.readInt());
-        }
-      }
-    } else {
-      if (useIntKey) {
-        for (int i = 0; i < size; i++) {
-          ((IntIntVector) row).set(buf.readInt(), buf.readInt());
-        }
-      } else {
-        for (int i = 0; i < size; i++) {
-          ((LongIntVector) row).set(buf.readInt(), buf.readInt());
-        }
-      }
-    }
-  }
-
-  private void updateUseIntIntDense(ByteBuf buf, UpdateOp op) {
-    int size = buf.readInt();
-    if (op == UpdateOp.PLUS) {
-      if (useIntKey) {
-        for (int i = 0; i < size; i++) {
-          ((IntIntVector) row).set(i, ((IntIntVector) row).get(i) + buf.readInt());
-        }
-      } else {
-        for (int i = 0; i < size; i++) {
-          ((LongIntVector) row).set(i, ((LongIntVector) row).get(i) + buf.readInt());
-        }
-      }
-    } else {
-      if (useIntKey) {
-        for (int i = 0; i < size; i++) {
-          ((IntIntVector) row).set(i, buf.readInt());
-        }
-      } else {
-        for (int i = 0; i < size; i++) {
-          ((LongIntVector) row).set(i, buf.readInt());
-        }
-      }
-    }
-  }
-
-  @Override
-  public int size() {
-    if (useIntKey) {
-      return ((IntIntVector) row).size();
-    } else {
-      return (int) ((LongIntVector) row).size();
-    }
->>>>>>> f2b88d3c
   }
 
   @Override
   public void mergeTo(LongIntVector mergedRow) {
     startRead();
     try {
-<<<<<<< HEAD
       getStorage().mergeTo(mergedRow);
-=======
-      if (isDense()) {
-        int[] values = getValues();
-        for (int i = 0; i < values.length; i++) {
-          mergedRow.set(i + startCol, values[i]);
-        }
-      } else {
-        if (useIntKey) {
-          ObjectIterator<Int2IntMap.Entry> iter = ((IntIntVector) row).getStorage().entryIterator();
-          Int2IntMap.Entry entry;
-          while (iter.hasNext()) {
-            entry = iter.next();
-            mergedRow.set(entry.getIntKey() + startCol, entry.getIntValue());
-          }
-        } else {
-          ObjectIterator<Long2IntMap.Entry> iter =
-              ((LongIntVector) row).getStorage().entryIterator();
-          Long2IntMap.Entry entry;
-          while (iter.hasNext()) {
-            entry = iter.next();
-            mergedRow.set(entry.getLongKey() + startCol, entry.getIntValue());
-          }
-        }
-      }
->>>>>>> f2b88d3c
     } finally {
       endRead();
     }
   }
 
   @Override
-<<<<<<< HEAD
   public ServerRow deepClone() {
     startRead();
     try {
       return new ServerLongIntRow(rowId, rowType, startCol, endCol, (int) estElemNum,
           (LongIntStorage) getStorage().deepClone());
-=======
-  protected void serializeRow(ByteBuf buf) {
-    if (useIntKeySerialize()) {
-      if (useDenseSerialize()) {
-        int[] values = getValues();
-        for (int i = 0; i < values.length; i++) {
-          buf.writeInt(values[i]);
-        }
-      } else {
-        ObjectIterator<Int2IntMap.Entry> iter = ((IntIntVector) row).getStorage().entryIterator();
-        Int2IntMap.Entry entry;
-        while (iter.hasNext()) {
-          entry = iter.next();
-          buf.writeInt(entry.getIntKey());
-          buf.writeInt(entry.getIntValue());
-        }
-      }
-    } else {
-      ObjectIterator<Long2IntMap.Entry> iter = ((LongIntVector) row).getStorage().entryIterator();
-      Long2IntMap.Entry entry;
-      while (iter.hasNext()) {
-        entry = iter.next();
-        buf.writeLong(entry.getLongKey());
-        buf.writeInt(entry.getIntValue());
-      }
-    }
-  }
-
-  @Override
-  protected void deserializeRow(ByteBuf buf) {
-    if (useIntKeySerialize()) {
-      IntIntVector intIntRow = (IntIntVector) row;
-      if (useDenseSerialize()) {
-        for (int i = 0; i < size; i++) {
-          intIntRow.set(i, buf.readInt());
-        }
-      } else {
-        for (int i = 0; i < size; i++) {
-          intIntRow.set(buf.readInt(), buf.readInt());
-        }
-      }
-    } else {
-      LongIntVector longIntRow = (LongIntVector) row;
-      for (int i = 0; i < size; i++) {
-        longIntRow.set(buf.readLong(), buf.readInt());
-      }
-    }
-  }
-
-  @Override
-  protected int getRowSpace() {
-    if (useIntKeySerialize()) {
-      if (useDenseSerialize()) {
-        return size * 4;
-      } else {
-        return size * 8;
-      }
-    } else {
-      return size * 12;
-    }
-  }
-
-  @Override
-  public ServerRow clone() {
-    startRead();
-    try {
-      if (useIntKey) {
-        return new ServerLongIntRow(rowId, rowType, startCol, endCol, (int) estElemNum,
-            ((IntIntVector) row).clone());
-      } else {
-        return new ServerLongIntRow(rowId, rowType, startCol, endCol, (int) estElemNum,
-            ((LongIntVector) row).clone());
-      }
     } finally {
       endRead();
     }
   }
 
   @Override
-  public ServerRow
-adaptiveClone() {
+  public ServerRow adaptiveClone() {
     startRead();
     try {
-      if (useIntKey) {
-        if (row.isSparse()) {
-          return new ServerLongIntRow(rowId, rowType, startCol, endCol, (int) estElemNum,
-              VFactory.sortedIntVector((int) (endCol - startCol),
-                  ((IntIntVector) row).getStorage().getIndices(),
-                  ((IntIntVector) row).getStorage().getValues()));
-        } else {
-          return new ServerLongIntRow(rowId, rowType, startCol, endCol, (int) estElemNum,
-              ((IntIntVector) row));
-        }
-
-      } else {
-        return new ServerLongIntRow(rowId, rowType, startCol, endCol, (int) estElemNum,
-            VFactory.sortedLongKeyIntVector(endCol - startCol,
-                ((LongIntVector) row).getStorage().getIndices(),
-                ((LongIntVector) row).getStorage().getValues()));
-      }
->>>>>>> f2b88d3c
+      return new ServerLongIntRow(rowId, rowType, startCol, endCol, (int) estElemNum,
+          (LongIntStorage) getStorage().adaptiveClone());
     } finally {
       endRead();
     }
   }
 
-  @Override
+  /**
+   * Check the vector contains the index or not
+   *
+   * @param index element index
+   * @return true means exist
+   */
   public boolean exist(long index) {
     return getStorage().exist(index);
   }
@@ -450,7 +163,6 @@
   }
 
   @Override
-<<<<<<< HEAD
   public void indexGet(IndexType indexType, int indexSize, ByteBuf in, ByteBuf out, InitFunc func) {
     getStorage().indexGet(indexType, indexSize, in, out, func);
   }
@@ -458,61 +170,5 @@
   @Override
   public void elemUpdate(IntElemUpdateFunc func) {
     getStorage().elemUpdate(func);
-=======
-  public void indexGet(IndexType indexType, int indexSize, ByteBuf in, ByteBuf out, InitFunc func)
-      throws IOException {
-    if (func != null) {
-      if (indexType == IndexType.INT) {
-        for (int i = 0; i < indexSize; i++) {
-          out.writeInt(initAndGet(in.readInt(), func));
-        }
-      } else {
-        for (int i = 0; i < indexSize; i++) {
-          out.writeInt(initAndGet(in.readLong(), func));
-        }
-      }
-    } else {
-      if (indexType == IndexType.INT) {
-        for (int i = 0; i < indexSize; i++) {
-          out.writeInt(get(in.readInt()));
-        }
-      } else {
-        for (int i = 0; i < indexSize; i++) {
-          out.writeInt(get(in.readLong()));
-        }
-      }
-    }
-  }
-
-  @Override
-  public void setSplit(Vector row) {
-    super.setSplit(row);
-  }
-
-  @Override
-  public void elemUpdate(IntElemUpdateFunc func) {
-    if (isDense()) {
-      int[] values = getValues();
-      for (int i = 0; i < values.length; i++) {
-        values[i] = func.update();
-      }
-    } else {
-      if (useIntKey) {
-        ObjectIterator<Int2IntMap.Entry> iter = ((IntIntVector) row).getStorage().entryIterator();
-        Int2IntMap.Entry entry;
-        while (iter.hasNext()) {
-          entry = iter.next();
-          entry.setValue(func.update());
-        }
-      } else {
-        ObjectIterator<Long2IntMap.Entry> iter = ((LongIntVector) row).getStorage().entryIterator();
-        Long2IntMap.Entry entry;
-        while (iter.hasNext()) {
-          entry = iter.next();
-          entry.setValue(func.update());
-        }
-      }
-    }
->>>>>>> f2b88d3c
   }
 }