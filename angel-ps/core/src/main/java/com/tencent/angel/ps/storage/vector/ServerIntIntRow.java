/*
 * Tencent is pleased to support the open source community by making Angel available.
 *
 * Copyright (C) 2017-2018 THL A29 Limited, a Tencent company. All rights reserved.
 *
 * Licensed under the Apache License, Version 2.0 (the "License"); you may not use this file except in
 * compliance with the License. You may obtain a copy of the License at
 *
 * https://opensource.org/licenses/Apache-2.0
 *
 * Unless required by applicable law or agreed to in writing, software distributed under the License
 * is distributed on an "AS IS" BASIS, WITHOUT WARRANTIES OR CONDITIONS OF ANY KIND, either express
 * or implied. See the License for the specific language governing permissions and limitations under
 * the License.
 *
 */


package com.tencent.angel.ps.storage.vector;

import com.tencent.angel.ml.math2.VFactory;
import com.tencent.angel.ml.math2.vector.IntIntVector;
import com.tencent.angel.ml.matrix.RowType;
import com.tencent.angel.ps.server.data.request.IndexType;
import com.tencent.angel.ps.server.data.request.InitFunc;
import com.tencent.angel.ps.server.data.request.UpdateOp;
import com.tencent.angel.ps.storage.vector.func.IntElemUpdateFunc;

import com.tencent.angel.ps.storage.vector.op.BasicTypePipelineOp;
import com.tencent.angel.ps.storage.vector.op.IIntIntOp;
import com.tencent.angel.ps.storage.vector.storage.IntIntStorage;
import io.netty.buffer.ByteBuf;
<<<<<<< HEAD

=======
import it.unimi.dsi.fastutil.ints.Int2IntMap;
import it.unimi.dsi.fastutil.objects.ObjectIterator;
import java.io.IOException;
>>>>>>> f2b88d3c

/**
 * The row with "int" index type and "int" value type in PS
 */
<<<<<<< HEAD
public class ServerIntIntRow extends ServerBasicTypeRow implements IIntIntOp {
=======
public class ServerIntIntRow extends ServerIntRow {

  /**
   * Just a view of "row" in ServerRow
   */
  private IntIntVector intIntRow;
  /**
   * Just a view of "startCol" in ServerRow
   */
  private transient int startColInt;

  /**
   * Just a view of "endCol" in ServerRow
   */
  private transient int endColInt;
>>>>>>> f2b88d3c

  /**
   * Create a new ServerIntDoubleRow
   *
   * @param rowId row index
   * @param rowType row type
   * @param startCol start position
   * @param endCol end position
   * @param estElemNum the estimate element number
<<<<<<< HEAD
   * @param storage   vector storage
   */
  public ServerIntIntRow(int rowId, RowType rowType, int startCol, int endCol, int estElemNum,
    IntIntStorage storage) {
    super(rowId, rowType, startCol, endCol, estElemNum, storage);
=======
   * @param innerRow inner row
   */
  public ServerIntIntRow(int rowId, RowType rowType, int startCol, int endCol, int estElemNum,
      IntIntVector innerRow) {
    super(rowId, rowType, startCol, endCol, estElemNum, innerRow);
    this.startColInt = startCol;
    this.endColInt = endCol;
    this.intIntRow = (IntIntVector) row;
>>>>>>> f2b88d3c
  }

  /**
   * Create a new ServerIntDoubleRow
   *
   * @param rowId row index
   * @param rowType row type
   * @param startCol start position
   * @param endCol end position
   * @param estElemNum the estimate element number
   */
  public ServerIntIntRow(int rowId, RowType rowType, int startCol, int endCol, int estElemNum) {
    this(rowId, rowType, startCol, endCol, estElemNum, null);
  }

  /**
   * Create a empty ServerIntIntRow
   *
   * @param rowType row type
   */
  public ServerIntIntRow(RowType rowType) {
    this(0, rowType, 0, 0, 0);
  }

  //////////////////////////////////////////////////////////////////////////////////////////////////
  //Methods with out lock operation, you must call startWrite/startRead before using these methods
  // and call endWrite/endRead after
  //////////////////////////////////////////////////////////////////////////////////////////////////

  @Override
  public IntIntStorage getStorage() {
    return (IntIntStorage) storage;
  }


  @Override
  public int get(int index) {
    return getStorage().get(index);
  }

  @Override
  public void set(int index, int value) {
    getStorage().set(index, value);
  }

  @Override
  public int[] get(int[] indices) {
    return getStorage().get(indices);
  }

<<<<<<< HEAD
  @Override
=======
  /**
   * Set a batch elements values without lock
   *
   * @param indices elements indices
   * @param values elements values
   */
>>>>>>> f2b88d3c
  public void set(int[] indices, int[] values) {
    assert indices.length == values.length;
    getStorage().set(indices, values);
  }

  @Override
  public void addTo(int index, int value) {
    getStorage().addTo(index, value);
  }

<<<<<<< HEAD
  @Override
  public void addTo(int[] indices, int[] values) {
    assert indices.length == values.length;
    getStorage().addTo(indices, values);
  }

  @Override public int size() {
    return getStorage().size();
=======
  /**
   * Add a batch elements values without lock
   *
   * @param indices elements indices
   * @param values elements plus values
   */
  public void addTo(int[] indices, int[] values) {
    assert indices.length == values.length;
    for (int i = 0; i < indices.length; i++) {
      set(indices[i], get(indices[i]) + values[i]);
    }
  }

  /**
   * Get all element values without lock, you must check the storage is dense first use "isDense"
   *
   * @return all element values
   */
  private int[] getValues() {
    return intIntRow.getStorage().getValues();
  }

  /**
   * Get all element indices and values without lock, you must check the storage is sparse first use
   * "isSparse"; if you want use original indices, you must plus with "startCol" first
   *
   * @return all element values
   */
  public ObjectIterator<Int2IntMap.Entry> getIter() {
    return intIntRow.getStorage().entryIterator();
  }

  @Override
  public void update(RowType updateType, ByteBuf buf, UpdateOp op) {
    startWrite();
    try {
      switch (updateType) {
        case T_INT_SPARSE:
        case T_INT_SPARSE_COMPONENT:
          updateUseSparse(buf, op);
          break;

        case T_INT_DENSE:
        case T_INT_DENSE_COMPONENT:
          updateUseDense(buf, op);
          break;

        default: {
          throw new UnsupportedOperationException(
              "Unsupport operation: update " + updateType + " to " + this.getClass().getName());
        }
      }

      updateRowVersion();
    } finally {
      endWrite();
    }
  }

  private void updateUseDense(ByteBuf buf, UpdateOp op) {
    int size = buf.readInt();
    if (op == UpdateOp.PLUS) {
      for (int i = 0; i < size; i++) {
        intIntRow.set(i, intIntRow.get(i) + buf.readInt());
      }
    } else {
      for (int i = 0; i < size; i++) {
        intIntRow.set(i, buf.readInt());
      }
    }
  }

  private void updateUseSparse(ByteBuf buf, UpdateOp op) {
    int size = buf.readInt();
    if (op == UpdateOp.PLUS) {
      for (int i = 0; i < size; i++) {
        int index = buf.readInt();
        intIntRow.set(index, intIntRow.get(index) + buf.readInt());
      }
    } else {
      for (int i = 0; i < size; i++) {
        intIntRow.set(buf.readInt(), buf.readInt());
      }
    }
  }

  @Override
  public int size() {
    return intIntRow.size();
>>>>>>> f2b88d3c
  }

  @Override
  public void mergeTo(IntIntVector mergedRow) {
    startRead();
    try {
      getStorage().mergeTo(mergedRow);
    } finally {
      endRead();
    }
  }

<<<<<<< HEAD
  @Override public ServerRow deepClone() {
    startRead();
    try {
      return new ServerIntIntRow(rowId, rowType, (int)startCol, (int)endCol, (int) estElemNum,
          (IntIntStorage) storage.deepClone());
=======
  @Override
  protected void serializeRow(ByteBuf buf) {
    if (useDenseSerialize()) {
      int[] values = getValues();
      for (int i = 0; i < values.length; i++) {
        buf.writeInt(values[i]);
      }
    } else {
      ObjectIterator<Int2IntMap.Entry> iter = getIter();
      Int2IntMap.Entry entry;
      while (iter.hasNext()) {
        entry = iter.next();
        buf.writeInt(entry.getIntKey());
        buf.writeInt(entry.getIntValue());
      }
    }
  }

  @Override
  protected void deserializeRow(ByteBuf buf) {
    startColInt = (int) startCol;
    endColInt = (int) endCol;
    intIntRow = (IntIntVector) row;
    if (useDenseSerialize()) {
      for (int i = 0; i < size; i++) {
        intIntRow.set(i, buf.readInt());
      }
    } else {
      for (int i = 0; i < size; i++) {
        intIntRow.set(buf.readInt(), buf.readInt());
      }
    }
  }

  @Override
  public int getRowSpace() {
    if (useDenseSerialize()) {
      return 4 * size();
    } else {
      return 8 * size();
    }
  }

  @Override
  public ServerRow clone() {
    startRead();
    try {
      return new ServerIntIntRow(rowId, rowType, startColInt, endColInt, (int) estElemNum,
          intIntRow.clone());
    } finally {
      endRead();
    }
  }


  @Override
  public ServerRow
adaptiveClone() {
    startRead();
    try {
      if (intIntRow.isSparse()) {
        return new ServerIntIntRow(rowId, rowType, startColInt, endColInt, (int) estElemNum,
            VFactory.sortedIntVector(endColInt - startColInt, intIntRow.getStorage().getIndices(),
                intIntRow.getStorage().getValues()));
      } else {
        return new ServerIntIntRow(rowId, rowType, startColInt, endColInt, (int) estElemNum,
            intIntRow);
      }
>>>>>>> f2b88d3c
    } finally {
      endRead();
    }
  }

  @Override
  public void indexGet(IndexType indexType, int indexSize, ByteBuf in, ByteBuf out, InitFunc func) {
    getStorage().indexGet(indexType, indexSize, in, out, func);
  }

  @Override
<<<<<<< HEAD
  public boolean exist(int index) {
    return getStorage().exist(index);
  }

  @Override
  public int initAndGet(int index, InitFunc func) {
    return getStorage().initAndGet(index, func);
=======
  public void indexGet(IndexType indexType, int indexSize, ByteBuf in, ByteBuf out, InitFunc func)
      throws IOException {
    if (func != null) {
      if (indexType == IndexType.INT) {
        for (int i = 0; i < indexSize; i++) {
          out.writeInt(initAndGet(in.readInt(), func));
        }
      } else {
        throw new IOException(this.getClass().getName() + " only support int type index now");
      }
    } else {
      if (indexType == IndexType.INT) {
        for (int i = 0; i < indexSize; i++) {
          out.writeInt(get(in.readInt()));
        }
      } else {
        throw new IOException(this.getClass().getName() + " only support int type index now");
      }
    }
  }

  @Override
  public void setSplit(Vector row) {
    super.setSplit(row);
    intIntRow = (IntIntVector) row;
>>>>>>> f2b88d3c
  }

  @Override
  public void elemUpdate(IntElemUpdateFunc func) {
<<<<<<< HEAD
    getStorage().elemUpdate(func);
=======
    if (isDense()) {
      int[] values = getValues();
      for (int i = 0; i < values.length; i++) {
        values[i] = func.update();
      }
    } else {
      ObjectIterator<Int2IntMap.Entry> iter = getIter();
      Int2IntMap.Entry entry;
      while (iter.hasNext()) {
        entry = iter.next();
        entry.setValue(func.update());
      }
    }
>>>>>>> f2b88d3c
  }
}<|MERGE_RESOLUTION|>--- conflicted
+++ resolved
@@ -18,48 +18,20 @@
 
 package com.tencent.angel.ps.storage.vector;
 
-import com.tencent.angel.ml.math2.VFactory;
 import com.tencent.angel.ml.math2.vector.IntIntVector;
 import com.tencent.angel.ml.matrix.RowType;
 import com.tencent.angel.ps.server.data.request.IndexType;
 import com.tencent.angel.ps.server.data.request.InitFunc;
-import com.tencent.angel.ps.server.data.request.UpdateOp;
 import com.tencent.angel.ps.storage.vector.func.IntElemUpdateFunc;
-
-import com.tencent.angel.ps.storage.vector.op.BasicTypePipelineOp;
 import com.tencent.angel.ps.storage.vector.op.IIntIntOp;
 import com.tencent.angel.ps.storage.vector.storage.IntIntStorage;
 import io.netty.buffer.ByteBuf;
-<<<<<<< HEAD
 
-=======
-import it.unimi.dsi.fastutil.ints.Int2IntMap;
-import it.unimi.dsi.fastutil.objects.ObjectIterator;
-import java.io.IOException;
->>>>>>> f2b88d3c
 
 /**
  * The row with "int" index type and "int" value type in PS
  */
-<<<<<<< HEAD
 public class ServerIntIntRow extends ServerBasicTypeRow implements IIntIntOp {
-=======
-public class ServerIntIntRow extends ServerIntRow {
-
-  /**
-   * Just a view of "row" in ServerRow
-   */
-  private IntIntVector intIntRow;
-  /**
-   * Just a view of "startCol" in ServerRow
-   */
-  private transient int startColInt;
-
-  /**
-   * Just a view of "endCol" in ServerRow
-   */
-  private transient int endColInt;
->>>>>>> f2b88d3c
 
   /**
    * Create a new ServerIntDoubleRow
@@ -69,22 +41,11 @@
    * @param startCol start position
    * @param endCol end position
    * @param estElemNum the estimate element number
-<<<<<<< HEAD
-   * @param storage   vector storage
+   * @param storage vector storage
    */
   public ServerIntIntRow(int rowId, RowType rowType, int startCol, int endCol, int estElemNum,
-    IntIntStorage storage) {
+      IntIntStorage storage) {
     super(rowId, rowType, startCol, endCol, estElemNum, storage);
-=======
-   * @param innerRow inner row
-   */
-  public ServerIntIntRow(int rowId, RowType rowType, int startCol, int endCol, int estElemNum,
-      IntIntVector innerRow) {
-    super(rowId, rowType, startCol, endCol, estElemNum, innerRow);
-    this.startColInt = startCol;
-    this.endColInt = endCol;
-    this.intIntRow = (IntIntVector) row;
->>>>>>> f2b88d3c
   }
 
   /**
@@ -135,16 +96,7 @@
     return getStorage().get(indices);
   }
 
-<<<<<<< HEAD
   @Override
-=======
-  /**
-   * Set a batch elements values without lock
-   *
-   * @param indices elements indices
-   * @param values elements values
-   */
->>>>>>> f2b88d3c
   public void set(int[] indices, int[] values) {
     assert indices.length == values.length;
     getStorage().set(indices, values);
@@ -155,106 +107,15 @@
     getStorage().addTo(index, value);
   }
 
-<<<<<<< HEAD
   @Override
   public void addTo(int[] indices, int[] values) {
     assert indices.length == values.length;
     getStorage().addTo(indices, values);
   }
 
-  @Override public int size() {
-    return getStorage().size();
-=======
-  /**
-   * Add a batch elements values without lock
-   *
-   * @param indices elements indices
-   * @param values elements plus values
-   */
-  public void addTo(int[] indices, int[] values) {
-    assert indices.length == values.length;
-    for (int i = 0; i < indices.length; i++) {
-      set(indices[i], get(indices[i]) + values[i]);
-    }
-  }
-
-  /**
-   * Get all element values without lock, you must check the storage is dense first use "isDense"
-   *
-   * @return all element values
-   */
-  private int[] getValues() {
-    return intIntRow.getStorage().getValues();
-  }
-
-  /**
-   * Get all element indices and values without lock, you must check the storage is sparse first use
-   * "isSparse"; if you want use original indices, you must plus with "startCol" first
-   *
-   * @return all element values
-   */
-  public ObjectIterator<Int2IntMap.Entry> getIter() {
-    return intIntRow.getStorage().entryIterator();
-  }
-
-  @Override
-  public void update(RowType updateType, ByteBuf buf, UpdateOp op) {
-    startWrite();
-    try {
-      switch (updateType) {
-        case T_INT_SPARSE:
-        case T_INT_SPARSE_COMPONENT:
-          updateUseSparse(buf, op);
-          break;
-
-        case T_INT_DENSE:
-        case T_INT_DENSE_COMPONENT:
-          updateUseDense(buf, op);
-          break;
-
-        default: {
-          throw new UnsupportedOperationException(
-              "Unsupport operation: update " + updateType + " to " + this.getClass().getName());
-        }
-      }
-
-      updateRowVersion();
-    } finally {
-      endWrite();
-    }
-  }
-
-  private void updateUseDense(ByteBuf buf, UpdateOp op) {
-    int size = buf.readInt();
-    if (op == UpdateOp.PLUS) {
-      for (int i = 0; i < size; i++) {
-        intIntRow.set(i, intIntRow.get(i) + buf.readInt());
-      }
-    } else {
-      for (int i = 0; i < size; i++) {
-        intIntRow.set(i, buf.readInt());
-      }
-    }
-  }
-
-  private void updateUseSparse(ByteBuf buf, UpdateOp op) {
-    int size = buf.readInt();
-    if (op == UpdateOp.PLUS) {
-      for (int i = 0; i < size; i++) {
-        int index = buf.readInt();
-        intIntRow.set(index, intIntRow.get(index) + buf.readInt());
-      }
-    } else {
-      for (int i = 0; i < size; i++) {
-        intIntRow.set(buf.readInt(), buf.readInt());
-      }
-    }
-  }
-
   @Override
   public int size() {
-    return intIntRow.size();
->>>>>>> f2b88d3c
+    return getStorage().size();
   }
 
   @Override
@@ -267,62 +128,12 @@
     }
   }
 
-<<<<<<< HEAD
-  @Override public ServerRow deepClone() {
+  @Override
+  public ServerRow deepClone() {
     startRead();
     try {
-      return new ServerIntIntRow(rowId, rowType, (int)startCol, (int)endCol, (int) estElemNum,
+      return new ServerIntIntRow(rowId, rowType, (int) startCol, (int) endCol, (int) estElemNum,
           (IntIntStorage) storage.deepClone());
-=======
-  @Override
-  protected void serializeRow(ByteBuf buf) {
-    if (useDenseSerialize()) {
-      int[] values = getValues();
-      for (int i = 0; i < values.length; i++) {
-        buf.writeInt(values[i]);
-      }
-    } else {
-      ObjectIterator<Int2IntMap.Entry> iter = getIter();
-      Int2IntMap.Entry entry;
-      while (iter.hasNext()) {
-        entry = iter.next();
-        buf.writeInt(entry.getIntKey());
-        buf.writeInt(entry.getIntValue());
-      }
-    }
-  }
-
-  @Override
-  protected void deserializeRow(ByteBuf buf) {
-    startColInt = (int) startCol;
-    endColInt = (int) endCol;
-    intIntRow = (IntIntVector) row;
-    if (useDenseSerialize()) {
-      for (int i = 0; i < size; i++) {
-        intIntRow.set(i, buf.readInt());
-      }
-    } else {
-      for (int i = 0; i < size; i++) {
-        intIntRow.set(buf.readInt(), buf.readInt());
-      }
-    }
-  }
-
-  @Override
-  public int getRowSpace() {
-    if (useDenseSerialize()) {
-      return 4 * size();
-    } else {
-      return 8 * size();
-    }
-  }
-
-  @Override
-  public ServerRow clone() {
-    startRead();
-    try {
-      return new ServerIntIntRow(rowId, rowType, startColInt, endColInt, (int) estElemNum,
-          intIntRow.clone());
     } finally {
       endRead();
     }
@@ -330,22 +141,29 @@
 
 
   @Override
-  public ServerRow
-adaptiveClone() {
+  public ServerRow adaptiveClone() {
     startRead();
     try {
-      if (intIntRow.isSparse()) {
-        return new ServerIntIntRow(rowId, rowType, startColInt, endColInt, (int) estElemNum,
-            VFactory.sortedIntVector(endColInt - startColInt, intIntRow.getStorage().getIndices(),
-                intIntRow.getStorage().getValues()));
-      } else {
-        return new ServerIntIntRow(rowId, rowType, startColInt, endColInt, (int) estElemNum,
-            intIntRow);
-      }
->>>>>>> f2b88d3c
+      return new ServerIntIntRow(rowId, rowType, (int) startCol, (int) endCol, (int) estElemNum,
+          (IntIntStorage) storage.adaptiveClone());
     } finally {
       endRead();
     }
+  }
+
+  /**
+   * Check the vector contains the index or not
+   *
+   * @param index element index
+   * @return true means exist
+   */
+  public boolean exist(int index) {
+    return getStorage().exist(index);
+  }
+
+  @Override
+  public int initAndGet(int index, InitFunc func) {
+    return getStorage().initAndGet(index, func);
   }
 
   @Override
@@ -354,61 +172,7 @@
   }
 
   @Override
-<<<<<<< HEAD
-  public boolean exist(int index) {
-    return getStorage().exist(index);
-  }
-
-  @Override
-  public int initAndGet(int index, InitFunc func) {
-    return getStorage().initAndGet(index, func);
-=======
-  public void indexGet(IndexType indexType, int indexSize, ByteBuf in, ByteBuf out, InitFunc func)
-      throws IOException {
-    if (func != null) {
-      if (indexType == IndexType.INT) {
-        for (int i = 0; i < indexSize; i++) {
-          out.writeInt(initAndGet(in.readInt(), func));
-        }
-      } else {
-        throw new IOException(this.getClass().getName() + " only support int type index now");
-      }
-    } else {
-      if (indexType == IndexType.INT) {
-        for (int i = 0; i < indexSize; i++) {
-          out.writeInt(get(in.readInt()));
-        }
-      } else {
-        throw new IOException(this.getClass().getName() + " only support int type index now");
-      }
-    }
-  }
-
-  @Override
-  public void setSplit(Vector row) {
-    super.setSplit(row);
-    intIntRow = (IntIntVector) row;
->>>>>>> f2b88d3c
-  }
-
-  @Override
   public void elemUpdate(IntElemUpdateFunc func) {
-<<<<<<< HEAD
     getStorage().elemUpdate(func);
-=======
-    if (isDense()) {
-      int[] values = getValues();
-      for (int i = 0; i < values.length; i++) {
-        values[i] = func.update();
-      }
-    } else {
-      ObjectIterator<Int2IntMap.Entry> iter = getIter();
-      Int2IntMap.Entry entry;
-      while (iter.hasNext()) {
-        entry = iter.next();
-        entry.setValue(func.update());
-      }
-    }
->>>>>>> f2b88d3c
   }
 }