--- conflicted
+++ resolved
@@ -18,37 +18,21 @@
 
 package com.tencent.angel.ps.storage.vector;
 
-import com.tencent.angel.ml.math2.VFactory;
-import com.tencent.angel.ml.math2.vector.DoubleVector;
 import com.tencent.angel.ml.math2.vector.IntDoubleVector;
 import com.tencent.angel.ml.math2.vector.LongDoubleVector;
-import com.tencent.angel.ml.math2.vector.Vector;
 import com.tencent.angel.ml.matrix.RowType;
 import com.tencent.angel.ps.server.data.request.IndexType;
 import com.tencent.angel.ps.server.data.request.InitFunc;
-import com.tencent.angel.ps.server.data.request.UpdateOp;
 import com.tencent.angel.ps.storage.vector.func.DoubleElemUpdateFunc;
-import com.tencent.angel.ps.storage.vector.op.BasicTypePipelineOp;
 import com.tencent.angel.ps.storage.vector.op.ILongDoubleOp;
 import com.tencent.angel.ps.storage.vector.storage.LongDoubleStorage;
 import io.netty.buffer.ByteBuf;
-<<<<<<< HEAD
-=======
-import it.unimi.dsi.fastutil.ints.Int2DoubleMap;
-import it.unimi.dsi.fastutil.longs.Long2DoubleMap;
-import it.unimi.dsi.fastutil.objects.ObjectIterator;
-import java.io.IOException;
->>>>>>> f2b88d3c
 
 /**
  * The row with "long" index type and "double" value type in PS
  */
-<<<<<<< HEAD
 public class ServerLongDoubleRow extends ServerBasicTypeRow implements ILongDoubleOp {
-=======
-public class ServerLongDoubleRow extends ServerDoubleRow {
 
->>>>>>> f2b88d3c
   /**
    * Create a new ServerIntDoubleRow
    *
@@ -57,19 +41,11 @@
    * @param startCol start position
    * @param endCol end position
    * @param estElemNum the estimate element number
-<<<<<<< HEAD
-   * @param storage   the inner row
+   * @param storage the inner row
    */
   public ServerLongDoubleRow(int rowId, RowType rowType, long startCol, long endCol, int estElemNum,
-    LongDoubleStorage storage) {
+      LongDoubleStorage storage) {
     super(rowId, rowType, startCol, endCol, estElemNum, storage);
-=======
-   * @param innerRow the inner row
-   */
-  public ServerLongDoubleRow(int rowId, RowType rowType, long startCol, long endCol, int estElemNum,
-      DoubleVector innerRow) {
-    super(rowId, rowType, startCol, endCol, estElemNum, innerRow);
->>>>>>> f2b88d3c
   }
 
   /**
@@ -118,16 +94,7 @@
     return getStorage().get(indices);
   }
 
-<<<<<<< HEAD
   @Override
-=======
-  /**
-   * Set a batch elements values without lock
-   *
-   * @param indices elements indices
-   * @param values elements values
-   */
->>>>>>> f2b88d3c
   public void set(long[] indices, double[] values) {
     assert indices.length == values.length;
     getStorage().set(indices, values);
@@ -138,635 +105,55 @@
     getStorage().addTo(index, value);
   }
 
-<<<<<<< HEAD
   @Override
   public void addTo(long[] indices, double[] values) {
     assert indices.length == values.length;
     getStorage().addTo(indices, values);
   }
 
-  @Override public int size() {
-    return getStorage().size();
-=======
-  /**
-   * Add a batch elements values without lock
-   *
-   * @param indices elements indices
-   * @param values elements plus values
-   */
-  public void addTo(long[] indices, double[] values) {
-    assert indices.length == values.length;
-    for (int i = 0; i < indices.length; i++) {
-      set(indices[i], get(indices[i]) + values[i]);
-    }
-  }
-
-  /**
-   * Get all element values without lock, you must check the storage is dense first use "isDense"
-   *
-   * @return all element values
-   */
-  private double[] getValues() {
-    if (useIntKey) {
-      return ((IntDoubleVector) row).getStorage().getValues();
-    } else {
-      return ((LongDoubleVector) row).getStorage().getValues();
-    }
-  }
-
-  @Override
-  public void update(RowType updateType, ByteBuf buf, UpdateOp op) {
-    startWrite();
-    try {
-      switch (updateType) {
-        case T_DOUBLE_SPARSE_LONGKEY:
-        case T_DOUBLE_SPARSE_LONGKEY_COMPONENT:
-          updateUseLongDoubleSparse(buf, op);
-          break;
-
-        case T_FLOAT_SPARSE_LONGKEY:
-        case T_FLOAT_SPARSE_LONGKEY_COMPONENT:
-          updateUseLongFloatSparse(buf, op);
-          break;
-
-        case T_LONG_SPARSE_LONGKEY:
-        case T_LONG_SPARSE_LONGKEY_COMPONENT:
-          updateUseLongLongSparse(buf, op);
-          break;
-
-        case T_INT_SPARSE_LONGKEY:
-        case T_INT_SPARSE_LONGKEY_COMPONENT:
-          updateUseLongIntSparse(buf, op);
-          break;
-
-        case T_DOUBLE_SPARSE:
-        case T_DOUBLE_SPARSE_COMPONENT:
-          updateUseIntDoubleSparse(buf, op);
-          break;
-
-        case T_FLOAT_SPARSE:
-        case T_FLOAT_SPARSE_COMPONENT:
-          updateUseIntFloatSparse(buf, op);
-          break;
-
-        case T_LONG_SPARSE:
-        case T_LONG_SPARSE_COMPONENT:
-          updateUseIntLongSparse(buf, op);
-          break;
-
-        case T_INT_SPARSE:
-        case T_INT_SPARSE_COMPONENT:
-          updateUseIntIntSparse(buf, op);
-          break;
-
-        case T_DOUBLE_DENSE:
-        case T_DOUBLE_DENSE_COMPONENT:
-          updateUseIntDoubleDense(buf, op);
-          break;
-
-        case T_FLOAT_DENSE:
-        case T_FLOAT_DENSE_COMPONENT:
-          updateUseIntFloatDense(buf, op);
-          break;
-
-        case T_LONG_DENSE:
-        case T_LONG_DENSE_COMPONENT:
-          updateUseIntLongDense(buf, op);
-          break;
-
-        case T_INT_DENSE:
-        case T_INT_DENSE_COMPONENT:
-          updateUseIntIntDense(buf, op);
-          break;
-
-        default: {
-          throw new UnsupportedOperationException(
-              "Unsupport operation: update " + updateType + " to " + this.getClass().getName());
-        }
-      }
-
-      updateRowVersion();
-    } finally {
-      endWrite();
-    }
-  }
-
-  private void updateUseLongDoubleSparse(ByteBuf buf, UpdateOp op) {
-    // TODO:default value
-    //buf.readDouble();
-    int size = buf.readInt();
-    if (op == UpdateOp.PLUS) {
-      if (useIntKey) {
-        for (int i = 0; i < size; i++) {
-          int index = (int) buf.readLong();
-          ((IntDoubleVector) row).set(index, ((IntDoubleVector) row).get(index) + buf.readDouble());
-        }
-      } else {
-        for (int i = 0; i < size; i++) {
-          long index = buf.readLong();
-          ((LongDoubleVector) row)
-              .set(index, ((LongDoubleVector) row).get(index) + buf.readDouble());
-        }
-      }
-    } else {
-      if (useIntKey) {
-        for (int i = 0; i < size; i++) {
-          ((IntDoubleVector) row).set((int) buf.readLong(), buf.readDouble());
-        }
-      } else {
-        for (int i = 0; i < size; i++) {
-          ((LongDoubleVector) row).set(buf.readLong(), buf.readDouble());
-        }
-      }
-    }
-  }
-
-  private void updateUseLongFloatSparse(ByteBuf buf, UpdateOp op) {
-    // TODO:default value
-    //buf.readDouble();
-    int size = buf.readInt();
-    if (op == UpdateOp.PLUS) {
-      if (useIntKey) {
-        for (int i = 0; i < size; i++) {
-          int index = (int) buf.readLong();
-          ((IntDoubleVector) row).set(index, ((IntDoubleVector) row).get(index) + buf.readFloat());
-        }
-      } else {
-        for (int i = 0; i < size; i++) {
-          long index = buf.readLong();
-          ((LongDoubleVector) row)
-              .set(index, ((LongDoubleVector) row).get(index) + buf.readFloat());
-        }
-      }
-    } else {
-      if (useIntKey) {
-        for (int i = 0; i < size; i++) {
-          ((IntDoubleVector) row).set((int) buf.readLong(), buf.readFloat());
-        }
-      } else {
-        for (int i = 0; i < size; i++) {
-          ((LongDoubleVector) row).set(buf.readLong(), buf.readFloat());
-        }
-      }
-    }
-  }
-
-  private void updateUseLongLongSparse(ByteBuf buf, UpdateOp op) {
-    // TODO:default value
-    //buf.readDouble();
-    int size = buf.readInt();
-    if (op == UpdateOp.PLUS) {
-      if (useIntKey) {
-        for (int i = 0; i < size; i++) {
-          int index = (int) buf.readLong();
-          ((IntDoubleVector) row).set(index, ((IntDoubleVector) row).get(index) + buf.readLong());
-        }
-      } else {
-        for (int i = 0; i < size; i++) {
-          long index = buf.readLong();
-          ((LongDoubleVector) row)
-              .set(index, ((LongDoubleVector) row).get(index) + buf.readLong());
-        }
-      }
-    } else {
-      if (useIntKey) {
-        for (int i = 0; i < size; i++) {
-          ((IntDoubleVector) row).set((int) buf.readLong(), buf.readLong());
-        }
-      } else {
-        for (int i = 0; i < size; i++) {
-          ((LongDoubleVector) row).set(buf.readLong(), buf.readLong());
-        }
-      }
-    }
-  }
-
-  private void updateUseLongIntSparse(ByteBuf buf, UpdateOp op) {
-    // TODO:default value
-    //buf.readDouble();
-    int size = buf.readInt();
-    if (op == UpdateOp.PLUS) {
-      if (useIntKey) {
-        for (int i = 0; i < size; i++) {
-          int index = (int) buf.readLong();
-          ((IntDoubleVector) row).set(index, ((IntDoubleVector) row).get(index) + buf.readInt());
-        }
-      } else {
-        for (int i = 0; i < size; i++) {
-          long index = buf.readLong();
-          ((LongDoubleVector) row)
-              .set(index, ((LongDoubleVector) row).get(index) + buf.readInt());
-        }
-      }
-    } else {
-      if (useIntKey) {
-        for (int i = 0; i < size; i++) {
-          ((IntDoubleVector) row).set((int) buf.readLong(), buf.readInt());
-        }
-      } else {
-        for (int i = 0; i < size; i++) {
-          ((LongDoubleVector) row).set(buf.readLong(), buf.readInt());
-        }
-      }
-    }
-  }
-
-
-  private void updateUseIntDoubleSparse(ByteBuf buf, UpdateOp op) {
-    // TODO:default value
-    //buf.readDouble();
-    int size = buf.readInt();
-    if (op == UpdateOp.PLUS) {
-      if (useIntKey) {
-        for (int i = 0; i < size; i++) {
-          int index = buf.readInt();
-          ((IntDoubleVector) row).set(index, ((IntDoubleVector) row).get(index) + buf.readDouble());
-        }
-      } else {
-        for (int i = 0; i < size; i++) {
-          long index = buf.readInt();
-          ((LongDoubleVector) row)
-              .set(index, ((LongDoubleVector) row).get(index) + buf.readDouble());
-        }
-      }
-    } else {
-      if (useIntKey) {
-        for (int i = 0; i < size; i++) {
-          ((IntDoubleVector) row).set(buf.readInt(), buf.readDouble());
-        }
-      } else {
-        for (int i = 0; i < size; i++) {
-          ((LongDoubleVector) row).set(buf.readInt(), buf.readDouble());
-        }
-      }
-    }
-  }
-
-  private void updateUseIntFloatSparse(ByteBuf buf, UpdateOp op) {
-    // TODO:default value
-    //buf.readDouble();
-    int size = buf.readInt();
-    if (op == UpdateOp.PLUS) {
-      if (useIntKey) {
-        for (int i = 0; i < size; i++) {
-          int index = buf.readInt();
-          ((IntDoubleVector) row).set(index, ((IntDoubleVector) row).get(index) + buf.readFloat());
-        }
-      } else {
-        for (int i = 0; i < size; i++) {
-          long index = buf.readInt();
-          ((LongDoubleVector) row)
-              .set(index, ((LongDoubleVector) row).get(index) + buf.readFloat());
-        }
-      }
-    } else {
-      if (useIntKey) {
-        for (int i = 0; i < size; i++) {
-          ((IntDoubleVector) row).set(buf.readInt(), buf.readFloat());
-        }
-      } else {
-        for (int i = 0; i < size; i++) {
-          ((LongDoubleVector) row).set(buf.readInt(), buf.readFloat());
-        }
-      }
-    }
-  }
-
-  private void updateUseIntLongSparse(ByteBuf buf, UpdateOp op) {
-    // TODO:default value
-    //buf.readDouble();
-    int size = buf.readInt();
-    if (op == UpdateOp.PLUS) {
-      if (useIntKey) {
-        for (int i = 0; i < size; i++) {
-          int index = buf.readInt();
-          ((IntDoubleVector) row).set(index, ((IntDoubleVector) row).get(index) + buf.readLong());
-        }
-      } else {
-        for (int i = 0; i < size; i++) {
-          long index = buf.readInt();
-          ((LongDoubleVector) row)
-              .set(index, ((LongDoubleVector) row).get(index) + buf.readLong());
-        }
-      }
-    } else {
-      if (useIntKey) {
-        for (int i = 0; i < size; i++) {
-          ((IntDoubleVector) row).set(buf.readInt(), buf.readLong());
-        }
-      } else {
-        for (int i = 0; i < size; i++) {
-          ((LongDoubleVector) row).set(buf.readInt(), buf.readLong());
-        }
-      }
-    }
-  }
-
-  private void updateUseIntIntSparse(ByteBuf buf, UpdateOp op) {
-    // TODO:default value
-    //buf.readDouble();
-    int size = buf.readInt();
-    if (op == UpdateOp.PLUS) {
-      if (useIntKey) {
-        for (int i = 0; i < size; i++) {
-          int index = buf.readInt();
-          ((IntDoubleVector) row).set(index, ((IntDoubleVector) row).get(index) + buf.readInt());
-        }
-      } else {
-        for (int i = 0; i < size; i++) {
-          long index = buf.readInt();
-          ((LongDoubleVector) row)
-              .set(index, ((LongDoubleVector) row).get(index) + buf.readInt());
-        }
-      }
-    } else {
-      if (useIntKey) {
-        for (int i = 0; i < size; i++) {
-          ((IntDoubleVector) row).set(buf.readInt(), buf.readInt());
-        }
-      } else {
-        for (int i = 0; i < size; i++) {
-          ((LongDoubleVector) row).set(buf.readInt(), buf.readInt());
-        }
-      }
-    }
-  }
-
-  private void updateUseIntDoubleDense(ByteBuf buf, UpdateOp op) {
-    // TODO:default value
-    //buf.readDouble();
-    int size = buf.readInt();
-    if (op == UpdateOp.PLUS) {
-      if (useIntKey) {
-        for (int i = 0; i < size; i++) {
-          ((IntDoubleVector) row).set(i, ((IntDoubleVector) row).get(i) + buf.readDouble());
-        }
-      } else {
-        for (int i = 0; i < size; i++) {
-          ((LongDoubleVector) row)
-              .set(i, ((LongDoubleVector) row).get(i) + buf.readDouble());
-        }
-      }
-    } else {
-      if (useIntKey) {
-        for (int i = 0; i < size; i++) {
-          ((IntDoubleVector) row).set(i, buf.readDouble());
-        }
-      } else {
-        for (int i = 0; i < size; i++) {
-          ((LongDoubleVector) row).set(i, buf.readDouble());
-        }
-      }
-    }
-  }
-
-  private void updateUseIntFloatDense(ByteBuf buf, UpdateOp op) {
-    // TODO:default value
-    //buf.readDouble();
-    int size = buf.readInt();
-    if (op == UpdateOp.PLUS) {
-      if (useIntKey) {
-        for (int i = 0; i < size; i++) {
-          ((IntDoubleVector) row).set(i, ((IntDoubleVector) row).get(i) + buf.readFloat());
-        }
-      } else {
-        for (int i = 0; i < size; i++) {
-          ((LongDoubleVector) row)
-              .set(i, ((LongDoubleVector) row).get(i) + buf.readFloat());
-        }
-      }
-    } else {
-      if (useIntKey) {
-        for (int i = 0; i < size; i++) {
-          ((IntDoubleVector) row).set(i, buf.readFloat());
-        }
-      } else {
-        for (int i = 0; i < size; i++) {
-          ((LongDoubleVector) row).set(i, buf.readFloat());
-        }
-      }
-    }
-  }
-
-  private void updateUseIntLongDense(ByteBuf buf, UpdateOp op) {
-    // TODO:default value
-    //buf.readDouble();
-    int size = buf.readInt();
-    if (op == UpdateOp.PLUS) {
-      if (useIntKey) {
-        for (int i = 0; i < size; i++) {
-          ((IntDoubleVector) row).set(i, ((IntDoubleVector) row).get(i) + buf.readLong());
-        }
-      } else {
-        for (int i = 0; i < size; i++) {
-          ((LongDoubleVector) row)
-              .set(i, ((LongDoubleVector) row).get(i) + buf.readLong());
-        }
-      }
-    } else {
-      if (useIntKey) {
-        for (int i = 0; i < size; i++) {
-          ((IntDoubleVector) row).set(i, buf.readLong());
-        }
-      } else {
-        for (int i = 0; i < size; i++) {
-          ((LongDoubleVector) row).set(i, buf.readLong());
-        }
-      }
-    }
-  }
-
-  private void updateUseIntIntDense(ByteBuf buf, UpdateOp op) {
-    // TODO:default value
-    //buf.readDouble();
-    int size = buf.readInt();
-    if (op == UpdateOp.PLUS) {
-      if (useIntKey) {
-        for (int i = 0; i < size; i++) {
-          ((IntDoubleVector) row).set(i, ((IntDoubleVector) row).get(i) + buf.readInt());
-        }
-      } else {
-        for (int i = 0; i < size; i++) {
-          ((LongDoubleVector) row)
-              .set(i, ((LongDoubleVector) row).get(i) + buf.readInt());
-        }
-      }
-    } else {
-      if (useIntKey) {
-        for (int i = 0; i < size; i++) {
-          ((IntDoubleVector) row).set(i, buf.readInt());
-        }
-      } else {
-        for (int i = 0; i < size; i++) {
-          ((LongDoubleVector) row).set(i, buf.readInt());
-        }
-      }
-    }
-  }
-
-
   @Override
   public int size() {
-    if (useIntKey) {
-      return ((IntDoubleVector) row).size();
-    } else {
-      return (int) ((LongDoubleVector) row).size();
-    }
->>>>>>> f2b88d3c
+    return getStorage().size();
   }
 
   @Override
   public void mergeTo(LongDoubleVector mergedRow) {
     startRead();
     try {
-<<<<<<< HEAD
       getStorage().mergeTo(mergedRow);
-=======
-      if (isDense()) {
-        double[] values = getValues();
-        for (int i = 0; i < values.length; i++) {
-          mergedRow.set(i + startCol, values[i]);
-        }
-      } else {
-        if (useIntKey) {
-          ObjectIterator<Int2DoubleMap.Entry> iter =
-              ((IntDoubleVector) row).getStorage().entryIterator();
-          Int2DoubleMap.Entry entry;
-          while (iter.hasNext()) {
-            entry = iter.next();
-            mergedRow.set(entry.getIntKey() + startCol, entry.getDoubleValue());
-          }
-        } else {
-          ObjectIterator<Long2DoubleMap.Entry> iter =
-              ((LongDoubleVector) row).getStorage().entryIterator();
-          Long2DoubleMap.Entry entry;
-          while (iter.hasNext()) {
-            entry = iter.next();
-            mergedRow.set(entry.getLongKey() + startCol, entry.getDoubleValue());
-          }
-        }
-      }
->>>>>>> f2b88d3c
-    } finally {
-      endRead();
-    }
-  }
-
-<<<<<<< HEAD
-  @Override public ServerRow deepClone() {
-    startRead();
-    try {
-      return new ServerLongDoubleRow(rowId, rowType, startCol, endCol, (int) estElemNum,
-          (LongDoubleStorage) storage.deepClone());
-=======
-  @Override
-  protected void serializeRow(ByteBuf buf) {
-    if (useIntKeySerialize()) {
-      if (useDenseSerialize()) {
-        double[] values = getValues();
-        for (int i = 0; i < values.length; i++) {
-          buf.writeDouble(values[i]);
-        }
-      } else {
-        ObjectIterator<Int2DoubleMap.Entry> iter =
-            ((IntDoubleVector) row).getStorage().entryIterator();
-        Int2DoubleMap.Entry entry;
-        while (iter.hasNext()) {
-          entry = iter.next();
-          buf.writeInt(entry.getIntKey());
-          buf.writeDouble(entry.getDoubleValue());
-        }
-      }
-    } else {
-      ObjectIterator<Long2DoubleMap.Entry> iter =
-          ((LongDoubleVector) row).getStorage().entryIterator();
-      Long2DoubleMap.Entry entry;
-      while (iter.hasNext()) {
-        entry = iter.next();
-        buf.writeLong(entry.getLongKey());
-        buf.writeDouble(entry.getDoubleValue());
-      }
-    }
-  }
-
-  @Override
-  protected void deserializeRow(ByteBuf buf) {
-    if (useIntKeySerialize()) {
-      IntDoubleVector intDoubleRow = (IntDoubleVector) row;
-      if (useDenseSerialize()) {
-        for (int i = 0; i < size; i++) {
-          intDoubleRow.set(i, buf.readDouble());
-        }
-      } else {
-        for (int i = 0; i < size; i++) {
-          intDoubleRow.set(buf.readInt(), buf.readDouble());
-        }
-      }
-    } else {
-      LongDoubleVector longDoubleRow = (LongDoubleVector) row;
-      for (int i = 0; i < size; i++) {
-        longDoubleRow.set(buf.readLong(), buf.readDouble());
-      }
-    }
-  }
-
-  @Override
-  protected int getRowSpace() {
-    if (useIntKeySerialize()) {
-      if (useDenseSerialize()) {
-        return size * 8;
-      } else {
-        return size * 12;
-      }
-    } else {
-      return size * 16;
-    }
-  }
-
-  @Override
-  public ServerRow clone() {
-    startRead();
-    try {
-      if (useIntKey) {
-        return new ServerLongDoubleRow(rowId, rowType, startCol, endCol, (int) estElemNum,
-            ((IntDoubleVector) row).clone());
-      } else {
-        return new ServerLongDoubleRow(rowId, rowType, startCol, endCol, (int) estElemNum,
-            ((LongDoubleVector) row).clone());
-      }
     } finally {
       endRead();
     }
   }
 
   @Override
-  public ServerRow
-adaptiveClone() {
+  public ServerRow deepClone() {
     startRead();
     try {
-      if (useIntKey) {
-        if (row.isSparse()) {
-          return new ServerLongDoubleRow(rowId, rowType, startCol, endCol, (int) estElemNum,
-              VFactory.sortedDoubleVector((int) (endCol - startCol),
-                  ((IntDoubleVector) row).getStorage().getIndices(),
-                  ((IntDoubleVector) row).getStorage().getValues()));
-        } else {
-          return new ServerLongDoubleRow(rowId, rowType, startCol, endCol, (int) estElemNum,
-              (IntDoubleVector) row);
-        }
-      } else {
-        return new ServerLongDoubleRow(rowId, rowType, startCol, endCol, (int) estElemNum,
-            VFactory.sortedLongKeyDoubleVector((int) (endCol - startCol),
-                ((LongDoubleVector) row).getStorage().getIndices(),
-                ((LongDoubleVector) row).getStorage().getValues()));
-      }
->>>>>>> f2b88d3c
+      return new ServerLongDoubleRow(rowId, rowType, startCol, endCol, (int) estElemNum,
+          (LongDoubleStorage) storage.deepClone());
     } finally {
       endRead();
     }
   }
 
   @Override
+  public ServerRow adaptiveClone() {
+    startRead();
+    try {
+      return new ServerLongDoubleRow(rowId, rowType, startCol, endCol, (int) estElemNum,
+          (LongDoubleStorage) storage.adaptiveClone());
+    } finally {
+      endRead();
+    }
+  }
+
+  /**
+   * Check the vector contains the index or not
+   *
+   * @param index element index
+   * @return true means exist
+   */
   public boolean exist(long index) {
     return getStorage().exist(index);
   }
@@ -777,7 +164,6 @@
   }
 
   @Override
-<<<<<<< HEAD
   public void indexGet(IndexType indexType, int indexSize, ByteBuf in, ByteBuf out, InitFunc func) {
     getStorage().indexGet(indexType, indexSize, in, out, func);
   }
@@ -785,72 +171,5 @@
   @Override
   public void elemUpdate(DoubleElemUpdateFunc func) {
     getStorage().elemUpdate(func);
-=======
-  public void indexGet(IndexType indexType, int indexSize, ByteBuf in, ByteBuf out, InitFunc func)
-      throws IOException {
-    if (func != null) {
-      if (indexType == IndexType.INT) {
-        for (int i = 0; i < indexSize; i++) {
-          out.writeDouble(initAndGet(in.readInt(), func));
-        }
-      } else {
-        for (int i = 0; i < indexSize; i++) {
-          out.writeDouble(initAndGet(in.readLong(), func));
-        }
-      }
-    } else {
-      if (indexType == IndexType.INT) {
-        for (int i = 0; i < indexSize; i++) {
-          out.writeDouble(get(in.readInt()));
-        }
-      } else {
-        for (int i = 0; i < indexSize; i++) {
-          out.writeDouble(get(in.readLong()));
-        }
-      }
-    }
-  }
-
-  //TODO
-  public double defaultReturnValue() {
-    return 0.0;
-  }
-
-  public void setDefaultValue(double defaultValue) {
-
-  }
-
-  @Override
-  public void setSplit(Vector row) {
-    super.setSplit(row);
-  }
-
-  @Override
-  public void elemUpdate(DoubleElemUpdateFunc func) {
-    if (isDense()) {
-      double[] values = getValues();
-      for (int i = 0; i < values.length; i++) {
-        values[i] = func.update();
-      }
-    } else {
-      if (useIntKey) {
-        ObjectIterator<Int2DoubleMap.Entry> iter =
-            ((IntDoubleVector) row).getStorage().entryIterator();
-        Int2DoubleMap.Entry entry;
-        while (iter.hasNext()) {
-          entry = iter.next();
-          entry.setValue(func.update());
-        }
-      } else {
-        ObjectIterator<Long2DoubleMap.Entry> iter =
-            ((LongDoubleVector) row).getStorage().entryIterator();
-        Long2DoubleMap.Entry entry;
-        while (iter.hasNext()) {
-          entry = iter.next();
-          entry.setValue(func.update());
-        }
-      }
-    }
->>>>>>> f2b88d3c
   }
 }