/*
 * Tencent is pleased to support the open source community by making Angel available.
 *
 * Copyright (C) 2017-2018 THL A29 Limited, a Tencent company. All rights reserved.
 *
 * Licensed under the Apache License, Version 2.0 (the "License"); you may not use this file except in
 * compliance with the License. You may obtain a copy of the License at
 *
 * https://opensource.org/licenses/Apache-2.0
 *
 * Unless required by applicable law or agreed to in writing, software distributed under the License
 * is distributed on an "AS IS" BASIS, WITHOUT WARRANTIES OR CONDITIONS OF ANY KIND, either express
 * or implied. See the License for the specific language governing permissions and limitations under
 * the License.
 *
 */


package com.tencent.angel.master.app;

import com.tencent.angel.AngelDeployMode;
import com.tencent.angel.RunningMode;
import com.tencent.angel.conf.AngelConf;
import com.tencent.angel.protobuf.generated.ClientMasterServiceProtos.GetJobReportResponse;
import com.tencent.angel.protobuf.generated.ClientMasterServiceProtos.JobReportProto;
import com.tencent.angel.protobuf.generated.ClientMasterServiceProtos.JobStateProto;
import com.tencent.angel.protobuf.generated.MLProtos;
import com.tencent.angel.utils.StringUtils;
import org.apache.commons.logging.Log;
import org.apache.commons.logging.LogFactory;
import org.apache.hadoop.conf.Configuration;
import org.apache.hadoop.fs.FSDataOutputStream;
import org.apache.hadoop.service.AbstractService;
import org.apache.hadoop.yarn.event.EventHandler;
import org.apache.hadoop.yarn.state.InvalidStateTransitonException;
import org.apache.hadoop.yarn.state.SingleArcTransition;
import org.apache.hadoop.yarn.state.StateMachine;
import org.apache.hadoop.yarn.state.StateMachineFactory;

import java.io.IOException;
import java.util.*;
import java.util.concurrent.atomic.AtomicBoolean;
import java.util.concurrent.locks.Lock;
import java.util.concurrent.locks.ReadWriteLock;
import java.util.concurrent.locks.ReentrantReadWriteLock;

/**
 * Angel Application state machine.
 */
public class App extends AbstractService implements EventHandler<AppEvent> {

  private static final Log LOG = LogFactory.getLog(App.class);
  private final static String JOB_STATE_PREFIX = "J_";

  private final AMContext context;

  /**
   * application diagnostics
   */
  private final List<String> diagnostics;

  /**
   * application state machine
   */
  private final StateMachine<AppState, AppEventType, AppEvent> stateMachine;

  /**
   * the state is externally enforced, its priority is higher than the state of the state machine
   */
  private AppState forcedState = null;

  /**
   * application launch time
   */
  private final long launchTime;

  /**
   * application finish time
   */
  private long finishTime;

  /**
   * read/write lock
   */
  private final Lock readLock;
  private final Lock writeLock;

  /**
   * identify whether the application needs to be retried,
   */
  private boolean shouldRetry;

  /**
   * state timeout monitor
   */
  private volatile Thread stateMonitor;

  /**
   * state to state start timestamp map
   */
  private final Map<AppState, Long> stateToTsMap;

  /**
   * the longest time in milliseconds for a state(NEW,INITED,EXECUTE_SUCCESSED,SUCCEEDED,FAILED,KILLED)
   */
  private final long stateTimeOutMs;

  private final AtomicBoolean stopped;

  public App(AMContext context) {
    super(App.class.getName());
    this.context = context;
    stateMachine = stateMachineFactory.make(this);
    ReadWriteLock readWriteLock = new ReentrantReadWriteLock();
    this.readLock = readWriteLock.readLock();
    this.writeLock = readWriteLock.writeLock();

    this.launchTime = context.getStartTime();
    shouldRetry = false;
    diagnostics = new ArrayList<>();

    stateTimeOutMs = context.getConf().getLong(AngelConf.ANGEL_AM_APPSTATE_TIMEOUT_MS,
        AngelConf.DEFAULT_ANGEL_AM_APPSTATE_TIMEOUT_MS);
    stateToTsMap = new HashMap<>();
    stateToTsMap.put(AppState.NEW, context.getClock().getTime());
    stopped = new AtomicBoolean(false);
  }

  private static final AppSuccessTransition APP_SUCCESS_TRANSITION = new AppSuccessTransition();
  private static final AppExecuteSuccessTransition APP_EXECUTE_SUCCESS_TRANSITION = new AppExecuteSuccessTransition();
  private static final AppKilledTransition APP_KILLED_TRANSITION = new AppKilledTransition();
  private static final AppFailedTransition APP_FAILED_TRANSITION = new AppFailedTransition();

  protected static final StateMachineFactory<App, AppState, AppEventType, AppEvent>
<<<<<<< HEAD
      stateMachineFactory =
      new StateMachineFactory<App, AppState, AppEventType, AppEvent>(AppState.NEW)
          .addTransition(AppState.NEW, AppState.INITED, AppEventType.INIT)
          .addTransition(AppState.NEW, AppState.KILLED, AppEventType.KILL, APP_KILLED_TRANSITION)
          .addTransition(AppState.NEW, AppState.FAILED, AppEventType.INTERNAL_ERROR,
              APP_FAILED_TRANSITION)

          .addTransition(AppState.INITED, AppState.PREPARE_WORKERS, AppEventType.LAUNCH_WORKERS,
              new AppLaunchWorkersTransition())
          .addTransition(AppState.INITED, AppState.KILLED, AppEventType.KILL, APP_KILLED_TRANSITION)
          .addTransition(AppState.INITED, AppState.FAILED, AppEventType.INTERNAL_ERROR,
              APP_FAILED_TRANSITION)

          .addTransition(AppState.PREPARE_WORKERS, AppState.RUNNING,
              AppEventType.ALL_WORKERS_LAUNCHED)
          .addTransition(AppState.PREPARE_WORKERS, AppState.KILLED, AppEventType.KILL, APP_KILLED_TRANSITION)
          .addTransition(AppState.PREPARE_WORKERS, AppState.FAILED, AppEventType.INTERNAL_ERROR,
              APP_FAILED_TRANSITION)

          .addTransition(AppState.RUNNING, AppState.EXECUTE_SUCCESSED, AppEventType.EXECUTE_SUCESS)
          .addTransition(AppState.RUNNING, AppState.KILLED, AppEventType.KILL,
              APP_KILLED_TRANSITION)
          .addTransition(AppState.RUNNING, AppState.FAILED, AppEventType.INTERNAL_ERROR,
              APP_FAILED_TRANSITION)
          .addTransition(AppState.RUNNING, AppState.SUCCEEDED, AppEventType.SUCCESS,
              APP_SUCCESS_TRANSITION)

          .addTransition(AppState.EXECUTE_SUCCESSED, AppState.KILLED, AppEventType.KILL,
              APP_KILLED_TRANSITION)
          .addTransition(AppState.EXECUTE_SUCCESSED, AppState.FAILED, AppEventType.INTERNAL_ERROR,
              APP_FAILED_TRANSITION)
          .addTransition(AppState.EXECUTE_SUCCESSED, AppState.SUCCEEDED, AppEventType.SUCCESS,
              APP_SUCCESS_TRANSITION)

          .addTransition(AppState.SUCCEEDED, AppState.SUCCEEDED, EnumSet
              .of(AppEventType.INIT, AppEventType.LAUNCH_WORKERS, AppEventType.ALL_WORKERS_LAUNCHED,
                  AppEventType.EXECUTE_SUCESS,
                  AppEventType.SUCCESS, AppEventType.KILL, AppEventType.INTERNAL_ERROR))

          .addTransition(AppState.KILLED, AppState.KILLED, EnumSet
              .of(AppEventType.INIT, AppEventType.LAUNCH_WORKERS, AppEventType.ALL_WORKERS_LAUNCHED,
                  AppEventType.EXECUTE_SUCESS,
                  AppEventType.SUCCESS, AppEventType.KILL, AppEventType.INTERNAL_ERROR))

          .addTransition(AppState.FAILED, AppState.FAILED, EnumSet
              .of(AppEventType.INIT, AppEventType.LAUNCH_WORKERS, AppEventType.ALL_WORKERS_LAUNCHED,
                  AppEventType.EXECUTE_SUCESS,
                  AppEventType.SUCCESS, AppEventType.KILL, AppEventType.INTERNAL_ERROR));

  @SuppressWarnings("unchecked")
  public void startExecute() {
=======
    stateMachineFactory =
    new StateMachineFactory<App, AppState, AppEventType, AppEvent>(AppState.NEW)
      .addTransition(AppState.NEW, AppState.INITED, AppEventType.INIT)
      .addTransition(AppState.NEW, AppState.KILLED, AppEventType.KILL, APP_KILLED_TRANSITION)
      .addTransition(AppState.NEW, AppState.FAILED, AppEventType.INTERNAL_ERROR,
        APP_FAILED_TRANSITION)

      .addTransition(AppState.INITED, AppState.RUNNING, AppEventType.START,
        new AppStartTransition())
      .addTransition(AppState.INITED, AppState.KILLED, AppEventType.KILL, APP_KILLED_TRANSITION)
      .addTransition(AppState.INITED, AppState.FAILED, AppEventType.INTERNAL_ERROR,
        APP_FAILED_TRANSITION)

      .addTransition(AppState.RUNNING, AppState.EXECUTE_SUCCESSED, AppEventType.EXECUTE_SUCESS,
              APP_EXECUTE_SUCCESS_TRANSITION)
      .addTransition(AppState.RUNNING, AppState.KILLED, AppEventType.KILL, APP_KILLED_TRANSITION)
      .addTransition(AppState.RUNNING, AppState.FAILED, AppEventType.INTERNAL_ERROR,
        APP_FAILED_TRANSITION)
      .addTransition(AppState.RUNNING, AppState.SUCCEEDED, AppEventType.SUCCESS,
        APP_SUCCESS_TRANSITION)

      .addTransition(AppState.EXECUTE_SUCCESSED, AppState.KILLED, AppEventType.KILL,
        APP_KILLED_TRANSITION)
      .addTransition(AppState.EXECUTE_SUCCESSED, AppState.FAILED, AppEventType.INTERNAL_ERROR,
        APP_FAILED_TRANSITION)
      .addTransition(AppState.EXECUTE_SUCCESSED, AppState.SUCCEEDED, AppEventType.SUCCESS,
        APP_SUCCESS_TRANSITION)

      .addTransition(AppState.SUCCEEDED, AppState.SUCCEEDED, EnumSet
        .of(AppEventType.INIT, AppEventType.START, AppEventType.EXECUTE_SUCESS,
          AppEventType.SUCCESS, AppEventType.KILL, AppEventType.INTERNAL_ERROR))

      .addTransition(AppState.KILLED, AppState.KILLED, EnumSet
        .of(AppEventType.INIT, AppEventType.START, AppEventType.EXECUTE_SUCESS,
          AppEventType.SUCCESS, AppEventType.KILL, AppEventType.INTERNAL_ERROR))

      .addTransition(AppState.FAILED, AppState.FAILED, EnumSet
        .of(AppEventType.INIT, AppEventType.START, AppEventType.EXECUTE_SUCESS,
          AppEventType.SUCCESS, AppEventType.KILL, AppEventType.INTERNAL_ERROR));

  @SuppressWarnings("unchecked") public void startExecute() {
>>>>>>> bc90c0db
    context.getEventHandler().handle(new AppEvent(AppEventType.INIT));
    context.getEventHandler().handle(new AppEvent(AppEventType.LAUNCH_WORKERS));
  }

  /**
   * get state of application, only return RUNNING, EXECUTE_SUCCEEDED, COMMITING, SUCCEEDED, KILLED,
   * FAILED
   *
   * @return AppState the state of application
   */
  public AppState getExternAppState() {
    AppState state = getInternalState();
    switch (state) {
      case NEW:
      case INITED:
      case RUNNING:
        return AppState.RUNNING;
      default:
        return state;
    }
  }

  @Override
  protected void serviceStart() throws Exception {
    stateMonitor = new Thread(new Runnable() {
      @SuppressWarnings("unchecked")
      @Override
      public void run() {
        while (!stopped.get() && !Thread.interrupted()) {
          AppState state = getInternalState();
          try {
            readLock.lock();
            if (stateToTsMap.containsKey(state)
                && context.getClock().getTime() - stateToTsMap.get(state) >= stateTimeOutMs) {
              context.getEventHandler().handle(new InternalErrorEvent(context.getApplicationId(),
                  "app in state " + state + " over " + stateTimeOutMs + " milliseconds!"));
            }
          } finally {
            readLock.unlock();
          }
        }
      }

    });
    stateMonitor.setName("app-state-monitor");
    stateMonitor.start();
    super.serviceStart();
  }

  @Override
  protected void serviceStop() throws Exception {
    if (stopped.getAndSet(true)) {
      return;
    }

    if (stateMonitor != null) {
      stateMonitor.interrupt();
      stateMonitor = null;
    }
    super.serviceStop();
    LOG.info("App manager stopped");
  }

  /**
   * get application running state: current state, current iteration and diagnostics TODO:we can add
   * more details of the app.
   *
   * @return GetJobReportResponse application state
   */
  public GetJobReportResponse getJobReportResponse() {
    GetJobReportResponse.Builder getJobReportResBuilder = GetJobReportResponse.newBuilder();
    JobReportProto.Builder report = JobReportProto.newBuilder();
    report.setJobState(convertToProtoFormat(getExternAppState()));
    StringBuilder sb = new StringBuilder();
    sb.append(StringUtils.join("\n", getDiagnostics()));
    report.setDiagnostics(sb.toString());

    int totalIteration = context.getConf()
        .getInt(AngelConf.ANGEL_TASK_ITERATION_NUMBER,
            AngelConf.DEFAULT_ANGEL_TASK_ITERATION_NUMBER);
    report.setTotalIteration(totalIteration);
    int curIteration = 0;
    if (context.getAlgoMetricsService() != null) {
      curIteration = context.getAlgoMetricsService().getCurrentIter();
      Map<String, String> metrics = context.getAlgoMetricsService().getAlgoMetrics(curIteration);
      MLProtos.Pair.Builder pairBuilder = MLProtos.Pair.newBuilder();

      if (metrics != null) {
        for (Map.Entry<String, String> entry : metrics.entrySet()) {
          report.addMetrics(
              pairBuilder.setKey(entry.getKey()).setValue(String.valueOf(entry.getValue()))
                  .build());
        }
      }
    }
    report.setCurIteration(curIteration);

    getJobReportResBuilder.setJobReport(report);
    return getJobReportResBuilder.build();
  }

  private String toString(Map<String, Double> metrics) {
    StringBuilder sb = new StringBuilder();

    for (Map.Entry<String, Double> entry : metrics.entrySet()) {
      sb.append("index name=").append(entry.getKey()).append(",").append("value=")
          .append(entry.getValue());
    }

    return sb.toString();
  }


  /**
   * write application state to output stream
   *
   * @param out output stream
   */
  public void serilize(FSDataOutputStream out) throws IOException {
    GetJobReportResponse jobState = getJobReportResponse();
    jobState.writeTo(out);
    LOG.info("write app report to file successfully " + jobState);
  }

  private JobStateProto convertToProtoFormat(AppState appState) {
    return JobStateProto.valueOf(JOB_STATE_PREFIX + appState.name());
  }

  public void addDiagnostics(String message) {
    try {
      writeLock.lock();
      diagnostics.add(message);
    } finally {
      writeLock.unlock();
    }
  }

  @SuppressWarnings("unchecked")
  @Override
  public void handle(AppEvent event) {
    LOG.info("Processing AppEvent type " + event);
    try {
      writeLock.lock();
      AppState oldState = getInternalState();
      try {
        stateMachine.doTransition(event.getType(), event);
      } catch (InvalidStateTransitonException e) {
        LOG.error("Can't handle this event at current state", e);
        context.getEventHandler().handle(new InternalErrorEvent(context.getApplicationId(),
            "Can't handle this event at current state" + e.getMessage()));
      }
      // notify the event handler of state change
      AppState newState = getInternalState();
      if (oldState != newState) {
        // If new state is not RUNNING and EXECUTE_SUCCESSED, add it to state timeout monitor
        if (newState != AppState.RUNNING && newState != AppState.EXECUTE_SUCCESSED) {
          stateToTsMap.put(newState, context.getClock().getTime());
        }
        LOG.info(
<<<<<<< HEAD
            context.getApplicationId() + "Job Transitioned from " + oldState + " to " + newState);
=======
          context.getApplicationId() + " Job Transitioned from " + oldState + " to " + newState);
>>>>>>> bc90c0db
      }
    } finally {
      writeLock.unlock();
    }
  }

  /**
   * get application state
   *
   * @return AppState application state
   */
  public AppState getInternalState() {
    readLock.lock();
    try {
      // if forcedState is set, just return
      if (forcedState != null) {
        return forcedState;
      }

      // else get state from state machine
      return stateMachine.getCurrentState();
    } finally {
      readLock.unlock();
    }
  }

  /**
   * get application diagnostics
   *
   * @return List<String> application diagnostics
   */
  public List<String> getDiagnostics() {
    try {
      readLock.lock();
      List<String> cloneDiagnostics = new ArrayList<String>();
      cloneDiagnostics.addAll(diagnostics);
      return cloneDiagnostics;
    } finally {
      readLock.unlock();
    }
  }

  /**
   * get application launch time
   *
   * @return long application launch time, in milliseconds
   */
  public long getLaunchTime() {
    return launchTime;
  }

  /**
   * get application finish time
   *
   * @return long application finish time, in milliseconds
   */
  public long getFinishTime() {
    try {
      readLock.lock();
      return finishTime;
    } finally {
      readLock.unlock();
    }
  }

  private void setFinishTime() {
    this.finishTime = context.getClock().getTime();
  }

  /**
   * force the application to specific state
   *
   * @param state forced state need to set
   */
  public void forceState(AppState state) {
    if (isFinish()) {
      return;
    }

    try {
      writeLock.lock();
      forcedState = state;
      if ((state == AppState.SUCCEEDED) || (state == AppState.FAILED) || (state
          == AppState.KILLED)) {
        setFinishTime();
      }
    } finally {
      writeLock.unlock();
    }
  }

  /**
   * check application is finish or not. when the application is in the SUCCEEDED, FAILED or KILLED
   * state, indicating that the application is finish
   *
   * @return boolean true if finish, otherwise false
   */
  public boolean isFinish() {
    AppState state = getInternalState();
    return (state == AppState.SUCCEEDED) || (state == AppState.FAILED) || (state
        == AppState.KILLED);
  }

  /**
   * check application is finish with SUCCEEDED
   *
   * @return boolean true if finish with SUCCEEDED, otherwise false
   */
  public boolean isSuccess() {
    AppState state = getInternalState();
    return state == AppState.SUCCEEDED;
  }

  /**
   * check if the application master needs to retry
   *
   * @return boolean true if need retry, otherwise false
   */
  public boolean isShouldRetry() {
    try {
      readLock.lock();
      return shouldRetry;
    } finally {
      readLock.unlock();
    }
  }

  /**
   * set application master retry flag
   *
   * @param retryEnable retry flag
   */
  public void shouldRetry(boolean retryEnable) {
    try {
      writeLock.lock();
      shouldRetry = retryEnable;
    } finally {
      writeLock.unlock();
    }
  }

  public static class AppSuccessTransition implements SingleArcTransition<App, AppEvent> {

    @SuppressWarnings("unchecked")
    @Override
    public void transition(App app, AppEvent event) {
      app.context.getEventHandler().handle(
          new AppFinishEvent(AppFinishEventType.SUCCESS_FINISH, app.context.getApplicationId()));
      app.setFinishTime();
    }
  }

<<<<<<< HEAD

  public static class AppLaunchWorkersTransition implements SingleArcTransition<App, AppEvent> {
=======
  public static class AppStartTransition implements SingleArcTransition<App, AppEvent> {
>>>>>>> bc90c0db

    @SuppressWarnings("unchecked")
    @Override
    public void transition(App app, AppEvent event) {
      if (app.context.getRunningMode() == RunningMode.ANGEL_PS_WORKER) {
        app.context.getWorkerManager().startAllWorker();
      } else {
        app.context.getEventHandler().handle(new AppEvent(AppEventType.ALL_WORKERS_LAUNCHED));
      }
    }
  }

<<<<<<< HEAD
=======
  public static class AppExecuteSuccessTransition implements SingleArcTransition<App, AppEvent> {

    @SuppressWarnings("unchecked") @Override public void transition(App app, AppEvent event) {
      if (app.context.getRunningMode() == RunningMode.ANGEL_PS_WORKER && app.context.getDeployMode() == AngelDeployMode.KUBERNETES) {
        LOG.info("Now stop worker scheduler.");
        app.context.getK8sClusterManager().stop("worker");
      }
    }
  }


>>>>>>> bc90c0db
  public static class AppKilledTransition implements SingleArcTransition<App, AppEvent> {

    @SuppressWarnings("unchecked")
    @Override
    public void transition(App app, AppEvent event) {
      app.context.getEventHandler()
          .handle(
              new AppFinishEvent(AppFinishEventType.KILL_FINISH, app.context.getApplicationId()));
      app.setFinishTime();
    }
  }


  public static class AppFailedTransition implements SingleArcTransition<App, AppEvent> {

    @SuppressWarnings("unchecked")
    @Override
    public void transition(App app, AppEvent event) {
      app.context.getEventHandler().handle(
          new AppFinishEvent(AppFinishEventType.INTERNAL_ERROR_FINISH,
              app.context.getApplicationId()));

      InternalErrorEvent errorEvent = (InternalErrorEvent) event;
      app.shouldRetry = errorEvent.isShouldRetry();

      LOG.info("some error happened, " + errorEvent);
      app.diagnostics.add(errorEvent.getErrorMsg());
      app.setFinishTime();
    }
  }
}
<|MERGE_RESOLUTION|>--- conflicted
+++ resolved
@@ -1,608 +1,554 @@
-/*
- * Tencent is pleased to support the open source community by making Angel available.
- *
- * Copyright (C) 2017-2018 THL A29 Limited, a Tencent company. All rights reserved.
- *
- * Licensed under the Apache License, Version 2.0 (the "License"); you may not use this file except in
- * compliance with the License. You may obtain a copy of the License at
- *
- * https://opensource.org/licenses/Apache-2.0
- *
- * Unless required by applicable law or agreed to in writing, software distributed under the License
- * is distributed on an "AS IS" BASIS, WITHOUT WARRANTIES OR CONDITIONS OF ANY KIND, either express
- * or implied. See the License for the specific language governing permissions and limitations under
- * the License.
- *
- */
-
-
-package com.tencent.angel.master.app;
-
-import com.tencent.angel.AngelDeployMode;
-import com.tencent.angel.RunningMode;
-import com.tencent.angel.conf.AngelConf;
-import com.tencent.angel.protobuf.generated.ClientMasterServiceProtos.GetJobReportResponse;
-import com.tencent.angel.protobuf.generated.ClientMasterServiceProtos.JobReportProto;
-import com.tencent.angel.protobuf.generated.ClientMasterServiceProtos.JobStateProto;
-import com.tencent.angel.protobuf.generated.MLProtos;
-import com.tencent.angel.utils.StringUtils;
-import org.apache.commons.logging.Log;
-import org.apache.commons.logging.LogFactory;
-import org.apache.hadoop.conf.Configuration;
-import org.apache.hadoop.fs.FSDataOutputStream;
-import org.apache.hadoop.service.AbstractService;
-import org.apache.hadoop.yarn.event.EventHandler;
-import org.apache.hadoop.yarn.state.InvalidStateTransitonException;
-import org.apache.hadoop.yarn.state.SingleArcTransition;
-import org.apache.hadoop.yarn.state.StateMachine;
-import org.apache.hadoop.yarn.state.StateMachineFactory;
-
-import java.io.IOException;
-import java.util.*;
-import java.util.concurrent.atomic.AtomicBoolean;
-import java.util.concurrent.locks.Lock;
-import java.util.concurrent.locks.ReadWriteLock;
-import java.util.concurrent.locks.ReentrantReadWriteLock;
-
-/**
- * Angel Application state machine.
- */
-public class App extends AbstractService implements EventHandler<AppEvent> {
-
-  private static final Log LOG = LogFactory.getLog(App.class);
-  private final static String JOB_STATE_PREFIX = "J_";
-
-  private final AMContext context;
-
-  /**
-   * application diagnostics
-   */
-  private final List<String> diagnostics;
-
-  /**
-   * application state machine
-   */
-  private final StateMachine<AppState, AppEventType, AppEvent> stateMachine;
-
-  /**
-   * the state is externally enforced, its priority is higher than the state of the state machine
-   */
-  private AppState forcedState = null;
-
-  /**
-   * application launch time
-   */
-  private final long launchTime;
-
-  /**
-   * application finish time
-   */
-  private long finishTime;
-
-  /**
-   * read/write lock
-   */
-  private final Lock readLock;
-  private final Lock writeLock;
-
-  /**
-   * identify whether the application needs to be retried,
-   */
-  private boolean shouldRetry;
-
-  /**
-   * state timeout monitor
-   */
-  private volatile Thread stateMonitor;
-
-  /**
-   * state to state start timestamp map
-   */
-  private final Map<AppState, Long> stateToTsMap;
-
-  /**
-   * the longest time in milliseconds for a state(NEW,INITED,EXECUTE_SUCCESSED,SUCCEEDED,FAILED,KILLED)
-   */
-  private final long stateTimeOutMs;
-
-  private final AtomicBoolean stopped;
-
-  public App(AMContext context) {
-    super(App.class.getName());
-    this.context = context;
-    stateMachine = stateMachineFactory.make(this);
-    ReadWriteLock readWriteLock = new ReentrantReadWriteLock();
-    this.readLock = readWriteLock.readLock();
-    this.writeLock = readWriteLock.writeLock();
-
-    this.launchTime = context.getStartTime();
-    shouldRetry = false;
-    diagnostics = new ArrayList<>();
-
-    stateTimeOutMs = context.getConf().getLong(AngelConf.ANGEL_AM_APPSTATE_TIMEOUT_MS,
-        AngelConf.DEFAULT_ANGEL_AM_APPSTATE_TIMEOUT_MS);
-    stateToTsMap = new HashMap<>();
-    stateToTsMap.put(AppState.NEW, context.getClock().getTime());
-    stopped = new AtomicBoolean(false);
-  }
-
-  private static final AppSuccessTransition APP_SUCCESS_TRANSITION = new AppSuccessTransition();
-  private static final AppExecuteSuccessTransition APP_EXECUTE_SUCCESS_TRANSITION = new AppExecuteSuccessTransition();
-  private static final AppKilledTransition APP_KILLED_TRANSITION = new AppKilledTransition();
-  private static final AppFailedTransition APP_FAILED_TRANSITION = new AppFailedTransition();
-
-  protected static final StateMachineFactory<App, AppState, AppEventType, AppEvent>
-<<<<<<< HEAD
-      stateMachineFactory =
-      new StateMachineFactory<App, AppState, AppEventType, AppEvent>(AppState.NEW)
-          .addTransition(AppState.NEW, AppState.INITED, AppEventType.INIT)
-          .addTransition(AppState.NEW, AppState.KILLED, AppEventType.KILL, APP_KILLED_TRANSITION)
-          .addTransition(AppState.NEW, AppState.FAILED, AppEventType.INTERNAL_ERROR,
-              APP_FAILED_TRANSITION)
-
-          .addTransition(AppState.INITED, AppState.PREPARE_WORKERS, AppEventType.LAUNCH_WORKERS,
-              new AppLaunchWorkersTransition())
-          .addTransition(AppState.INITED, AppState.KILLED, AppEventType.KILL, APP_KILLED_TRANSITION)
-          .addTransition(AppState.INITED, AppState.FAILED, AppEventType.INTERNAL_ERROR,
-              APP_FAILED_TRANSITION)
-
-          .addTransition(AppState.PREPARE_WORKERS, AppState.RUNNING,
-              AppEventType.ALL_WORKERS_LAUNCHED)
-          .addTransition(AppState.PREPARE_WORKERS, AppState.KILLED, AppEventType.KILL, APP_KILLED_TRANSITION)
-          .addTransition(AppState.PREPARE_WORKERS, AppState.FAILED, AppEventType.INTERNAL_ERROR,
-              APP_FAILED_TRANSITION)
-
-          .addTransition(AppState.RUNNING, AppState.EXECUTE_SUCCESSED, AppEventType.EXECUTE_SUCESS)
-          .addTransition(AppState.RUNNING, AppState.KILLED, AppEventType.KILL,
-              APP_KILLED_TRANSITION)
-          .addTransition(AppState.RUNNING, AppState.FAILED, AppEventType.INTERNAL_ERROR,
-              APP_FAILED_TRANSITION)
-          .addTransition(AppState.RUNNING, AppState.SUCCEEDED, AppEventType.SUCCESS,
-              APP_SUCCESS_TRANSITION)
-
-          .addTransition(AppState.EXECUTE_SUCCESSED, AppState.KILLED, AppEventType.KILL,
-              APP_KILLED_TRANSITION)
-          .addTransition(AppState.EXECUTE_SUCCESSED, AppState.FAILED, AppEventType.INTERNAL_ERROR,
-              APP_FAILED_TRANSITION)
-          .addTransition(AppState.EXECUTE_SUCCESSED, AppState.SUCCEEDED, AppEventType.SUCCESS,
-              APP_SUCCESS_TRANSITION)
-
-          .addTransition(AppState.SUCCEEDED, AppState.SUCCEEDED, EnumSet
-              .of(AppEventType.INIT, AppEventType.LAUNCH_WORKERS, AppEventType.ALL_WORKERS_LAUNCHED,
-                  AppEventType.EXECUTE_SUCESS,
-                  AppEventType.SUCCESS, AppEventType.KILL, AppEventType.INTERNAL_ERROR))
-
-          .addTransition(AppState.KILLED, AppState.KILLED, EnumSet
-              .of(AppEventType.INIT, AppEventType.LAUNCH_WORKERS, AppEventType.ALL_WORKERS_LAUNCHED,
-                  AppEventType.EXECUTE_SUCESS,
-                  AppEventType.SUCCESS, AppEventType.KILL, AppEventType.INTERNAL_ERROR))
-
-          .addTransition(AppState.FAILED, AppState.FAILED, EnumSet
-              .of(AppEventType.INIT, AppEventType.LAUNCH_WORKERS, AppEventType.ALL_WORKERS_LAUNCHED,
-                  AppEventType.EXECUTE_SUCESS,
-                  AppEventType.SUCCESS, AppEventType.KILL, AppEventType.INTERNAL_ERROR));
-
-  @SuppressWarnings("unchecked")
-  public void startExecute() {
-=======
-    stateMachineFactory =
-    new StateMachineFactory<App, AppState, AppEventType, AppEvent>(AppState.NEW)
-      .addTransition(AppState.NEW, AppState.INITED, AppEventType.INIT)
-      .addTransition(AppState.NEW, AppState.KILLED, AppEventType.KILL, APP_KILLED_TRANSITION)
-      .addTransition(AppState.NEW, AppState.FAILED, AppEventType.INTERNAL_ERROR,
-        APP_FAILED_TRANSITION)
-
-      .addTransition(AppState.INITED, AppState.RUNNING, AppEventType.START,
-        new AppStartTransition())
-      .addTransition(AppState.INITED, AppState.KILLED, AppEventType.KILL, APP_KILLED_TRANSITION)
-      .addTransition(AppState.INITED, AppState.FAILED, AppEventType.INTERNAL_ERROR,
-        APP_FAILED_TRANSITION)
-
-      .addTransition(AppState.RUNNING, AppState.EXECUTE_SUCCESSED, AppEventType.EXECUTE_SUCESS,
-              APP_EXECUTE_SUCCESS_TRANSITION)
-      .addTransition(AppState.RUNNING, AppState.KILLED, AppEventType.KILL, APP_KILLED_TRANSITION)
-      .addTransition(AppState.RUNNING, AppState.FAILED, AppEventType.INTERNAL_ERROR,
-        APP_FAILED_TRANSITION)
-      .addTransition(AppState.RUNNING, AppState.SUCCEEDED, AppEventType.SUCCESS,
-        APP_SUCCESS_TRANSITION)
-
-      .addTransition(AppState.EXECUTE_SUCCESSED, AppState.KILLED, AppEventType.KILL,
-        APP_KILLED_TRANSITION)
-      .addTransition(AppState.EXECUTE_SUCCESSED, AppState.FAILED, AppEventType.INTERNAL_ERROR,
-        APP_FAILED_TRANSITION)
-      .addTransition(AppState.EXECUTE_SUCCESSED, AppState.SUCCEEDED, AppEventType.SUCCESS,
-        APP_SUCCESS_TRANSITION)
-
-      .addTransition(AppState.SUCCEEDED, AppState.SUCCEEDED, EnumSet
-        .of(AppEventType.INIT, AppEventType.START, AppEventType.EXECUTE_SUCESS,
-          AppEventType.SUCCESS, AppEventType.KILL, AppEventType.INTERNAL_ERROR))
-
-      .addTransition(AppState.KILLED, AppState.KILLED, EnumSet
-        .of(AppEventType.INIT, AppEventType.START, AppEventType.EXECUTE_SUCESS,
-          AppEventType.SUCCESS, AppEventType.KILL, AppEventType.INTERNAL_ERROR))
-
-      .addTransition(AppState.FAILED, AppState.FAILED, EnumSet
-        .of(AppEventType.INIT, AppEventType.START, AppEventType.EXECUTE_SUCESS,
-          AppEventType.SUCCESS, AppEventType.KILL, AppEventType.INTERNAL_ERROR));
-
-  @SuppressWarnings("unchecked") public void startExecute() {
->>>>>>> bc90c0db
-    context.getEventHandler().handle(new AppEvent(AppEventType.INIT));
-    context.getEventHandler().handle(new AppEvent(AppEventType.LAUNCH_WORKERS));
-  }
-
-  /**
-   * get state of application, only return RUNNING, EXECUTE_SUCCEEDED, COMMITING, SUCCEEDED, KILLED,
-   * FAILED
-   *
-   * @return AppState the state of application
-   */
-  public AppState getExternAppState() {
-    AppState state = getInternalState();
-    switch (state) {
-      case NEW:
-      case INITED:
-      case RUNNING:
-        return AppState.RUNNING;
-      default:
-        return state;
-    }
-  }
-
-  @Override
-  protected void serviceStart() throws Exception {
-    stateMonitor = new Thread(new Runnable() {
-      @SuppressWarnings("unchecked")
-      @Override
-      public void run() {
-        while (!stopped.get() && !Thread.interrupted()) {
-          AppState state = getInternalState();
-          try {
-            readLock.lock();
-            if (stateToTsMap.containsKey(state)
-                && context.getClock().getTime() - stateToTsMap.get(state) >= stateTimeOutMs) {
-              context.getEventHandler().handle(new InternalErrorEvent(context.getApplicationId(),
-                  "app in state " + state + " over " + stateTimeOutMs + " milliseconds!"));
-            }
-          } finally {
-            readLock.unlock();
-          }
-        }
-      }
-
-    });
-    stateMonitor.setName("app-state-monitor");
-    stateMonitor.start();
-    super.serviceStart();
-  }
-
-  @Override
-  protected void serviceStop() throws Exception {
-    if (stopped.getAndSet(true)) {
-      return;
-    }
-
-    if (stateMonitor != null) {
-      stateMonitor.interrupt();
-      stateMonitor = null;
-    }
-    super.serviceStop();
-    LOG.info("App manager stopped");
-  }
-
-  /**
-   * get application running state: current state, current iteration and diagnostics TODO:we can add
-   * more details of the app.
-   *
-   * @return GetJobReportResponse application state
-   */
-  public GetJobReportResponse getJobReportResponse() {
-    GetJobReportResponse.Builder getJobReportResBuilder = GetJobReportResponse.newBuilder();
-    JobReportProto.Builder report = JobReportProto.newBuilder();
-    report.setJobState(convertToProtoFormat(getExternAppState()));
-    StringBuilder sb = new StringBuilder();
-    sb.append(StringUtils.join("\n", getDiagnostics()));
-    report.setDiagnostics(sb.toString());
-
-    int totalIteration = context.getConf()
-        .getInt(AngelConf.ANGEL_TASK_ITERATION_NUMBER,
-            AngelConf.DEFAULT_ANGEL_TASK_ITERATION_NUMBER);
-    report.setTotalIteration(totalIteration);
-    int curIteration = 0;
-    if (context.getAlgoMetricsService() != null) {
-      curIteration = context.getAlgoMetricsService().getCurrentIter();
-      Map<String, String> metrics = context.getAlgoMetricsService().getAlgoMetrics(curIteration);
-      MLProtos.Pair.Builder pairBuilder = MLProtos.Pair.newBuilder();
-
-      if (metrics != null) {
-        for (Map.Entry<String, String> entry : metrics.entrySet()) {
-          report.addMetrics(
-              pairBuilder.setKey(entry.getKey()).setValue(String.valueOf(entry.getValue()))
-                  .build());
-        }
-      }
-    }
-    report.setCurIteration(curIteration);
-
-    getJobReportResBuilder.setJobReport(report);
-    return getJobReportResBuilder.build();
-  }
-
-  private String toString(Map<String, Double> metrics) {
-    StringBuilder sb = new StringBuilder();
-
-    for (Map.Entry<String, Double> entry : metrics.entrySet()) {
-      sb.append("index name=").append(entry.getKey()).append(",").append("value=")
-          .append(entry.getValue());
-    }
-
-    return sb.toString();
-  }
-
-
-  /**
-   * write application state to output stream
-   *
-   * @param out output stream
-   */
-  public void serilize(FSDataOutputStream out) throws IOException {
-    GetJobReportResponse jobState = getJobReportResponse();
-    jobState.writeTo(out);
-    LOG.info("write app report to file successfully " + jobState);
-  }
-
-  private JobStateProto convertToProtoFormat(AppState appState) {
-    return JobStateProto.valueOf(JOB_STATE_PREFIX + appState.name());
-  }
-
-  public void addDiagnostics(String message) {
-    try {
-      writeLock.lock();
-      diagnostics.add(message);
-    } finally {
-      writeLock.unlock();
-    }
-  }
-
-  @SuppressWarnings("unchecked")
-  @Override
-  public void handle(AppEvent event) {
-    LOG.info("Processing AppEvent type " + event);
-    try {
-      writeLock.lock();
-      AppState oldState = getInternalState();
-      try {
-        stateMachine.doTransition(event.getType(), event);
-      } catch (InvalidStateTransitonException e) {
-        LOG.error("Can't handle this event at current state", e);
-        context.getEventHandler().handle(new InternalErrorEvent(context.getApplicationId(),
-            "Can't handle this event at current state" + e.getMessage()));
-      }
-      // notify the event handler of state change
-      AppState newState = getInternalState();
-      if (oldState != newState) {
-        // If new state is not RUNNING and EXECUTE_SUCCESSED, add it to state timeout monitor
-        if (newState != AppState.RUNNING && newState != AppState.EXECUTE_SUCCESSED) {
-          stateToTsMap.put(newState, context.getClock().getTime());
-        }
-        LOG.info(
-<<<<<<< HEAD
-            context.getApplicationId() + "Job Transitioned from " + oldState + " to " + newState);
-=======
-          context.getApplicationId() + " Job Transitioned from " + oldState + " to " + newState);
->>>>>>> bc90c0db
-      }
-    } finally {
-      writeLock.unlock();
-    }
-  }
-
-  /**
-   * get application state
-   *
-   * @return AppState application state
-   */
-  public AppState getInternalState() {
-    readLock.lock();
-    try {
-      // if forcedState is set, just return
-      if (forcedState != null) {
-        return forcedState;
-      }
-
-      // else get state from state machine
-      return stateMachine.getCurrentState();
-    } finally {
-      readLock.unlock();
-    }
-  }
-
-  /**
-   * get application diagnostics
-   *
-   * @return List<String> application diagnostics
-   */
-  public List<String> getDiagnostics() {
-    try {
-      readLock.lock();
-      List<String> cloneDiagnostics = new ArrayList<String>();
-      cloneDiagnostics.addAll(diagnostics);
-      return cloneDiagnostics;
-    } finally {
-      readLock.unlock();
-    }
-  }
-
-  /**
-   * get application launch time
-   *
-   * @return long application launch time, in milliseconds
-   */
-  public long getLaunchTime() {
-    return launchTime;
-  }
-
-  /**
-   * get application finish time
-   *
-   * @return long application finish time, in milliseconds
-   */
-  public long getFinishTime() {
-    try {
-      readLock.lock();
-      return finishTime;
-    } finally {
-      readLock.unlock();
-    }
-  }
-
-  private void setFinishTime() {
-    this.finishTime = context.getClock().getTime();
-  }
-
-  /**
-   * force the application to specific state
-   *
-   * @param state forced state need to set
-   */
-  public void forceState(AppState state) {
-    if (isFinish()) {
-      return;
-    }
-
-    try {
-      writeLock.lock();
-      forcedState = state;
-      if ((state == AppState.SUCCEEDED) || (state == AppState.FAILED) || (state
-          == AppState.KILLED)) {
-        setFinishTime();
-      }
-    } finally {
-      writeLock.unlock();
-    }
-  }
-
-  /**
-   * check application is finish or not. when the application is in the SUCCEEDED, FAILED or KILLED
-   * state, indicating that the application is finish
-   *
-   * @return boolean true if finish, otherwise false
-   */
-  public boolean isFinish() {
-    AppState state = getInternalState();
-    return (state == AppState.SUCCEEDED) || (state == AppState.FAILED) || (state
-        == AppState.KILLED);
-  }
-
-  /**
-   * check application is finish with SUCCEEDED
-   *
-   * @return boolean true if finish with SUCCEEDED, otherwise false
-   */
-  public boolean isSuccess() {
-    AppState state = getInternalState();
-    return state == AppState.SUCCEEDED;
-  }
-
-  /**
-   * check if the application master needs to retry
-   *
-   * @return boolean true if need retry, otherwise false
-   */
-  public boolean isShouldRetry() {
-    try {
-      readLock.lock();
-      return shouldRetry;
-    } finally {
-      readLock.unlock();
-    }
-  }
-
-  /**
-   * set application master retry flag
-   *
-   * @param retryEnable retry flag
-   */
-  public void shouldRetry(boolean retryEnable) {
-    try {
-      writeLock.lock();
-      shouldRetry = retryEnable;
-    } finally {
-      writeLock.unlock();
-    }
-  }
-
-  public static class AppSuccessTransition implements SingleArcTransition<App, AppEvent> {
-
-    @SuppressWarnings("unchecked")
-    @Override
-    public void transition(App app, AppEvent event) {
-      app.context.getEventHandler().handle(
-          new AppFinishEvent(AppFinishEventType.SUCCESS_FINISH, app.context.getApplicationId()));
-      app.setFinishTime();
-    }
-  }
-
-<<<<<<< HEAD
-
-  public static class AppLaunchWorkersTransition implements SingleArcTransition<App, AppEvent> {
-=======
-  public static class AppStartTransition implements SingleArcTransition<App, AppEvent> {
->>>>>>> bc90c0db
-
-    @SuppressWarnings("unchecked")
-    @Override
-    public void transition(App app, AppEvent event) {
-      if (app.context.getRunningMode() == RunningMode.ANGEL_PS_WORKER) {
-        app.context.getWorkerManager().startAllWorker();
-      } else {
-        app.context.getEventHandler().handle(new AppEvent(AppEventType.ALL_WORKERS_LAUNCHED));
-      }
-    }
-  }
-
-<<<<<<< HEAD
-=======
-  public static class AppExecuteSuccessTransition implements SingleArcTransition<App, AppEvent> {
-
-    @SuppressWarnings("unchecked") @Override public void transition(App app, AppEvent event) {
-      if (app.context.getRunningMode() == RunningMode.ANGEL_PS_WORKER && app.context.getDeployMode() == AngelDeployMode.KUBERNETES) {
-        LOG.info("Now stop worker scheduler.");
-        app.context.getK8sClusterManager().stop("worker");
-      }
-    }
-  }
-
-
->>>>>>> bc90c0db
-  public static class AppKilledTransition implements SingleArcTransition<App, AppEvent> {
-
-    @SuppressWarnings("unchecked")
-    @Override
-    public void transition(App app, AppEvent event) {
-      app.context.getEventHandler()
-          .handle(
-              new AppFinishEvent(AppFinishEventType.KILL_FINISH, app.context.getApplicationId()));
-      app.setFinishTime();
-    }
-  }
-
-
-  public static class AppFailedTransition implements SingleArcTransition<App, AppEvent> {
-
-    @SuppressWarnings("unchecked")
-    @Override
-    public void transition(App app, AppEvent event) {
-      app.context.getEventHandler().handle(
-          new AppFinishEvent(AppFinishEventType.INTERNAL_ERROR_FINISH,
-              app.context.getApplicationId()));
-
-      InternalErrorEvent errorEvent = (InternalErrorEvent) event;
-      app.shouldRetry = errorEvent.isShouldRetry();
-
-      LOG.info("some error happened, " + errorEvent);
-      app.diagnostics.add(errorEvent.getErrorMsg());
-      app.setFinishTime();
-    }
-  }
-}
+/*
+ * Tencent is pleased to support the open source community by making Angel available.
+ *
+ * Copyright (C) 2017-2018 THL A29 Limited, a Tencent company. All rights reserved.
+ *
+ * Licensed under the Apache License, Version 2.0 (the "License"); you may not use this file except in
+ * compliance with the License. You may obtain a copy of the License at
+ *
+ * https://opensource.org/licenses/Apache-2.0
+ *
+ * Unless required by applicable law or agreed to in writing, software distributed under the License
+ * is distributed on an "AS IS" BASIS, WITHOUT WARRANTIES OR CONDITIONS OF ANY KIND, either express
+ * or implied. See the License for the specific language governing permissions and limitations under
+ * the License.
+ *
+ */
+
+
+package com.tencent.angel.master.app;
+
+import com.tencent.angel.AngelDeployMode;
+import com.tencent.angel.RunningMode;
+import com.tencent.angel.conf.AngelConf;
+import com.tencent.angel.protobuf.generated.ClientMasterServiceProtos.GetJobReportResponse;
+import com.tencent.angel.protobuf.generated.ClientMasterServiceProtos.JobReportProto;
+import com.tencent.angel.protobuf.generated.ClientMasterServiceProtos.JobStateProto;
+import com.tencent.angel.protobuf.generated.MLProtos;
+import com.tencent.angel.utils.StringUtils;
+import org.apache.commons.logging.Log;
+import org.apache.commons.logging.LogFactory;
+import org.apache.hadoop.conf.Configuration;
+import org.apache.hadoop.fs.FSDataOutputStream;
+import org.apache.hadoop.service.AbstractService;
+import org.apache.hadoop.yarn.event.EventHandler;
+import org.apache.hadoop.yarn.state.InvalidStateTransitonException;
+import org.apache.hadoop.yarn.state.SingleArcTransition;
+import org.apache.hadoop.yarn.state.StateMachine;
+import org.apache.hadoop.yarn.state.StateMachineFactory;
+
+import java.io.IOException;
+import java.util.*;
+import java.util.concurrent.atomic.AtomicBoolean;
+import java.util.concurrent.locks.Lock;
+import java.util.concurrent.locks.ReadWriteLock;
+import java.util.concurrent.locks.ReentrantReadWriteLock;
+
+/**
+ * Angel Application state machine.
+ */
+public class App extends AbstractService implements EventHandler<AppEvent> {
+
+  private static final Log LOG = LogFactory.getLog(App.class);
+  private final static String JOB_STATE_PREFIX = "J_";
+
+  private final AMContext context;
+
+  /**
+   * application diagnostics
+   */
+  private final List<String> diagnostics;
+
+  /**
+   * application state machine
+   */
+  private final StateMachine<AppState, AppEventType, AppEvent> stateMachine;
+
+  /**
+   * the state is externally enforced, its priority is higher than the state of the state machine
+   */
+  private AppState forcedState = null;
+
+  /**
+   * application launch time
+   */
+  private final long launchTime;
+
+  /**
+   * application finish time
+   */
+  private long finishTime;
+
+  /**
+   * read/write lock
+   */
+  private final Lock readLock;
+  private final Lock writeLock;
+
+  /**
+   * identify whether the application needs to be retried,
+   */
+  private boolean shouldRetry;
+
+  /**
+   * state timeout monitor
+   */
+  private volatile Thread stateMonitor;
+
+  /**
+   * state to state start timestamp map
+   */
+  private final Map<AppState, Long> stateToTsMap;
+
+  /**
+   * the longest time in milliseconds for a state(NEW,INITED,EXECUTE_SUCCESSED,SUCCEEDED,FAILED,KILLED)
+   */
+  private final long stateTimeOutMs;
+
+  private final AtomicBoolean stopped;
+
+  public App(AMContext context) {
+    super(App.class.getName());
+    this.context = context;
+    stateMachine = stateMachineFactory.make(this);
+    ReadWriteLock readWriteLock = new ReentrantReadWriteLock();
+    this.readLock = readWriteLock.readLock();
+    this.writeLock = readWriteLock.writeLock();
+
+    this.launchTime = context.getStartTime();
+    shouldRetry = false;
+    diagnostics = new ArrayList<>();
+
+    stateTimeOutMs = context.getConf().getLong(AngelConf.ANGEL_AM_APPSTATE_TIMEOUT_MS,
+        AngelConf.DEFAULT_ANGEL_AM_APPSTATE_TIMEOUT_MS);
+    stateToTsMap = new HashMap<>();
+    stateToTsMap.put(AppState.NEW, context.getClock().getTime());
+    stopped = new AtomicBoolean(false);
+  }
+
+  private static final AppSuccessTransition APP_SUCCESS_TRANSITION = new AppSuccessTransition();
+  private static final AppExecuteSuccessTransition APP_EXECUTE_SUCCESS_TRANSITION = new AppExecuteSuccessTransition();
+  private static final AppKilledTransition APP_KILLED_TRANSITION = new AppKilledTransition();
+  private static final AppFailedTransition APP_FAILED_TRANSITION = new AppFailedTransition();
+
+  protected static final StateMachineFactory<App, AppState, AppEventType, AppEvent>
+      stateMachineFactory =
+      new StateMachineFactory<App, AppState, AppEventType, AppEvent>(AppState.NEW)
+          .addTransition(AppState.NEW, AppState.INITED, AppEventType.INIT)
+          .addTransition(AppState.NEW, AppState.KILLED, AppEventType.KILL, APP_KILLED_TRANSITION)
+          .addTransition(AppState.NEW, AppState.FAILED, AppEventType.INTERNAL_ERROR,
+              APP_FAILED_TRANSITION)
+
+          .addTransition(AppState.INITED, AppState.PREPARE_WORKERS, AppEventType.LAUNCH_WORKERS,
+              new AppLaunchWorkersTransition())
+          .addTransition(AppState.INITED, AppState.KILLED, AppEventType.KILL, APP_KILLED_TRANSITION)
+          .addTransition(AppState.INITED, AppState.FAILED, AppEventType.INTERNAL_ERROR,
+              APP_FAILED_TRANSITION)
+
+      .addTransition(AppState.RUNNING, AppState.EXECUTE_SUCCESSED, AppEventType.EXECUTE_SUCESS,
+          APP_EXECUTE_SUCCESS_TRANSITION)
+          .addTransition(AppState.PREPARE_WORKERS, AppState.RUNNING,
+              AppEventType.ALL_WORKERS_LAUNCHED)
+          .addTransition(AppState.PREPARE_WORKERS, AppState.KILLED, AppEventType.KILL, APP_KILLED_TRANSITION)
+          .addTransition(AppState.PREPARE_WORKERS, AppState.FAILED, AppEventType.INTERNAL_ERROR,
+              APP_FAILED_TRANSITION)
+
+          .addTransition(AppState.RUNNING, AppState.EXECUTE_SUCCESSED, AppEventType.EXECUTE_SUCESS)
+          .addTransition(AppState.RUNNING, AppState.KILLED, AppEventType.KILL,
+              APP_KILLED_TRANSITION)
+          .addTransition(AppState.RUNNING, AppState.FAILED, AppEventType.INTERNAL_ERROR,
+              APP_FAILED_TRANSITION)
+          .addTransition(AppState.RUNNING, AppState.SUCCEEDED, AppEventType.SUCCESS,
+              APP_SUCCESS_TRANSITION)
+
+          .addTransition(AppState.EXECUTE_SUCCESSED, AppState.KILLED, AppEventType.KILL,
+              APP_KILLED_TRANSITION)
+          .addTransition(AppState.EXECUTE_SUCCESSED, AppState.FAILED, AppEventType.INTERNAL_ERROR,
+              APP_FAILED_TRANSITION)
+          .addTransition(AppState.EXECUTE_SUCCESSED, AppState.SUCCEEDED, AppEventType.SUCCESS,
+              APP_SUCCESS_TRANSITION)
+
+          .addTransition(AppState.SUCCEEDED, AppState.SUCCEEDED, EnumSet
+              .of(AppEventType.INIT, AppEventType.LAUNCH_WORKERS, AppEventType.ALL_WORKERS_LAUNCHED,
+                  AppEventType.EXECUTE_SUCESS,
+                  AppEventType.SUCCESS, AppEventType.KILL, AppEventType.INTERNAL_ERROR))
+
+          .addTransition(AppState.KILLED, AppState.KILLED, EnumSet
+              .of(AppEventType.INIT, AppEventType.LAUNCH_WORKERS, AppEventType.ALL_WORKERS_LAUNCHED,
+                  AppEventType.EXECUTE_SUCESS,
+                  AppEventType.SUCCESS, AppEventType.KILL, AppEventType.INTERNAL_ERROR))
+
+          .addTransition(AppState.FAILED, AppState.FAILED, EnumSet
+              .of(AppEventType.INIT, AppEventType.LAUNCH_WORKERS, AppEventType.ALL_WORKERS_LAUNCHED,
+                  AppEventType.EXECUTE_SUCESS,
+                  AppEventType.SUCCESS, AppEventType.KILL, AppEventType.INTERNAL_ERROR));
+
+  @SuppressWarnings("unchecked")
+  public void startExecute() {
+    context.getEventHandler().handle(new AppEvent(AppEventType.INIT));
+    context.getEventHandler().handle(new AppEvent(AppEventType.LAUNCH_WORKERS));
+  }
+
+  /**
+   * get state of application, only return RUNNING, EXECUTE_SUCCEEDED, COMMITING, SUCCEEDED, KILLED,
+   * FAILED
+   *
+   * @return AppState the state of application
+   */
+  public AppState getExternAppState() {
+    AppState state = getInternalState();
+    switch (state) {
+      case NEW:
+      case INITED:
+      case RUNNING:
+        return AppState.RUNNING;
+      default:
+        return state;
+    }
+  }
+
+  @Override
+  protected void serviceStart() throws Exception {
+    stateMonitor = new Thread(new Runnable() {
+      @SuppressWarnings("unchecked")
+      @Override
+      public void run() {
+        while (!stopped.get() && !Thread.interrupted()) {
+          AppState state = getInternalState();
+          try {
+            readLock.lock();
+            if (stateToTsMap.containsKey(state)
+                && context.getClock().getTime() - stateToTsMap.get(state) >= stateTimeOutMs) {
+              context.getEventHandler().handle(new InternalErrorEvent(context.getApplicationId(),
+                  "app in state " + state + " over " + stateTimeOutMs + " milliseconds!"));
+            }
+          } finally {
+            readLock.unlock();
+          }
+        }
+      }
+
+    });
+    stateMonitor.setName("app-state-monitor");
+    stateMonitor.start();
+    super.serviceStart();
+  }
+
+  @Override
+  protected void serviceStop() throws Exception {
+    if (stopped.getAndSet(true)) {
+      return;
+    }
+
+    if (stateMonitor != null) {
+      stateMonitor.interrupt();
+      stateMonitor = null;
+    }
+    super.serviceStop();
+    LOG.info("App manager stopped");
+  }
+
+  /**
+   * get application running state: current state, current iteration and diagnostics TODO:we can add
+   * more details of the app.
+   *
+   * @return GetJobReportResponse application state
+   */
+  public GetJobReportResponse getJobReportResponse() {
+    GetJobReportResponse.Builder getJobReportResBuilder = GetJobReportResponse.newBuilder();
+    JobReportProto.Builder report = JobReportProto.newBuilder();
+    report.setJobState(convertToProtoFormat(getExternAppState()));
+    StringBuilder sb = new StringBuilder();
+    sb.append(StringUtils.join("\n", getDiagnostics()));
+    report.setDiagnostics(sb.toString());
+
+    int totalIteration = context.getConf()
+        .getInt(AngelConf.ANGEL_TASK_ITERATION_NUMBER,
+            AngelConf.DEFAULT_ANGEL_TASK_ITERATION_NUMBER);
+    report.setTotalIteration(totalIteration);
+    int curIteration = 0;
+    if (context.getAlgoMetricsService() != null) {
+      curIteration = context.getAlgoMetricsService().getCurrentIter();
+      Map<String, String> metrics = context.getAlgoMetricsService().getAlgoMetrics(curIteration);
+      MLProtos.Pair.Builder pairBuilder = MLProtos.Pair.newBuilder();
+
+      if (metrics != null) {
+        for (Map.Entry<String, String> entry : metrics.entrySet()) {
+          report.addMetrics(
+              pairBuilder.setKey(entry.getKey()).setValue(String.valueOf(entry.getValue()))
+                  .build());
+        }
+      }
+    }
+    report.setCurIteration(curIteration);
+
+    getJobReportResBuilder.setJobReport(report);
+    return getJobReportResBuilder.build();
+  }
+
+  private String toString(Map<String, Double> metrics) {
+    StringBuilder sb = new StringBuilder();
+
+    for (Map.Entry<String, Double> entry : metrics.entrySet()) {
+      sb.append("index name=").append(entry.getKey()).append(",").append("value=")
+          .append(entry.getValue());
+    }
+
+    return sb.toString();
+  }
+
+
+  /**
+   * write application state to output stream
+   *
+   * @param out output stream
+   */
+  public void serilize(FSDataOutputStream out) throws IOException {
+    GetJobReportResponse jobState = getJobReportResponse();
+    jobState.writeTo(out);
+    LOG.info("write app report to file successfully " + jobState);
+  }
+
+  private JobStateProto convertToProtoFormat(AppState appState) {
+    return JobStateProto.valueOf(JOB_STATE_PREFIX + appState.name());
+  }
+
+  public void addDiagnostics(String message) {
+    try {
+      writeLock.lock();
+      diagnostics.add(message);
+    } finally {
+      writeLock.unlock();
+    }
+  }
+
+  @SuppressWarnings("unchecked")
+  @Override
+  public void handle(AppEvent event) {
+    LOG.info("Processing AppEvent type " + event);
+    try {
+      writeLock.lock();
+      AppState oldState = getInternalState();
+      try {
+        stateMachine.doTransition(event.getType(), event);
+      } catch (InvalidStateTransitonException e) {
+        LOG.error("Can't handle this event at current state", e);
+        context.getEventHandler().handle(new InternalErrorEvent(context.getApplicationId(),
+            "Can't handle this event at current state" + e.getMessage()));
+      }
+      // notify the event handler of state change
+      AppState newState = getInternalState();
+      if (oldState != newState) {
+        // If new state is not RUNNING and EXECUTE_SUCCESSED, add it to state timeout monitor
+        if (newState != AppState.RUNNING && newState != AppState.EXECUTE_SUCCESSED) {
+          stateToTsMap.put(newState, context.getClock().getTime());
+        }
+        LOG.info(
+          context.getApplicationId() + " Job Transitioned from " + oldState + " to " + newState);
+      }
+    } finally {
+      writeLock.unlock();
+    }
+  }
+
+  /**
+   * get application state
+   *
+   * @return AppState application state
+   */
+  public AppState getInternalState() {
+    readLock.lock();
+    try {
+      // if forcedState is set, just return
+      if (forcedState != null) {
+        return forcedState;
+      }
+
+      // else get state from state machine
+      return stateMachine.getCurrentState();
+    } finally {
+      readLock.unlock();
+    }
+  }
+
+  /**
+   * get application diagnostics
+   *
+   * @return List<String> application diagnostics
+   */
+  public List<String> getDiagnostics() {
+    try {
+      readLock.lock();
+      List<String> cloneDiagnostics = new ArrayList<String>();
+      cloneDiagnostics.addAll(diagnostics);
+      return cloneDiagnostics;
+    } finally {
+      readLock.unlock();
+    }
+  }
+
+  /**
+   * get application launch time
+   *
+   * @return long application launch time, in milliseconds
+   */
+  public long getLaunchTime() {
+    return launchTime;
+  }
+
+  /**
+   * get application finish time
+   *
+   * @return long application finish time, in milliseconds
+   */
+  public long getFinishTime() {
+    try {
+      readLock.lock();
+      return finishTime;
+    } finally {
+      readLock.unlock();
+    }
+  }
+
+  private void setFinishTime() {
+    this.finishTime = context.getClock().getTime();
+  }
+
+  /**
+   * force the application to specific state
+   *
+   * @param state forced state need to set
+   */
+  public void forceState(AppState state) {
+    if (isFinish()) {
+      return;
+    }
+
+    try {
+      writeLock.lock();
+      forcedState = state;
+      if ((state == AppState.SUCCEEDED) || (state == AppState.FAILED) || (state
+          == AppState.KILLED)) {
+        setFinishTime();
+      }
+    } finally {
+      writeLock.unlock();
+    }
+  }
+
+  /**
+   * check application is finish or not. when the application is in the SUCCEEDED, FAILED or KILLED
+   * state, indicating that the application is finish
+   *
+   * @return boolean true if finish, otherwise false
+   */
+  public boolean isFinish() {
+    AppState state = getInternalState();
+    return (state == AppState.SUCCEEDED) || (state == AppState.FAILED) || (state
+        == AppState.KILLED);
+  }
+
+  /**
+   * check application is finish with SUCCEEDED
+   *
+   * @return boolean true if finish with SUCCEEDED, otherwise false
+   */
+  public boolean isSuccess() {
+    AppState state = getInternalState();
+    return state == AppState.SUCCEEDED;
+  }
+
+  /**
+   * check if the application master needs to retry
+   *
+   * @return boolean true if need retry, otherwise false
+   */
+  public boolean isShouldRetry() {
+    try {
+      readLock.lock();
+      return shouldRetry;
+    } finally {
+      readLock.unlock();
+    }
+  }
+
+  /**
+   * set application master retry flag
+   *
+   * @param retryEnable retry flag
+   */
+  public void shouldRetry(boolean retryEnable) {
+    try {
+      writeLock.lock();
+      shouldRetry = retryEnable;
+    } finally {
+      writeLock.unlock();
+    }
+  }
+
+  public static class AppSuccessTransition implements SingleArcTransition<App, AppEvent> {
+
+    @SuppressWarnings("unchecked")
+    @Override
+    public void transition(App app, AppEvent event) {
+      app.context.getEventHandler().handle(
+          new AppFinishEvent(AppFinishEventType.SUCCESS_FINISH, app.context.getApplicationId()));
+      app.setFinishTime();
+    }
+  }
+
+  public static class AppLaunchWorkersTransition implements SingleArcTransition<App, AppEvent> {
+
+    @SuppressWarnings("unchecked")
+    @Override
+    public void transition(App app, AppEvent event) {
+      if (app.context.getRunningMode() == RunningMode.ANGEL_PS_WORKER) {
+        app.context.getWorkerManager().startAllWorker();
+      } else {
+        app.context.getEventHandler().handle(new AppEvent(AppEventType.ALL_WORKERS_LAUNCHED));
+      }
+    }
+  }
+
+  public static class AppExecuteSuccessTransition implements SingleArcTransition<App, AppEvent> {
+
+    @SuppressWarnings("unchecked") @Override public void transition(App app, AppEvent event) {
+      if (app.context.getRunningMode() == RunningMode.ANGEL_PS_WORKER && app.context.getDeployMode() == AngelDeployMode.KUBERNETES) {
+        LOG.info("Now stop worker scheduler.");
+        app.context.getK8sClusterManager().stop("worker");
+      }
+    }
+  }
+
+
+  public static class AppKilledTransition implements SingleArcTransition<App, AppEvent> {
+
+    @SuppressWarnings("unchecked")
+    @Override
+    public void transition(App app, AppEvent event) {
+      app.context.getEventHandler()
+          .handle(
+              new AppFinishEvent(AppFinishEventType.KILL_FINISH, app.context.getApplicationId()));
+      app.setFinishTime();
+    }
+  }
+
+
+  public static class AppFailedTransition implements SingleArcTransition<App, AppEvent> {
+
+    @SuppressWarnings("unchecked")
+    @Override
+    public void transition(App app, AppEvent event) {
+      app.context.getEventHandler().handle(
+          new AppFinishEvent(AppFinishEventType.INTERNAL_ERROR_FINISH,
+              app.context.getApplicationId()));
+
+      InternalErrorEvent errorEvent = (InternalErrorEvent) event;
+      app.shouldRetry = errorEvent.isShouldRetry();
+
+      LOG.info("some error happened, " + errorEvent);
+      app.diagnostics.add(errorEvent.getErrorMsg());
+      app.setFinishTime();
+    }
+  }
+}