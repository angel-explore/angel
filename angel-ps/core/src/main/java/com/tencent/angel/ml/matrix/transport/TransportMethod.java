<<<<<<< HEAD
/*
 * Tencent is pleased to support the open source community by making Angel available.
 *
 * Copyright (C) 2017-2018 THL A29 Limited, a Tencent company. All rights reserved.
 *
 * Licensed under the Apache License, Version 2.0 (the "License"); you may not use this file except in 
 * compliance with the License. You may obtain a copy of the License at
 *
 * https://opensource.org/licenses/Apache-2.0
 *
 * Unless required by applicable law or agreed to in writing, software distributed under the License
 * is distributed on an "AS IS" BASIS, WITHOUT WARRANTIES OR CONDITIONS OF ANY KIND, either express
 * or implied. See the License for the specific language governing permissions and limitations under
 * the License.
 *
 */

package com.tencent.angel.ml.matrix.transport;

import java.util.HashMap;
import java.util.Map;

public enum TransportMethod {
  GET_ROWSPLIT(1), PUT_PARTUPDATE(2), GET_ROWSSPLIT(3), GET_PART(4), PUT_PART(5), GET_CLOCKS(6), UPDATER(
      7), GET_UDF(8), RECOVER_PART(9), UPDATE_CLOCK(10);

  public static Map<Integer, TransportMethod> typeIdToTypeMap;
  static {
    typeIdToTypeMap = new HashMap<Integer, TransportMethod>();
    typeIdToTypeMap.put(GET_ROWSPLIT.methodId, GET_ROWSPLIT);
    typeIdToTypeMap.put(PUT_PARTUPDATE.methodId, PUT_PARTUPDATE);
    typeIdToTypeMap.put(GET_ROWSSPLIT.methodId, GET_ROWSSPLIT);
    typeIdToTypeMap.put(GET_PART.methodId, GET_PART);
    typeIdToTypeMap.put(PUT_PART.methodId, PUT_PART);
    typeIdToTypeMap.put(GET_CLOCKS.methodId, GET_CLOCKS);
    typeIdToTypeMap.put(UPDATER.methodId, UPDATER);
    typeIdToTypeMap.put(GET_UDF.methodId, GET_UDF);
    typeIdToTypeMap.put(RECOVER_PART.methodId, RECOVER_PART);
    typeIdToTypeMap.put(UPDATE_CLOCK.methodId, UPDATE_CLOCK);
  }

  public static TransportMethod valueOf(int id) {
    return typeIdToTypeMap.get(id);
  }

  private final int methodId;

  TransportMethod(int methodId) {
    this.methodId = methodId;
  }

  public int getMethodId() {
    return methodId;
  }
}
=======
/*
 * Tencent is pleased to support the open source community by making Angel available.
 * 
 * Copyright (C) 2017 THL A29 Limited, a Tencent company. All rights reserved.
 * 
 * Licensed under the BSD 3-Clause License (the "License"); you may not use this file except in
 * compliance with the License. You may obtain a copy of the License at
 * 
 * https://opensource.org/licenses/BSD-3-Clause
 * 
 * Unless required by applicable law or agreed to in writing, software distributed under the License
 * is distributed on an "AS IS" BASIS, WITHOUT WARRANTIES OR CONDITIONS OF ANY KIND, either express
 * or implied. See the License for the specific language governing permissions and limitations under
 * the License.
 */

package com.tencent.angel.ml.matrix.transport;

import java.util.HashMap;
import java.util.Map;

public enum TransportMethod {
  GET_ROWSPLIT(1), PUT_PARTUPDATE(2), GET_ROWSSPLIT(3), GET_PART(4), PUT_PART(5), GET_CLOCKS(6), UPDATER(
      7), GET_UDF(8), RECOVER_PART(9), UPDATE_CLOCK(10), PLUS(11);

  public static Map<Integer, TransportMethod> typeIdToTypeMap;
  static {
    typeIdToTypeMap = new HashMap<Integer, TransportMethod>();
    typeIdToTypeMap.put(GET_ROWSPLIT.methodId, GET_ROWSPLIT);
    typeIdToTypeMap.put(PUT_PARTUPDATE.methodId, PUT_PARTUPDATE);
    typeIdToTypeMap.put(GET_ROWSSPLIT.methodId, GET_ROWSSPLIT);
    typeIdToTypeMap.put(GET_PART.methodId, GET_PART);
    typeIdToTypeMap.put(PUT_PART.methodId, PUT_PART);
    typeIdToTypeMap.put(GET_CLOCKS.methodId, GET_CLOCKS);
    typeIdToTypeMap.put(UPDATER.methodId, UPDATER);
    typeIdToTypeMap.put(GET_UDF.methodId, GET_UDF);
    typeIdToTypeMap.put(RECOVER_PART.methodId, RECOVER_PART);
    typeIdToTypeMap.put(UPDATE_CLOCK.methodId, UPDATE_CLOCK);
    typeIdToTypeMap.put(PLUS.methodId, PLUS);
  }

  public static TransportMethod valueOf(int id) {
    return typeIdToTypeMap.get(id);
  }

  private final int methodId;

  TransportMethod(int methodId) {
    this.methodId = methodId;
  }

  public int getMethodId() {
    return methodId;
  }
}
>>>>>>> 81fe75d4
<|MERGE_RESOLUTION|>--- conflicted
+++ resolved
@@ -1,113 +1,56 @@
-<<<<<<< HEAD
-/*
- * Tencent is pleased to support the open source community by making Angel available.
- *
- * Copyright (C) 2017-2018 THL A29 Limited, a Tencent company. All rights reserved.
- *
- * Licensed under the Apache License, Version 2.0 (the "License"); you may not use this file except in 
- * compliance with the License. You may obtain a copy of the License at
- *
- * https://opensource.org/licenses/Apache-2.0
- *
- * Unless required by applicable law or agreed to in writing, software distributed under the License
- * is distributed on an "AS IS" BASIS, WITHOUT WARRANTIES OR CONDITIONS OF ANY KIND, either express
- * or implied. See the License for the specific language governing permissions and limitations under
- * the License.
- *
- */
-
-package com.tencent.angel.ml.matrix.transport;
-
-import java.util.HashMap;
-import java.util.Map;
-
-public enum TransportMethod {
-  GET_ROWSPLIT(1), PUT_PARTUPDATE(2), GET_ROWSSPLIT(3), GET_PART(4), PUT_PART(5), GET_CLOCKS(6), UPDATER(
-      7), GET_UDF(8), RECOVER_PART(9), UPDATE_CLOCK(10);
-
-  public static Map<Integer, TransportMethod> typeIdToTypeMap;
-  static {
-    typeIdToTypeMap = new HashMap<Integer, TransportMethod>();
-    typeIdToTypeMap.put(GET_ROWSPLIT.methodId, GET_ROWSPLIT);
-    typeIdToTypeMap.put(PUT_PARTUPDATE.methodId, PUT_PARTUPDATE);
-    typeIdToTypeMap.put(GET_ROWSSPLIT.methodId, GET_ROWSSPLIT);
-    typeIdToTypeMap.put(GET_PART.methodId, GET_PART);
-    typeIdToTypeMap.put(PUT_PART.methodId, PUT_PART);
-    typeIdToTypeMap.put(GET_CLOCKS.methodId, GET_CLOCKS);
-    typeIdToTypeMap.put(UPDATER.methodId, UPDATER);
-    typeIdToTypeMap.put(GET_UDF.methodId, GET_UDF);
-    typeIdToTypeMap.put(RECOVER_PART.methodId, RECOVER_PART);
-    typeIdToTypeMap.put(UPDATE_CLOCK.methodId, UPDATE_CLOCK);
-  }
-
-  public static TransportMethod valueOf(int id) {
-    return typeIdToTypeMap.get(id);
-  }
-
-  private final int methodId;
-
-  TransportMethod(int methodId) {
-    this.methodId = methodId;
-  }
-
-  public int getMethodId() {
-    return methodId;
-  }
-}
-=======
-/*
- * Tencent is pleased to support the open source community by making Angel available.
- * 
- * Copyright (C) 2017 THL A29 Limited, a Tencent company. All rights reserved.
- * 
- * Licensed under the BSD 3-Clause License (the "License"); you may not use this file except in
- * compliance with the License. You may obtain a copy of the License at
- * 
- * https://opensource.org/licenses/BSD-3-Clause
- * 
- * Unless required by applicable law or agreed to in writing, software distributed under the License
- * is distributed on an "AS IS" BASIS, WITHOUT WARRANTIES OR CONDITIONS OF ANY KIND, either express
- * or implied. See the License for the specific language governing permissions and limitations under
- * the License.
- */
-
-package com.tencent.angel.ml.matrix.transport;
-
-import java.util.HashMap;
-import java.util.Map;
-
-public enum TransportMethod {
-  GET_ROWSPLIT(1), PUT_PARTUPDATE(2), GET_ROWSSPLIT(3), GET_PART(4), PUT_PART(5), GET_CLOCKS(6), UPDATER(
-      7), GET_UDF(8), RECOVER_PART(9), UPDATE_CLOCK(10), PLUS(11);
-
-  public static Map<Integer, TransportMethod> typeIdToTypeMap;
-  static {
-    typeIdToTypeMap = new HashMap<Integer, TransportMethod>();
-    typeIdToTypeMap.put(GET_ROWSPLIT.methodId, GET_ROWSPLIT);
-    typeIdToTypeMap.put(PUT_PARTUPDATE.methodId, PUT_PARTUPDATE);
-    typeIdToTypeMap.put(GET_ROWSSPLIT.methodId, GET_ROWSSPLIT);
-    typeIdToTypeMap.put(GET_PART.methodId, GET_PART);
-    typeIdToTypeMap.put(PUT_PART.methodId, PUT_PART);
-    typeIdToTypeMap.put(GET_CLOCKS.methodId, GET_CLOCKS);
-    typeIdToTypeMap.put(UPDATER.methodId, UPDATER);
-    typeIdToTypeMap.put(GET_UDF.methodId, GET_UDF);
-    typeIdToTypeMap.put(RECOVER_PART.methodId, RECOVER_PART);
-    typeIdToTypeMap.put(UPDATE_CLOCK.methodId, UPDATE_CLOCK);
-    typeIdToTypeMap.put(PLUS.methodId, PLUS);
-  }
-
-  public static TransportMethod valueOf(int id) {
-    return typeIdToTypeMap.get(id);
-  }
-
-  private final int methodId;
-
-  TransportMethod(int methodId) {
-    this.methodId = methodId;
-  }
-
-  public int getMethodId() {
-    return methodId;
-  }
-}
->>>>>>> 81fe75d4
+/*
+ * Tencent is pleased to support the open source community by making Angel available.
+ *
+ * Copyright (C) 2017-2018 THL A29 Limited, a Tencent company. All rights reserved.
+ *
+ * Licensed under the Apache License, Version 2.0 (the "License"); you may not use this file except in 
+ * compliance with the License. You may obtain a copy of the License at
+ *
+ * https://opensource.org/licenses/Apache-2.0
+ *
+ * Unless required by applicable law or agreed to in writing, software distributed under the License
+ * is distributed on an "AS IS" BASIS, WITHOUT WARRANTIES OR CONDITIONS OF ANY KIND, either express
+ * or implied. See the License for the specific language governing permissions and limitations under
+ * the License.
+ *
+ */
+
+package com.tencent.angel.ml.matrix.transport;
+
+import java.util.HashMap;
+import java.util.Map;
+
+public enum TransportMethod {
+  GET_ROWSPLIT(1), PUT_PARTUPDATE(2), GET_ROWSSPLIT(3), GET_PART(4), PUT_PART(5), GET_CLOCKS(6), UPDATER(
+      7), GET_UDF(8), RECOVER_PART(9), UPDATE_CLOCK(10), PLUS(11);
+
+  public static Map<Integer, TransportMethod> typeIdToTypeMap;
+  static {
+    typeIdToTypeMap = new HashMap<Integer, TransportMethod>();
+    typeIdToTypeMap.put(GET_ROWSPLIT.methodId, GET_ROWSPLIT);
+    typeIdToTypeMap.put(PUT_PARTUPDATE.methodId, PUT_PARTUPDATE);
+    typeIdToTypeMap.put(GET_ROWSSPLIT.methodId, GET_ROWSSPLIT);
+    typeIdToTypeMap.put(GET_PART.methodId, GET_PART);
+    typeIdToTypeMap.put(PUT_PART.methodId, PUT_PART);
+    typeIdToTypeMap.put(GET_CLOCKS.methodId, GET_CLOCKS);
+    typeIdToTypeMap.put(UPDATER.methodId, UPDATER);
+    typeIdToTypeMap.put(GET_UDF.methodId, GET_UDF);
+    typeIdToTypeMap.put(RECOVER_PART.methodId, RECOVER_PART);
+    typeIdToTypeMap.put(UPDATE_CLOCK.methodId, UPDATE_CLOCK);
+    typeIdToTypeMap.put(PLUS.methodId, PLUS);
+  }
+
+  public static TransportMethod valueOf(int id) {
+    return typeIdToTypeMap.get(id);
+  }
+
+  private final int methodId;
+
+  TransportMethod(int methodId) {
+    this.methodId = methodId;
+  }
+
+  public int getMethodId() {
+    return methodId;
+  }
+}