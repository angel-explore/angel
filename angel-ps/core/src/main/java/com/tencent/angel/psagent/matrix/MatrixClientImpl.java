<<<<<<< HEAD
/*
 * Tencent is pleased to support the open source community by making Angel available.
 *
 * Copyright (C) 2017-2018 THL A29 Limited, a Tencent company. All rights reserved.
 *
 * Licensed under the Apache License, Version 2.0 (the "License"); you may not use this file except in 
 * compliance with the License. You may obtain a copy of the License at
 *
 * https://opensource.org/licenses/Apache-2.0
 *
 * Unless required by applicable law or agreed to in writing, software distributed under the License
 * is distributed on an "AS IS" BASIS, WITHOUT WARRANTIES OR CONDITIONS OF ANY KIND, either express
 * or implied. See the License for the specific language governing permissions and limitations under
 * the License.
 *
 */

package com.tencent.angel.psagent.matrix;

import com.tencent.angel.exception.AngelException;
import com.tencent.angel.ml.math.TMatrix;
import com.tencent.angel.ml.math.TVector;
import com.tencent.angel.ml.math.vector.TIntDoubleVector;
import com.tencent.angel.ml.math.vector.TLongDoubleVector;
import com.tencent.angel.ml.matrix.psf.get.base.GetFunc;
import com.tencent.angel.ml.matrix.psf.get.base.GetResult;
import com.tencent.angel.ml.matrix.psf.get.enhance.indexed.IndexGetFunc;
import com.tencent.angel.ml.matrix.psf.get.enhance.indexed.LongIndexGetFunc;
import com.tencent.angel.ml.matrix.psf.update.enhance.UpdateFunc;
import com.tencent.angel.ml.matrix.psf.update.enhance.VoidResult;
import com.tencent.angel.psagent.PSAgent;
import com.tencent.angel.psagent.PSAgentContext;
import com.tencent.angel.psagent.matrix.transport.adapter.GetRowsResult;
import com.tencent.angel.psagent.matrix.transport.adapter.RowIndex;

import java.util.concurrent.ExecutionException;
import java.util.concurrent.Future;

public class MatrixClientImpl extends MatrixClient {
  public MatrixClientImpl() {

  }

  @Override
  public void increment(TVector row) throws AngelException {
    row.setMatrixId(matrixId);
    PSAgentContext.get().getOpLogCache().increment(taskContext, row);
  }

  @Override
  public void increment(TMatrix matrix) throws AngelException {
    PSAgentContext.get().getOpLogCache().increment(taskContext, matrix);
  }

  @Override
  public TVector getRow(int rowIndex) throws AngelException {
    try {
      return PSAgentContext.get().getConsistencyController().getRow(taskContext, matrixId, rowIndex);
    } catch (Exception e) {
      throw new AngelException(e);
    }
  }

  @Override
  public Future<VoidResult> flush() throws AngelException {
    return PSAgentContext.get().getMatrixOpLogCache().flush(taskContext, matrixId);
  }

  @Override
  public Future<VoidResult> clock() throws AngelException {
    return clock(true);
  }

  @Override
  public Future<VoidResult> clock(boolean flushFirst) throws AngelException {
    return PSAgentContext.get().getConsistencyController().clock(taskContext, matrixId, flushFirst);
  }

  @Override
  public GetRowsResult getRowsFlow(RowIndex index, int batchSize) throws AngelException {
    index.setMatrixId(matrixId);
    try {
      return PSAgentContext.get().getConsistencyController()
          .getRowsFlow(taskContext, index, batchSize);
    } catch (Exception e) {
      throw new AngelException(e);
    }
  }

  @Override
  public void increment(int rowIndex, TVector delta) throws AngelException {
    delta.setRowId(rowIndex);
    increment(delta);
  }

  @Override
  public Future<VoidResult> update(UpdateFunc func) throws AngelException {
    return PSAgentContext.get().getMatrixClientAdapter().update(func);
  }

  @Override
  public GetResult get(GetFunc func) throws AngelException {
    try {
      return PSAgentContext.get().getMatrixClientAdapter().get(func);
    } catch (InterruptedException | ExecutionException e) {
      throw new AngelException(e);
    }
  }

  public TIntDoubleVector getRow(IndexGetFunc func) throws AngelException {
    try {
      return PSAgentContext.get().getConsistencyController().getRow(taskContext, func);
    } catch (Throwable x) {
      throw new AngelException(x);
    }
  }

  public TLongDoubleVector getRow(LongIndexGetFunc func) throws AngelException {
    try {
      return PSAgentContext.get().getConsistencyController().getRow(taskContext, func);
    } catch (Throwable x) {
      throw new AngelException(x);
    }
  }
}
=======
/*
 * Tencent is pleased to support the open source community by making Angel available.
 * 
 * Copyright (C) 2017 THL A29 Limited, a Tencent company. All rights reserved.
 * 
 * Licensed under the BSD 3-Clause License (the "License"); you may not use this file except in
 * compliance with the License. You may obtain a copy of the License at
 * 
 * https://opensource.org/licenses/BSD-3-Clause
 * 
 * Unless required by applicable law or agreed to in writing, software distributed under the License
 * is distributed on an "AS IS" BASIS, WITHOUT WARRANTIES OR CONDITIONS OF ANY KIND, either express
 * or implied. See the License for the specific language governing permissions and limitations under
 * the License.
 */

package com.tencent.angel.psagent.matrix;

import com.tencent.angel.exception.AngelException;
import com.tencent.angel.ml.math.TMatrix;
import com.tencent.angel.ml.math.TVector;
import com.tencent.angel.ml.math.vector.TIntDoubleVector;
import com.tencent.angel.ml.math.vector.TLongDoubleVector;
import com.tencent.angel.ml.matrix.psf.get.base.GetFunc;
import com.tencent.angel.ml.matrix.psf.get.base.GetResult;
import com.tencent.angel.ml.matrix.psf.get.enhance.indexed.IndexGetFunc;
import com.tencent.angel.ml.matrix.psf.get.enhance.indexed.LongIndexGetFunc;
import com.tencent.angel.ml.matrix.psf.update.enhance.UpdateFunc;
import com.tencent.angel.ml.matrix.psf.update.enhance.VoidResult;
import com.tencent.angel.psagent.PSAgent;
import com.tencent.angel.psagent.PSAgentContext;
import com.tencent.angel.psagent.matrix.transport.adapter.GetRowsResult;
import com.tencent.angel.psagent.matrix.transport.adapter.RowIndex;

import java.util.concurrent.ExecutionException;
import java.util.concurrent.Future;

public class MatrixClientImpl extends MatrixClient {
  public MatrixClientImpl() {

  }

  @Override
  public void increment(TVector row) throws AngelException {
    increment(row, false);
  }

  @Override public void increment(TVector row, boolean disableCache) throws AngelException {
    try {
      row.setMatrixId(matrixId);
      if(disableCache) {
        PSAgentContext.get().getMatrixClientAdapter().increment(matrixId, row.getRowId(), row);
      } else {
        PSAgentContext.get().getOpLogCache().increment(taskContext, row);
      }
    } catch (Throwable x) {
      throw new AngelException(x);
    }
  }

  @Override
  public void increment(TMatrix matrix) throws AngelException {
    increment(matrix, false);
  }

  @Override public void increment(TMatrix matrix, boolean disableCache) throws AngelException {
    try {
      matrix.setMatrixId(matrixId);
      if(disableCache) {
        PSAgentContext.get().getMatrixClientAdapter().increment(matrixId, matrix);
      } else {
        PSAgentContext.get().getOpLogCache().increment(taskContext, matrix);
      }
    } catch (Throwable x) {
      throw new AngelException(x);
    }
  }

  @Override public void increment(TVector[] rows) throws AngelException {
    increment(rows, false);
  }

  @Override public void increment(TVector[] rows, boolean disableCache) throws AngelException {
    try {
      for(int i = 0; i < rows.length; i++) {
        rows[i].setMatrixId(matrixId);
      }

      if(disableCache) {
        PSAgentContext.get().getMatrixClientAdapter().increment(matrixId, rows);
      } else {
        for(int i = 0; i < rows.length; i++) {
          PSAgentContext.get().getOpLogCache().increment(taskContext, rows[i]);
        }
      }
    } catch (Throwable x) {
      throw new AngelException(x);
    }
  }

  @Override
  public TVector getRow(int rowIndex) throws AngelException {
    try {
      return PSAgentContext.get().getConsistencyController().getRow(taskContext, matrixId, rowIndex);
    } catch (Exception e) {
      throw new AngelException(e);
    }
  }

  @Override
  public Future<VoidResult> flush() throws AngelException {
    return PSAgentContext.get().getMatrixOpLogCache().flush(taskContext, matrixId);
  }

  @Override
  public Future<VoidResult> clock() throws AngelException {
    return clock(true);
  }

  @Override
  public Future<VoidResult> clock(boolean flushFirst) throws AngelException {
    return PSAgentContext.get().getConsistencyController().clock(taskContext, matrixId, flushFirst);
  }

  @Override
  public GetRowsResult getRowsFlow(RowIndex index, int batchSize) throws AngelException {
    index.setMatrixId(matrixId);
    try {
      return PSAgentContext.get().getConsistencyController()
          .getRowsFlow(taskContext, index, batchSize);
    } catch (Exception e) {
      throw new AngelException(e);
    }
  }

  @Override
  public void increment(int rowId, TVector row) throws AngelException {
    increment(rowId, row, false);
  }

  @Override public void increment(int rowId, TVector row, boolean disableCache)
    throws AngelException {
    row.setMatrixId(matrixId);
    row.setRowId(rowId);
    increment(row, disableCache);
  }

  @Override
  public Future<VoidResult> update(UpdateFunc func) throws AngelException {
    return PSAgentContext.get().getMatrixClientAdapter().update(func);
  }

  @Override
  public GetResult get(GetFunc func) throws AngelException {
    try {
      return PSAgentContext.get().getMatrixClientAdapter().get(func);
    } catch (InterruptedException | ExecutionException e) {
      throw new AngelException(e);
    }
  }

  public TIntDoubleVector getRow(IndexGetFunc func) throws AngelException {
    try {
      return PSAgentContext.get().getConsistencyController().getRow(taskContext, func);
    } catch (Throwable x) {
      throw new AngelException(x);
    }
  }

  public TLongDoubleVector getRow(LongIndexGetFunc func) throws AngelException {
    try {
      return PSAgentContext.get().getConsistencyController().getRow(taskContext, func);
    } catch (Throwable x) {
      throw new AngelException(x);
    }
  }
}
>>>>>>> 81fe75d4
<|MERGE_RESOLUTION|>--- conflicted
+++ resolved
@@ -1,305 +1,177 @@
-<<<<<<< HEAD
-/*
- * Tencent is pleased to support the open source community by making Angel available.
- *
- * Copyright (C) 2017-2018 THL A29 Limited, a Tencent company. All rights reserved.
- *
- * Licensed under the Apache License, Version 2.0 (the "License"); you may not use this file except in 
- * compliance with the License. You may obtain a copy of the License at
- *
- * https://opensource.org/licenses/Apache-2.0
- *
- * Unless required by applicable law or agreed to in writing, software distributed under the License
- * is distributed on an "AS IS" BASIS, WITHOUT WARRANTIES OR CONDITIONS OF ANY KIND, either express
- * or implied. See the License for the specific language governing permissions and limitations under
- * the License.
- *
- */
-
-package com.tencent.angel.psagent.matrix;
-
-import com.tencent.angel.exception.AngelException;
-import com.tencent.angel.ml.math.TMatrix;
-import com.tencent.angel.ml.math.TVector;
-import com.tencent.angel.ml.math.vector.TIntDoubleVector;
-import com.tencent.angel.ml.math.vector.TLongDoubleVector;
-import com.tencent.angel.ml.matrix.psf.get.base.GetFunc;
-import com.tencent.angel.ml.matrix.psf.get.base.GetResult;
-import com.tencent.angel.ml.matrix.psf.get.enhance.indexed.IndexGetFunc;
-import com.tencent.angel.ml.matrix.psf.get.enhance.indexed.LongIndexGetFunc;
-import com.tencent.angel.ml.matrix.psf.update.enhance.UpdateFunc;
-import com.tencent.angel.ml.matrix.psf.update.enhance.VoidResult;
-import com.tencent.angel.psagent.PSAgent;
-import com.tencent.angel.psagent.PSAgentContext;
-import com.tencent.angel.psagent.matrix.transport.adapter.GetRowsResult;
-import com.tencent.angel.psagent.matrix.transport.adapter.RowIndex;
-
-import java.util.concurrent.ExecutionException;
-import java.util.concurrent.Future;
-
-public class MatrixClientImpl extends MatrixClient {
-  public MatrixClientImpl() {
-
-  }
-
-  @Override
-  public void increment(TVector row) throws AngelException {
-    row.setMatrixId(matrixId);
-    PSAgentContext.get().getOpLogCache().increment(taskContext, row);
-  }
-
-  @Override
-  public void increment(TMatrix matrix) throws AngelException {
-    PSAgentContext.get().getOpLogCache().increment(taskContext, matrix);
-  }
-
-  @Override
-  public TVector getRow(int rowIndex) throws AngelException {
-    try {
-      return PSAgentContext.get().getConsistencyController().getRow(taskContext, matrixId, rowIndex);
-    } catch (Exception e) {
-      throw new AngelException(e);
-    }
-  }
-
-  @Override
-  public Future<VoidResult> flush() throws AngelException {
-    return PSAgentContext.get().getMatrixOpLogCache().flush(taskContext, matrixId);
-  }
-
-  @Override
-  public Future<VoidResult> clock() throws AngelException {
-    return clock(true);
-  }
-
-  @Override
-  public Future<VoidResult> clock(boolean flushFirst) throws AngelException {
-    return PSAgentContext.get().getConsistencyController().clock(taskContext, matrixId, flushFirst);
-  }
-
-  @Override
-  public GetRowsResult getRowsFlow(RowIndex index, int batchSize) throws AngelException {
-    index.setMatrixId(matrixId);
-    try {
-      return PSAgentContext.get().getConsistencyController()
-          .getRowsFlow(taskContext, index, batchSize);
-    } catch (Exception e) {
-      throw new AngelException(e);
-    }
-  }
-
-  @Override
-  public void increment(int rowIndex, TVector delta) throws AngelException {
-    delta.setRowId(rowIndex);
-    increment(delta);
-  }
-
-  @Override
-  public Future<VoidResult> update(UpdateFunc func) throws AngelException {
-    return PSAgentContext.get().getMatrixClientAdapter().update(func);
-  }
-
-  @Override
-  public GetResult get(GetFunc func) throws AngelException {
-    try {
-      return PSAgentContext.get().getMatrixClientAdapter().get(func);
-    } catch (InterruptedException | ExecutionException e) {
-      throw new AngelException(e);
-    }
-  }
-
-  public TIntDoubleVector getRow(IndexGetFunc func) throws AngelException {
-    try {
-      return PSAgentContext.get().getConsistencyController().getRow(taskContext, func);
-    } catch (Throwable x) {
-      throw new AngelException(x);
-    }
-  }
-
-  public TLongDoubleVector getRow(LongIndexGetFunc func) throws AngelException {
-    try {
-      return PSAgentContext.get().getConsistencyController().getRow(taskContext, func);
-    } catch (Throwable x) {
-      throw new AngelException(x);
-    }
-  }
-}
-=======
-/*
- * Tencent is pleased to support the open source community by making Angel available.
- * 
- * Copyright (C) 2017 THL A29 Limited, a Tencent company. All rights reserved.
- * 
- * Licensed under the BSD 3-Clause License (the "License"); you may not use this file except in
- * compliance with the License. You may obtain a copy of the License at
- * 
- * https://opensource.org/licenses/BSD-3-Clause
- * 
- * Unless required by applicable law or agreed to in writing, software distributed under the License
- * is distributed on an "AS IS" BASIS, WITHOUT WARRANTIES OR CONDITIONS OF ANY KIND, either express
- * or implied. See the License for the specific language governing permissions and limitations under
- * the License.
- */
-
-package com.tencent.angel.psagent.matrix;
-
-import com.tencent.angel.exception.AngelException;
-import com.tencent.angel.ml.math.TMatrix;
-import com.tencent.angel.ml.math.TVector;
-import com.tencent.angel.ml.math.vector.TIntDoubleVector;
-import com.tencent.angel.ml.math.vector.TLongDoubleVector;
-import com.tencent.angel.ml.matrix.psf.get.base.GetFunc;
-import com.tencent.angel.ml.matrix.psf.get.base.GetResult;
-import com.tencent.angel.ml.matrix.psf.get.enhance.indexed.IndexGetFunc;
-import com.tencent.angel.ml.matrix.psf.get.enhance.indexed.LongIndexGetFunc;
-import com.tencent.angel.ml.matrix.psf.update.enhance.UpdateFunc;
-import com.tencent.angel.ml.matrix.psf.update.enhance.VoidResult;
-import com.tencent.angel.psagent.PSAgent;
-import com.tencent.angel.psagent.PSAgentContext;
-import com.tencent.angel.psagent.matrix.transport.adapter.GetRowsResult;
-import com.tencent.angel.psagent.matrix.transport.adapter.RowIndex;
-
-import java.util.concurrent.ExecutionException;
-import java.util.concurrent.Future;
-
-public class MatrixClientImpl extends MatrixClient {
-  public MatrixClientImpl() {
-
-  }
-
-  @Override
-  public void increment(TVector row) throws AngelException {
-    increment(row, false);
-  }
-
-  @Override public void increment(TVector row, boolean disableCache) throws AngelException {
-    try {
-      row.setMatrixId(matrixId);
-      if(disableCache) {
-        PSAgentContext.get().getMatrixClientAdapter().increment(matrixId, row.getRowId(), row);
-      } else {
-        PSAgentContext.get().getOpLogCache().increment(taskContext, row);
-      }
-    } catch (Throwable x) {
-      throw new AngelException(x);
-    }
-  }
-
-  @Override
-  public void increment(TMatrix matrix) throws AngelException {
-    increment(matrix, false);
-  }
-
-  @Override public void increment(TMatrix matrix, boolean disableCache) throws AngelException {
-    try {
-      matrix.setMatrixId(matrixId);
-      if(disableCache) {
-        PSAgentContext.get().getMatrixClientAdapter().increment(matrixId, matrix);
-      } else {
-        PSAgentContext.get().getOpLogCache().increment(taskContext, matrix);
-      }
-    } catch (Throwable x) {
-      throw new AngelException(x);
-    }
-  }
-
-  @Override public void increment(TVector[] rows) throws AngelException {
-    increment(rows, false);
-  }
-
-  @Override public void increment(TVector[] rows, boolean disableCache) throws AngelException {
-    try {
-      for(int i = 0; i < rows.length; i++) {
-        rows[i].setMatrixId(matrixId);
-      }
-
-      if(disableCache) {
-        PSAgentContext.get().getMatrixClientAdapter().increment(matrixId, rows);
-      } else {
-        for(int i = 0; i < rows.length; i++) {
-          PSAgentContext.get().getOpLogCache().increment(taskContext, rows[i]);
-        }
-      }
-    } catch (Throwable x) {
-      throw new AngelException(x);
-    }
-  }
-
-  @Override
-  public TVector getRow(int rowIndex) throws AngelException {
-    try {
-      return PSAgentContext.get().getConsistencyController().getRow(taskContext, matrixId, rowIndex);
-    } catch (Exception e) {
-      throw new AngelException(e);
-    }
-  }
-
-  @Override
-  public Future<VoidResult> flush() throws AngelException {
-    return PSAgentContext.get().getMatrixOpLogCache().flush(taskContext, matrixId);
-  }
-
-  @Override
-  public Future<VoidResult> clock() throws AngelException {
-    return clock(true);
-  }
-
-  @Override
-  public Future<VoidResult> clock(boolean flushFirst) throws AngelException {
-    return PSAgentContext.get().getConsistencyController().clock(taskContext, matrixId, flushFirst);
-  }
-
-  @Override
-  public GetRowsResult getRowsFlow(RowIndex index, int batchSize) throws AngelException {
-    index.setMatrixId(matrixId);
-    try {
-      return PSAgentContext.get().getConsistencyController()
-          .getRowsFlow(taskContext, index, batchSize);
-    } catch (Exception e) {
-      throw new AngelException(e);
-    }
-  }
-
-  @Override
-  public void increment(int rowId, TVector row) throws AngelException {
-    increment(rowId, row, false);
-  }
-
-  @Override public void increment(int rowId, TVector row, boolean disableCache)
-    throws AngelException {
-    row.setMatrixId(matrixId);
-    row.setRowId(rowId);
-    increment(row, disableCache);
-  }
-
-  @Override
-  public Future<VoidResult> update(UpdateFunc func) throws AngelException {
-    return PSAgentContext.get().getMatrixClientAdapter().update(func);
-  }
-
-  @Override
-  public GetResult get(GetFunc func) throws AngelException {
-    try {
-      return PSAgentContext.get().getMatrixClientAdapter().get(func);
-    } catch (InterruptedException | ExecutionException e) {
-      throw new AngelException(e);
-    }
-  }
-
-  public TIntDoubleVector getRow(IndexGetFunc func) throws AngelException {
-    try {
-      return PSAgentContext.get().getConsistencyController().getRow(taskContext, func);
-    } catch (Throwable x) {
-      throw new AngelException(x);
-    }
-  }
-
-  public TLongDoubleVector getRow(LongIndexGetFunc func) throws AngelException {
-    try {
-      return PSAgentContext.get().getConsistencyController().getRow(taskContext, func);
-    } catch (Throwable x) {
-      throw new AngelException(x);
-    }
-  }
-}
->>>>>>> 81fe75d4
+/*
+ * Tencent is pleased to support the open source community by making Angel available.
+ *
+ * Copyright (C) 2017-2018 THL A29 Limited, a Tencent company. All rights reserved.
+ *
+ * Licensed under the Apache License, Version 2.0 (the "License"); you may not use this file except in 
+ * compliance with the License. You may obtain a copy of the License at
+ *
+ * https://opensource.org/licenses/Apache-2.0
+ *
+ * Unless required by applicable law or agreed to in writing, software distributed under the License
+ * is distributed on an "AS IS" BASIS, WITHOUT WARRANTIES OR CONDITIONS OF ANY KIND, either express
+ * or implied. See the License for the specific language governing permissions and limitations under
+ * the License.
+ *
+ */
+package com.tencent.angel.psagent.matrix;
+
+import com.tencent.angel.exception.AngelException;
+import com.tencent.angel.ml.math.TMatrix;
+import com.tencent.angel.ml.math.TVector;
+import com.tencent.angel.ml.math.vector.TIntDoubleVector;
+import com.tencent.angel.ml.math.vector.TLongDoubleVector;
+import com.tencent.angel.ml.matrix.psf.get.base.GetFunc;
+import com.tencent.angel.ml.matrix.psf.get.base.GetResult;
+import com.tencent.angel.ml.matrix.psf.get.enhance.indexed.IndexGetFunc;
+import com.tencent.angel.ml.matrix.psf.get.enhance.indexed.LongIndexGetFunc;
+import com.tencent.angel.ml.matrix.psf.update.enhance.UpdateFunc;
+import com.tencent.angel.ml.matrix.psf.update.enhance.VoidResult;
+import com.tencent.angel.psagent.PSAgent;
+import com.tencent.angel.psagent.PSAgentContext;
+import com.tencent.angel.psagent.matrix.transport.adapter.GetRowsResult;
+import com.tencent.angel.psagent.matrix.transport.adapter.RowIndex;
+
+import java.util.concurrent.ExecutionException;
+import java.util.concurrent.Future;
+
+public class MatrixClientImpl extends MatrixClient {
+  public MatrixClientImpl() {
+
+  }
+
+  @Override
+  public void increment(TVector row) throws AngelException {
+    increment(row, false);
+  }
+
+  @Override public void increment(TVector row, boolean disableCache) throws AngelException {
+    try {
+      row.setMatrixId(matrixId);
+      if(disableCache) {
+        PSAgentContext.get().getMatrixClientAdapter().increment(matrixId, row.getRowId(), row);
+      } else {
+        PSAgentContext.get().getOpLogCache().increment(taskContext, row);
+      }
+    } catch (Throwable x) {
+      throw new AngelException(x);
+    }
+  }
+
+  @Override
+  public void increment(TMatrix matrix) throws AngelException {
+    increment(matrix, false);
+  }
+
+  @Override public void increment(TMatrix matrix, boolean disableCache) throws AngelException {
+    try {
+      matrix.setMatrixId(matrixId);
+      if(disableCache) {
+        PSAgentContext.get().getMatrixClientAdapter().increment(matrixId, matrix);
+      } else {
+        PSAgentContext.get().getOpLogCache().increment(taskContext, matrix);
+      }
+    } catch (Throwable x) {
+      throw new AngelException(x);
+    }
+  }
+
+  @Override public void increment(TVector[] rows) throws AngelException {
+    increment(rows, false);
+  }
+
+  @Override public void increment(TVector[] rows, boolean disableCache) throws AngelException {
+    try {
+      for(int i = 0; i < rows.length; i++) {
+        rows[i].setMatrixId(matrixId);
+      }
+
+      if(disableCache) {
+        PSAgentContext.get().getMatrixClientAdapter().increment(matrixId, rows);
+      } else {
+        for(int i = 0; i < rows.length; i++) {
+          PSAgentContext.get().getOpLogCache().increment(taskContext, rows[i]);
+        }
+      }
+    } catch (Throwable x) {
+      throw new AngelException(x);
+    }
+  }
+
+  @Override
+  public TVector getRow(int rowIndex) throws AngelException {
+    try {
+      return PSAgentContext.get().getConsistencyController().getRow(taskContext, matrixId, rowIndex);
+    } catch (Exception e) {
+      throw new AngelException(e);
+    }
+  }
+
+  @Override
+  public Future<VoidResult> flush() throws AngelException {
+    return PSAgentContext.get().getMatrixOpLogCache().flush(taskContext, matrixId);
+  }
+
+  @Override
+  public Future<VoidResult> clock() throws AngelException {
+    return clock(true);
+  }
+
+  @Override
+  public Future<VoidResult> clock(boolean flushFirst) throws AngelException {
+    return PSAgentContext.get().getConsistencyController().clock(taskContext, matrixId, flushFirst);
+  }
+
+  @Override
+  public GetRowsResult getRowsFlow(RowIndex index, int batchSize) throws AngelException {
+    index.setMatrixId(matrixId);
+    try {
+      return PSAgentContext.get().getConsistencyController()
+          .getRowsFlow(taskContext, index, batchSize);
+    } catch (Exception e) {
+      throw new AngelException(e);
+    }
+  }
+
+  @Override
+  public void increment(int rowId, TVector row) throws AngelException {
+    increment(rowId, row, false);
+  }
+
+  @Override public void increment(int rowId, TVector row, boolean disableCache)
+    throws AngelException {
+    row.setMatrixId(matrixId);
+    row.setRowId(rowId);
+    increment(row, disableCache);
+  }
+
+  @Override
+  public Future<VoidResult> update(UpdateFunc func) throws AngelException {
+    return PSAgentContext.get().getMatrixClientAdapter().update(func);
+  }
+
+  @Override
+  public GetResult get(GetFunc func) throws AngelException {
+    try {
+      return PSAgentContext.get().getMatrixClientAdapter().get(func);
+    } catch (InterruptedException | ExecutionException e) {
+      throw new AngelException(e);
+    }
+  }
+
+  public TIntDoubleVector getRow(IndexGetFunc func) throws AngelException {
+    try {
+      return PSAgentContext.get().getConsistencyController().getRow(taskContext, func);
+    } catch (Throwable x) {
+      throw new AngelException(x);
+    }
+  }
+
+  public TLongDoubleVector getRow(LongIndexGetFunc func) throws AngelException {
+    try {
+      return PSAgentContext.get().getConsistencyController().getRow(taskContext, func);
+    } catch (Throwable x) {
+      throw new AngelException(x);
+    }
+  }
+}