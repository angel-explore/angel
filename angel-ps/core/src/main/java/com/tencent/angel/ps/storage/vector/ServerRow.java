--- conflicted
+++ resolved
@@ -25,15 +25,7 @@
 import com.tencent.angel.ps.storage.vector.op.GeneralOp;
 import com.tencent.angel.ps.storage.vector.storage.IStorage;
 import com.tencent.angel.utils.StringUtils;
-
 import io.netty.buffer.ByteBuf;
-<<<<<<< HEAD
-import org.apache.commons.logging.Log;
-import org.apache.commons.logging.LogFactory;
-
-=======
-import java.io.IOException;
->>>>>>> f2b88d3c
 import java.util.concurrent.TimeUnit;
 import java.util.concurrent.locks.ReentrantReadWriteLock;
 import org.apache.commons.logging.Log;
@@ -44,11 +36,7 @@
  * worker is split among multiple PS Servers. Therefore, we need startCol and endCol to clarify the
  * position of this ServerRow.
  */
-<<<<<<< HEAD
 public abstract class ServerRow implements Serialize, GeneralOp {
-=======
-public abstract class ServerRow implements Serialize {
->>>>>>> f2b88d3c
 
   private static final Log LOG = LogFactory.getLog(ServerRow.class);
   protected int clock;
@@ -93,11 +81,7 @@
    * @param estElemNum the estimated element number, use for sparse vector
    */
   public ServerRow(int rowId, RowType rowType, long startCol, long endCol, long estElemNum,
-<<<<<<< HEAD
       IStorage storage) {
-=======
-      Vector row) {
->>>>>>> f2b88d3c
     this.rowId = rowId;
     this.rowType = rowType;
     this.startCol = startCol;
@@ -109,7 +93,7 @@
   }
 
   public void init() {
-    if(storage == null) {
+    if (storage == null) {
       initStorage();
     }
   }
@@ -237,41 +221,10 @@
     storage.clear();
   }
 
-<<<<<<< HEAD
   @Override
   public void clear() {
     storage.clear();
   }
-=======
-  /**
-   * Update row data
-   *
-   * @param rowType the row type
-   * @param buf the buf
-   */
-  public abstract void update(RowType rowType, ByteBuf buf, UpdateOp op);
-
-  /**
-   * Gets row size.
-   *
-   * @return the inner row size
-   */
-  public abstract int size();
-
-  /**
-   * Serialize the inner row
-   *
-   * @param buf the dest buffer
-   */
-  protected abstract void serializeRow(ByteBuf buf);
-
-  /**
-   * De-serialize the inner row
-   *
-   * @param buf the source buffer
-   */
-  protected abstract void deserializeRow(ByteBuf buf);
->>>>>>> f2b88d3c
 
   public IStorage getStorage() {
     return storage;
@@ -281,16 +234,6 @@
   public int size() {
     return storage.size();
   }
-
-  /**
-   * Clone this ServerRow if need. For dense vector storage or sorted storage, just return a view;
-   * for sparse storage, just return a <indices, values> array pair which are packaged in sorted
-   * vector storage. It can only be used in scenes that traverse the entire vector.
-   *
-   * @return the cloned ServerRow
-   */
-  public abstract ServerRow
-adaptiveClone();
 
   /**
    * Try to get write lock
@@ -358,7 +301,6 @@
     lock.readLock().unlock();
   }
 
-<<<<<<< HEAD
 
   @Override
   public void update(RowType updateType, ByteBuf buf, UpdateOp op) {
@@ -370,10 +312,6 @@
       endWrite();
     }
   }
-=======
-  public abstract void indexGet(IndexType indexType, int indexSize, ByteBuf in, ByteBuf out,
-      InitFunc func) throws IOException;
->>>>>>> f2b88d3c
 
   /////////////////////////////////////////////////////////////////////////////////////////////////
   //////// network io method, for model transform
@@ -426,200 +364,15 @@
     }
   }
 
-<<<<<<< HEAD
   @Override
   public int bufferLen() {
     int headLen = 4 * 4 + 2 * 8 + 4 + storage.getClass().getName().getBytes().length;
     return headLen + storage.bufferLen();
-=======
-  private void deserializeHead(ByteBuf buf) {
-    rowId = buf.readInt();
-    clock = buf.readInt();
-    startCol = buf.readLong();
-    endCol = buf.readLong();
-    rowVersion = buf.readInt();
-    size = buf.readInt();
-    serializeType = buf.readInt();
-    serializeKeyType = buf.readInt();
-  }
-
-  protected boolean useDenseSerialize() {
-    if (serializeType == -1) {
-      serializeType = isDense() ? 0 : 1;
-    }
-    return serializeType == 0;
-  }
-
-  protected boolean useIntKeySerialize() {
-    if (serializeKeyType == -1) {
-      serializeKeyType = useIntKey ? 0 : 1;
-    }
-    return serializeKeyType == 0;
-  }
-
-  @Override
-  public int bufferLen() {
-    return 4 * 6 + 2 * 8 + getRowSpace();
->>>>>>> f2b88d3c
   }
 
   @Override
   public String toString() {
     return "ServerRow [rowId=" + rowId + ", clock=" + clock + ", endCol=" + endCol + ", startCol="
         + startCol + ", rowVersion=" + rowVersion + "]";
-<<<<<<< HEAD
-=======
-  }
-
-  protected boolean useIntKey() {
-    return row instanceof IntVector;
-  }
-
-  private Vector initRow(long startCol, long endCol, long estElemNum) {
-    Vector ret;
-    switch (rowType) {
-      case T_DOUBLE_SPARSE:
-      case T_DOUBLE_SPARSE_COMPONENT:
-        if (useAdaptiveStorage && estElemNum > sparseToDenseFactor * (endCol - startCol)) {
-          ret = VFactory.denseDoubleVector((int) (endCol - startCol));
-        } else {
-          ret = VFactory.sparseDoubleVector((int) (endCol - startCol), (int) estElemNum);
-        }
-        break;
-
-      case T_DOUBLE_DENSE:
-      case T_DOUBLE_DENSE_COMPONENT:
-        ret = VFactory.denseDoubleVector((int) (endCol - startCol));
-        break;
-
-      case T_FLOAT_SPARSE:
-      case T_FLOAT_SPARSE_COMPONENT:
-        if (useAdaptiveStorage && estElemNum > sparseToDenseFactor * (endCol - startCol)) {
-          ret = VFactory.denseFloatVector((int) (endCol - startCol));
-        } else {
-          ret = VFactory.sparseFloatVector((int) (endCol - startCol), (int) estElemNum);
-        }
-        break;
-
-      case T_FLOAT_DENSE:
-      case T_FLOAT_DENSE_COMPONENT:
-        ret = VFactory.denseFloatVector((int) (endCol - startCol));
-        break;
-
-      case T_INT_SPARSE:
-      case T_INT_SPARSE_COMPONENT:
-        if (useAdaptiveStorage && estElemNum > sparseToDenseFactor * (endCol - startCol)) {
-          ret = VFactory.denseIntVector((int) (endCol - startCol));
-        } else {
-          ret = VFactory.sparseIntVector((int) (endCol - startCol), (int) estElemNum);
-        }
-        break;
-
-      case T_INT_DENSE:
-      case T_INT_DENSE_COMPONENT:
-        ret = VFactory.denseIntVector((int) (endCol - startCol));
-        break;
-
-      case T_LONG_SPARSE:
-      case T_LONG_SPARSE_COMPONENT:
-        if (useAdaptiveStorage && estElemNum > sparseToDenseFactor * (endCol - startCol)) {
-          ret = VFactory.denseLongVector((int) (endCol - startCol));
-        } else {
-          ret = VFactory.sparseLongVector((int) (endCol - startCol), (int) estElemNum);
-        }
-        break;
-
-      case T_LONG_DENSE:
-      case T_LONG_DENSE_COMPONENT:
-        ret = VFactory.denseLongVector((int) (endCol - startCol));
-        break;
-
-      case T_DOUBLE_SPARSE_LONGKEY:
-        if (endCol - startCol < Integer.MAX_VALUE) {
-          if (estElemNum > sparseToDenseFactor * (endCol - startCol)) {
-            ret = VFactory.denseDoubleVector((int) (endCol - startCol));
-          } else {
-            ret = VFactory.sparseDoubleVector((int) (endCol - startCol), (int) estElemNum);
-          }
-        } else {
-          ret = VFactory.sparseLongKeyDoubleVector(endCol - startCol, (int) estElemNum);
-        }
-        break;
-
-      case T_DOUBLE_SPARSE_LONGKEY_COMPONENT:
-        ret = VFactory.sparseLongKeyDoubleVector(endCol - startCol, (int) estElemNum);
-        break;
-
-      case T_FLOAT_SPARSE_LONGKEY:
-        if (endCol - startCol < Integer.MAX_VALUE) {
-          if (estElemNum > sparseToDenseFactor * (endCol - startCol)) {
-            ret = VFactory.denseFloatVector((int) (endCol - startCol));
-          } else {
-            ret = VFactory.sparseFloatVector((int) (endCol - startCol), (int) estElemNum);
-          }
-        } else {
-          ret = VFactory.sparseLongKeyFloatVector(endCol - startCol, (int) estElemNum);
-        }
-        break;
-
-      case T_FLOAT_SPARSE_LONGKEY_COMPONENT:
-        ret = VFactory.sparseLongKeyFloatVector(endCol - startCol, (int) estElemNum);
-        break;
-
-      case T_INT_SPARSE_LONGKEY:
-        if (endCol - startCol < Integer.MAX_VALUE) {
-          if (estElemNum > sparseToDenseFactor * (endCol - startCol)) {
-            ret = VFactory.denseIntVector((int) (endCol - startCol));
-          } else {
-            ret = VFactory.sparseIntVector((int) (endCol - startCol), (int) estElemNum);
-          }
-        } else {
-          ret = VFactory.sparseLongKeyIntVector(endCol - startCol, (int) estElemNum);
-        }
-        break;
-
-      case T_INT_SPARSE_LONGKEY_COMPONENT:
-        ret = VFactory.sparseLongKeyIntVector(endCol - startCol, (int) estElemNum);
-        break;
-
-      case T_LONG_SPARSE_LONGKEY:
-        if (endCol - startCol < Integer.MAX_VALUE) {
-          if (estElemNum > sparseToDenseFactor * (endCol - startCol)) {
-            ret = VFactory.denseLongVector((int) (endCol - startCol));
-          } else {
-            ret = VFactory.sparseLongVector((int) (endCol - startCol), (int) estElemNum);
-          }
-        } else {
-          ret = VFactory.sparseLongKeyLongVector(endCol - startCol, (int) estElemNum);
-        }
-        break;
-
-      case T_LONG_SPARSE_LONGKEY_COMPONENT:
-        ret = VFactory.sparseLongKeyLongVector(endCol - startCol, (int) estElemNum);
-        break;
-
-      case T_DOUBLE_DENSE_LONGKEY_COMPONENT:
-        ret = VFactory.denseDoubleVector((int) (endCol - startCol));
-        break;
-
-      case T_FLOAT_DENSE_LONGKEY_COMPONENT:
-        ret = VFactory.denseFloatVector((int) (endCol - startCol));
-        break;
-
-      case T_INT_DENSE_LONGKEY_COMPONENT:
-        ret = VFactory.denseIntVector((int) (endCol - startCol));
-        break;
-
-      case T_LONG_DENSE_LONGKEY_COMPONENT:
-        ret = VFactory.denseLongVector((int) (endCol - startCol));
-        break;
-
-      default:
-        throw new UnsupportedOperationException(
-            "can not support " + rowType + " type row for ServerIntDoubleRow");
-    }
-    useIntKey = ret instanceof IntKeyVector;
-    return ret;
->>>>>>> f2b88d3c
   }
 }