--- conflicted
+++ resolved
@@ -1,1700 +1,880 @@
-<<<<<<< HEAD
-/*
- * Tencent is pleased to support the open source community by making Angel available.
- *
- * Copyright (C) 2017-2018 THL A29 Limited, a Tencent company. All rights reserved.
- *
- * Licensed under the Apache License, Version 2.0 (the "License"); you may not use this file except in 
- * compliance with the License. You may obtain a copy of the License at
- *
- * https://opensource.org/licenses/Apache-2.0
- *
- * Unless required by applicable law or agreed to in writing, software distributed under the License
- * is distributed on an "AS IS" BASIS, WITHOUT WARRANTIES OR CONDITIONS OF ANY KIND, either express
- * or implied. See the License for the specific language governing permissions and limitations under
- * the License.
- *
- */
-
-package com.tencent.angel.psagent;
-
-import com.google.protobuf.ServiceException;
-import com.tencent.angel.RunningMode;
-import com.tencent.angel.common.location.Location;
-import com.tencent.angel.common.location.LocationManager;
-import com.tencent.angel.conf.AngelConf;
-import com.tencent.angel.exception.AngelException;
-import com.tencent.angel.ipc.TConnection;
-import com.tencent.angel.ipc.TConnectionManager;
-import com.tencent.angel.ml.matrix.MatrixContext;
-import com.tencent.angel.ml.matrix.MatrixMeta;
-import com.tencent.angel.ml.matrix.MatrixMetaManager;
-import com.tencent.angel.protobuf.generated.PSAgentMasterServiceProtos.PSAgentCommandProto;
-import com.tencent.angel.protobuf.generated.PSAgentMasterServiceProtos.PSAgentRegisterResponse;
-import com.tencent.angel.protobuf.generated.PSAgentMasterServiceProtos.PSAgentReportResponse;
-import com.tencent.angel.ps.ParameterServerId;
-import com.tencent.angel.psagent.client.MasterClient;
-import com.tencent.angel.psagent.client.PSControlClient;
-import com.tencent.angel.psagent.client.PSControlClientManager;
-import com.tencent.angel.psagent.clock.ClockCache;
-import com.tencent.angel.psagent.consistency.ConsistencyController;
-import com.tencent.angel.psagent.executor.Executor;
-import com.tencent.angel.psagent.matrix.MatrixClient;
-import com.tencent.angel.psagent.matrix.MatrixClientFactory;
-import com.tencent.angel.psagent.matrix.PSAgentLocationManager;
-import com.tencent.angel.psagent.matrix.PSAgentMatrixMetaManager;
-import com.tencent.angel.psagent.matrix.cache.MatricesCache;
-import com.tencent.angel.psagent.matrix.oplog.cache.MatrixOpLogCache;
-import com.tencent.angel.psagent.matrix.storage.MatrixStorageManager;
-import com.tencent.angel.psagent.matrix.transport.MatrixTransportClient;
-import com.tencent.angel.psagent.matrix.transport.adapter.MatrixClientAdapter;
-import com.tencent.angel.utils.NetUtils;
-import org.apache.commons.logging.Log;
-import org.apache.commons.logging.LogFactory;
-import org.apache.hadoop.conf.Configuration;
-import org.apache.hadoop.yarn.api.records.ApplicationId;
-
-import java.util.*;
-import java.util.concurrent.atomic.AtomicBoolean;
-
-/**
- * Agent for master and parameter servers, It fetches matrix meta from master, fetches matrices from
- * parameter servers and pushes updates to parameter servers.
- * <p>
- * It use {@link MasterClient} to communicate with master. The meta data contains: <br>
- * matrix meta {@link MatrixMetaManager}, <br>
- * server locations {@link LocationManager}.
- * 
- * <p>
- * It use {@link MatrixTransportClient} to communicate with parameter servers. Because an
- * application layer request generally needs to access multiple parameter servers, so we use
- * {@link MatrixClientAdapter} first to divide the application layer request to many underlying
- * network requests in matrix partition.
- *
- */
-public class PSAgent {
-  private static final Log LOG = LogFactory.getLog(PSAgent.class);
-  /** application configuration */
-  private final Configuration conf;
-
-  /** application id */
-  private final ApplicationId appId;
-
-  /** the user that submit the application */
-  private final String user;
-
-  /** ps agent attempt id */
-  private volatile int id;
-
-  /** the connection manager for rpc to master */
-  private final TConnection connection;
-
-  /** the rpc client to master */
-  private volatile MasterClient masterClient;
-
-  private volatile PSControlClientManager psControlClientManager;
-
-  /** psagent location(ip and listening port) */
-  private volatile Location location;
-
-  /** psagent location(ip and listening port) */
-  private final Location masterLocation;
-
-  /** master location(ip and listening port) */
-  private volatile PSAgentLocationManager locationManager;
-
-  /** matrix meta manager */
-  private volatile PSAgentMatrixMetaManager matrixMetaManager;
-
-  /** matrix updates cache */
-  private volatile MatrixOpLogCache opLogCache;
-
-  /** the rpc client to parameter servers */
-  private volatile MatrixTransportClient matrixTransClient;
-
-  /** psagent initialization completion flag */
-  private final AtomicBoolean psAgentInitFinishedFlag;
-
-  /** psagent heartbeat thread */
-  private volatile Thread heartbeatThread;
-
-  /** psagent stop flag */
-  private final AtomicBoolean stopped;
-
-  /** psagent heartbeat interval in milliseconds */
-  private final int heartbeatIntervalMs;
-
-  /** psagent metrics */
-  private final Map<String, String> metrics;
-
-  /** SSP consistency controller */
-  private volatile ConsistencyController consistencyController;
-
-  /** matrix partitions clock cache */
-  private volatile ClockCache clockCache;
-
-  /** matrices cache */
-  private volatile MatricesCache matricesCache;
-
-  /** matrix storage manager */
-  private volatile MatrixStorageManager matrixStorageManager;
-
-  /** application layer request adapter */
-  private volatile MatrixClientAdapter matrixClientAdapter;
-
-  /** if we need startup heartbeat thread */
-  private final boolean needHeartBeat;
-
-  /** application running mode(LOCAL,YARN) */
-  private final RunningMode runningMode;
-
-  /** the machine learning executor reference */
-  private final Executor executor;
-
-  /** psagent exited flag */
-  private final AtomicBoolean exitedFlag;
-
-  /** Control connection manager*/
-  private volatile TConnection controlConnectManager;
-
-  /**
-   * 
-   * Create a new PSAgent instance.
-   *
-   * @param masterIp master ip
-   * @param masterPort master listening port
-   * @param clientIndex psagent index
-   */
-  public PSAgent(String masterIp, int masterPort, int clientIndex) {
-    this(new Configuration(), masterIp, masterPort, clientIndex, true, null);
-  }
-
-  /**
-   * 
-   * Create a new PSAgent instance.
-   *
-   * @param conf application configuration
-   * @param masterIp master listening port
-   * @param masterPort master listening port
-   * @param clientIndex psagent index
-   */
-  public PSAgent(Configuration conf, String masterIp, int masterPort, int clientIndex) {
-    this(conf, masterIp, masterPort, clientIndex, true, null);
-  }
-
-  /**
-   * 
-   * Create a new PSAgent instance.
-   *
-   * @param conf application configuration
-   * @param appId application id
-   * @param user the user that submit this application
-   * @param masterIp master ip
-   * @param masterPort master port
-   * @param needHeartBeat true means need startup heartbeat thread
-   * @param executor the machine learning executor reference
-   */
-  public PSAgent(Configuration conf, ApplicationId appId, String user,
-      String masterIp, int masterPort, boolean needHeartBeat, Executor executor) {
-    this.needHeartBeat = needHeartBeat;
-    this.conf = conf;
-    this.executor = executor;
-
-    this.heartbeatIntervalMs =
-        conf.getInt(AngelConf.ANGEL_WORKER_HEARTBEAT_INTERVAL,
-            AngelConf.DEFAULT_ANGEL_WORKER_HEARTBEAT_INTERVAL);
-    this.runningMode = initRunningMode(conf);
-    this.appId = appId;
-    this.user = user;
-    this.masterLocation = new Location(masterIp, masterPort);
-    this.connection = TConnectionManager.getConnection(conf);
-    this.psAgentInitFinishedFlag = new AtomicBoolean(false);
-    this.stopped = new AtomicBoolean(false);
-    this.exitedFlag = new AtomicBoolean(false);
-    this.metrics = new HashMap<>();
-    PSAgentContext.get().setPsAgent(this);
-  }
-
-  /**
-   * 
-   * Create a new PSAgent instance.
-   *
-   * @param conf application configuration
-   * @param masterIp master ip
-   * @param masterPort master port
-   * @param clientIndex ps agent index
-   * @param needHeartBeat true means need startup heartbeat thread
-   * @param executor the machine learning executor reference
-   */
-  public PSAgent(Configuration conf, String masterIp, int masterPort, int clientIndex,
-      boolean needHeartBeat, Executor executor) {
-    this.needHeartBeat = needHeartBeat;
-    this.conf = conf;
-    this.executor = executor;
-    this.heartbeatIntervalMs =
-        conf.getInt(AngelConf.ANGEL_WORKER_HEARTBEAT_INTERVAL,
-            AngelConf.DEFAULT_ANGEL_WORKER_HEARTBEAT_INTERVAL);
-    this.runningMode = initRunningMode(conf);
-
-    this.masterLocation = new Location(masterIp, masterPort);
-    this.appId = null;
-    this.user = null;
-
-    this.connection = TConnectionManager.getConnection(conf);
-    this.psAgentInitFinishedFlag = new AtomicBoolean(false);
-    this.stopped = new AtomicBoolean(false);
-    this.exitedFlag = new AtomicBoolean(false);
-    this.metrics = new HashMap<>();
-    PSAgentContext.get().setPsAgent(this);
-  }
-
-  private RunningMode initRunningMode(Configuration conf) {
-    String mode =
-        conf.get(AngelConf.ANGEL_RUNNING_MODE,
-            AngelConf.DEFAULT_ANGEL_RUNNING_MODE);
-
-    if (mode.equals(RunningMode.ANGEL_PS.toString())) {
-      return RunningMode.ANGEL_PS;
-    } else {
-      return RunningMode.ANGEL_PS_WORKER;
-    }
-  }
-
-  public void initAndStart() throws Exception {
-    // Init control connection manager
-    controlConnectManager = TConnectionManager.getConnection(conf);
-    
-    // Get ps locations from master and put them to the location cache.
-    locationManager = new PSAgentLocationManager(PSAgentContext.get());
-    locationManager.setMasterLocation(masterLocation);
-
-    // Build and initialize rpc client to master
-    masterClient = new MasterClient();
-    masterClient.init();
-
-    // Get psagent id
-    id = masterClient.getPSAgentId();
-
-    // Build PS control rpc client manager
-    psControlClientManager = new PSControlClientManager();
-
-    // Build local location
-    String localIp = NetUtils.getRealLocalIP();
-    int port = NetUtils.chooseAListenPort(conf);
-    location = new Location(localIp, port);
-    register();
-
-    // Initialize matrix meta information
-    clockCache = new ClockCache();
-    List<MatrixMeta> matrixMetas = masterClient.getMatrices();
-    LOG.info("PSAgent get matrices from master," + matrixMetas.size());
-    this.matrixMetaManager = new PSAgentMatrixMetaManager(clockCache);
-    matrixMetaManager.addMatrices(matrixMetas);
-
-    Map<ParameterServerId, Location> psIdToLocMap = masterClient.getPSLocations();
-    List<ParameterServerId> psIds = new ArrayList<>(psIdToLocMap.keySet());
-    Collections.sort(psIds, new Comparator<ParameterServerId>() {
-      @Override public int compare(ParameterServerId s1, ParameterServerId s2) {
-        return s1.getIndex() - s2.getIndex();
-      }
-    });
-    int size = psIds.size();
-    locationManager.setPsIds(psIds.toArray(new ParameterServerId[0]));
-    for(int i = 0; i < size; i++) {
-      if(psIdToLocMap.containsKey(psIds.get(i))) {
-        locationManager.setPsLocation(psIds.get(i), psIdToLocMap.get(psIds.get(i)));
-      }
-    }
-
-    matrixTransClient = new MatrixTransportClient();
-    matrixClientAdapter = new MatrixClientAdapter();
-    opLogCache = new MatrixOpLogCache();
-
-    matrixStorageManager = new MatrixStorageManager();
-    matricesCache = new MatricesCache();
-    int staleness =
-        conf.getInt(AngelConf.ANGEL_STALENESS, AngelConf.DEFAULT_ANGEL_STALENESS);
-    consistencyController = new ConsistencyController(staleness);
-    consistencyController.init();
-
-    psAgentInitFinishedFlag.set(true);
-
-    // Start all services
-    matrixTransClient.start();
-    matrixClientAdapter.start();
-    clockCache.start();
-    opLogCache.start();
-    matricesCache.start();   
-  }
-
-  /**
-   * Get matrix meta from master and refresh the local cache.
-   * 
-   * @throws ServiceException rpc failed
-   * @throws InterruptedException interrupted while wait for rpc results
-   */
-  public void refreshMatrixInfo()
-    throws InterruptedException, ServiceException, ClassNotFoundException {
-    matrixMetaManager.addMatrices(masterClient.getMatrices());
-  }
-
-  /**
-   * Stop ps agent
-   */
-  public void stop() {
-    if (!stopped.getAndSet(true)) {
-      LOG.info("stop heartbeat thread!");
-      if (heartbeatThread != null) {
-        heartbeatThread.interrupt();
-        try {
-          heartbeatThread.join();
-        } catch (InterruptedException ie) {
-          LOG.warn("InterruptedException while stopping heartbeatThread:", ie);
-        }
-        heartbeatThread = null;
-      }
-
-      LOG.info("stop op log merger");
-      if (opLogCache != null) {
-        opLogCache.stop();
-        opLogCache = null;
-      }
-
-      LOG.info("stop clock cache");
-      if (clockCache != null) {
-        clockCache.stop();
-        clockCache = null;
-      }
-
-      LOG.info("stop matrix cache");
-      if (matricesCache != null) {
-        matricesCache.stop();
-        matricesCache = null;
-      }
-
-      LOG.info("stop matrix client adapater");
-      if (matrixClientAdapter != null) {
-        matrixClientAdapter.stop();
-        matrixClientAdapter = null;
-      }
-
-      LOG.info("stop rpc dispacher");
-      if (matrixTransClient != null) {
-        matrixTransClient.stop();
-        matrixTransClient = null;
-      }
-
-      if(PSAgentContext.get() != null) {
-        PSAgentContext.get().clear();
-      }
-    }
-  }
-
-  protected void heartbeat() throws ServiceException {
-    PSAgentReportResponse response = masterClient.psAgentReport();
-    switch (response.getCommand()) {
-      case PSAGENT_NEED_REGISTER:
-        try {
-          register();
-        } catch (Exception x) {
-          LOG.error("register failed: ", x);
-          stop();
-        }
-        break;
-
-      case PSAGENT_SHUTDOWN:
-        LOG.error("shutdown command come from appmaster, exit now!!");
-        stop();
-        break;
-      default:
-        break;
-    }
-  }
-
-  private void register() throws ServiceException {
-    PSAgentRegisterResponse response = masterClient.psAgentRegister();
-    if (response.getCommand() == PSAgentCommandProto.PSAGENT_SHUTDOWN) {
-      LOG.fatal("register to master, receive shutdown command");
-      stop();
-    }
-  }
-
-  /**
-   * Get application configuration
-   * 
-   * @return Configuration application configuration
-   */
-  public Configuration getConf() {
-    return conf;
-  }
-
-  /**
-   * Get master location
-   * 
-   * @return Location master location
-   */
-  public Location getMasterLocation() {
-    return locationManager.getMasterLocation();
-  }
-
-  /**
-   * Get application id
-   * 
-   * @return ApplicationId application id
-   */
-  public ApplicationId getAppId() {
-    return appId;
-  }
-
-  /**
-   * Get the user that submits the application
-   * 
-   * @return String the user that submits the application
-   */
-  public String getUser() {
-    return user;
-  }
-
-  /**
-   * Get the connection manager for rpc to master
-   *
-   * @return TConnection the connection manager for rpc to master
-   */
-  public TConnection getConnection() {
-    return connection;
-  }
-
-  /**
-   * get the rpc client to master
-   *
-   * @return MasterClient the rpc client to master
-   */
-  public MasterClient getMasterClient() {
-    return masterClient;
-  }
-
-  /**
-   * Get ps agent location ip
-   * 
-   * @return String ps agent location ip
-   */
-  public String getIp() {
-    return location.getIp();
-  }
-
-  /**
-   * Notify run success message to master
-   */
-  public void done() {
-    if (!exitedFlag.getAndSet(true)) {
-      LOG.info("psagent success done");
-      RunningMode mode = PSAgentContext.get().getRunningMode();
-
-      // Stop all modules
-      if (executor != null) {
-        executor.done();
-      } else {
-        stop();
-      }
-    }
-  }
-
-  /**
-   * Notify run failed message to master
-   * 
-   * @param errorMsg detail failed message
-   */
-  public void error(String errorMsg) {
-    if (!exitedFlag.getAndSet(true)) {
-      LOG.info("psagent falied");
-      // Stop all modules
-      if (executor != null) {
-        executor.error(errorMsg);
-      } else {
-        stop();
-      }
-    }
-  }
-
-  /**
-   * Get ps agent location
-   * 
-   * @return Location ps agent location
-   */
-  public Location getLocation() {
-    return location;
-  }
-
-  /**
-   * Get ps location cache
-   * 
-   * @return LocationCache ps location cache
-   */
-  public PSAgentLocationManager getLocationManager() {
-    return locationManager;
-  }
-
-  /**
-   * Get matrix meta manager
-   * 
-   * @return MatrixMetaManager matrix meta manager
-   */
-  public PSAgentMatrixMetaManager getMatrixMetaManager() {
-    return matrixMetaManager;
-  }
-
-  /**
-   * Get matrix update cache
-   * 
-   * @return MatrixOpLogCache matrix update cache
-   */
-  public MatrixOpLogCache getOpLogCache() {
-    return opLogCache;
-  }
-
-  /**
-   * Get rpc client to ps
-   * 
-   * @return MatrixTransportClient rpc client to ps
-   */
-  public MatrixTransportClient getMatrixClient() {
-    return matrixTransClient;
-  }
-
-  /**
-   * Get heartbeat interval in milliseconds
-   * 
-   * @return int heartbeat interval in milliseconds
-   */
-  public int getHeartbeatIntervalMs() {
-    return heartbeatIntervalMs;
-  }
-
-  /**
-   * Get ps agent metrics
-   * 
-   * @return Map<String, String> ps agent metrics
-   */
-  public Map<String, String> getMetrics() {
-    return metrics;
-  }
-
-  /**
-   * Get SSP consistency controller
-   * 
-   * @return ConsistencyController SSP consistency controller
-   */
-  public ConsistencyController getConsistencyController() {
-    return consistencyController;
-  }
-
-  /**
-   * Get matrix clock cache
-   * 
-   * @return ClockCache matrix clock cache
-   */
-  public ClockCache getClockCache() {
-    return clockCache;
-  }
-
-  /**
-   * Get matrix cache
-   * 
-   * @return ClockCache matrix cache
-   */
-  public MatricesCache getMatricesCache() {
-    return matricesCache;
-  }
-
-  /**
-   * Create a new matrix
-   * 
-   * @param matrixContext matrix configuration
-   * @param timeOutMs maximun wait time in milliseconds
-   * @return MatrixMeta matrix meta
-   * @throws AngelException exception come from master
-   */
-  public void createMatrix(MatrixContext matrixContext, long timeOutMs)
-      throws AngelException {
-    try {
-      PSAgentContext.get().getMasterClient().createMatrix(matrixContext, timeOutMs);
-    } catch (Throwable x) {
-      throw new AngelException(x);
-    }
-  }
-
-  /**
-   * Get Matrix meta
-   * @param matrixName matrix name
-   * @return
-   */
-  public MatrixMeta getMatrix(String matrixName) {
-    try {
-      return masterClient.getMatrix(matrixName);
-    } catch (Throwable e) {
-      throw new AngelException(e);
-    }
-  }
-
-  private void removeLocalMatrix(String matrixName) {
-    int matrixId = matrixMetaManager.getMatrixId(matrixName);
-    matrixMetaManager.removeMatrix(matrixId);
-    removeCacheData(matrixId);
-  }
-
-  private void removeCacheData(int matrixId){
-    matricesCache.remove(matrixId);
-    matrixStorageManager.removeMatrix(matrixId);
-    opLogCache.remove(matrixId);
-  }
-
-  /**
-   * Release a batch of matrices
-   *
-   * @param matrixNames matrix names
-   * @throws AngelException exception come from master
-   */
-  public void releaseMatricesUseName(List<String> matrixNames) throws AngelException {
-    int size = matrixNames.size();
-    for(int i = 0; i < size; i++) {
-      removeLocalMatrix(matrixNames.get(i));
-    }
-
-    try {
-      masterClient.releaseMatrices(matrixNames);
-    } catch (Throwable x) {
-      throw new AngelException(x);
-    }
-  }
-
-  /**
-   * Release a matrix
-   * 
-   * @param matrixName matrix name
-   * @throws AngelException exception come from master
-   */
-  public void releaseMatrix(String matrixName) throws AngelException {
-    try {
-      removeLocalMatrix(matrixName);
-      masterClient.releaseMatrix(matrixName);
-    } catch (Throwable x) {
-      throw new AngelException(x);
-    }
-  }
-
-  /**
-   * Release a batch of matrices
-   *
-   * @param matrixIds matrix ids
-   * @throws AngelException exception come from master
-   */
-  public void releaseMatrices(List<Integer> matrixIds) throws AngelException {
-    int size = matrixIds.size();
-    List<String> matrixNames = new ArrayList<>(size);
-    for(int i = 0; i < size; i++) {
-      MatrixMeta meta = matrixMetaManager.getMatrixMeta(matrixIds.get(i));
-      if(meta == null) {
-        continue;
-      }
-      matrixNames.add(meta.getName());
-    }
-
-    releaseMatricesUseName(matrixNames);
-  }
-
-  /**
-   * Release a matrix
-   *
-   * @param matrixId matrix id
-   * @throws AngelException exception come from master
-   */
-  public void releaseMatrix(int matrixId) throws AngelException {
-    MatrixMeta meta = matrixMetaManager.getMatrixMeta(matrixId);
-    if(meta == null) {
-      return;
-    }
-
-    releaseMatrix(meta.getName());
-  }
-
-  /**
-   * Create a batch of matrices
-   *
-   * @param matrixContexts matrices configuration
-   * @param timeOutMs maximun wait time in milliseconds
-   * @throws AngelException exception come from master
-   */
-  public void createMatrices(List<MatrixContext> matrixContexts, long timeOutMs)
-    throws AngelException {
-    try {
-      masterClient.createMatrices(matrixContexts, timeOutMs);
-    } catch (Throwable x) {
-      throw new AngelException(x);
-    }
-  }
-
-  public List<MatrixMeta> getMatrices(List<String> matrixNames) {
-    try {
-      return masterClient.getMatrices(matrixNames);
-    } catch (Throwable x) {
-      throw new AngelException(x);
-    }
-  }
-
-  /**
-   * Get matrix rpc client
-   * 
-   * @param matrixName matrix name
-   * @param taskIndex task index
-   * @throws AngelException matrix does not exist
-   */
-  public MatrixClient getMatrixClient(String matrixName, int taskIndex)
-      throws AngelException {
-    try {
-      return MatrixClientFactory.get(matrixName, taskIndex);
-    } catch (Throwable x) {
-      throw new AngelException(x);
-    }
-  }
-
-  /**
-   * Get matrix storage manager
-   *
-   * @return MatrixStorageManager matrix storage manager
-   */
-  public MatrixStorageManager getMatrixStorageManager() {
-    return matrixStorageManager;
-  }
-
-  /**
-   * Get application layer request adapter
-   * 
-   * @return MatrixClientAdapter application layer request adapter
-   */
-  public MatrixClientAdapter getMatrixClientAdapter() {
-    return matrixClientAdapter;
-  }
-
-  /**
-   * Get application running mode
-   *
-   * @return RunningMode application running mode
-   */
-  public RunningMode getRunningMode() {
-    return runningMode;
-  }
-
-  /**
-   * Get the machine learning executor reference
-   * 
-   * @return Executor the machine learning executor reference
-   */
-  public Executor getExecutor() {
-    return executor;
-  }
-
-  /**
-   * Get PSAgent ID
-   * @return PSAgent ID
-   */
-  public int getId() {
-    return id;
-  }
-
-  /**
-   * Get control connection manager
-   * @return control connection manager
-   */
-  public TConnection getControlConnectManager() {
-    return controlConnectManager;
-  }
-
-  /**
-   * Get PS control rpc client manager
-   * @return PS control rpc client manager
-   */
-  public PSControlClientManager getPsControlClientManager() {
-    return psControlClientManager;
-  }
-}
-=======
-/*
- * Tencent is pleased to support the open source community by making Angel available.
- *
- * Copyright (C) 2017 THL A29 Limited, a Tencent company. All rights reserved.
- *
- * Licensed under the BSD 3-Clause License (the "License"); you may not use this file except in
- * compliance with the License. You may obtain a copy of the License at
- *
- * https://opensource.org/licenses/BSD-3-Clause
- *
- * Unless required by applicable law or agreed to in writing, software distributed under the License is
- * distributed on an "AS IS" BASIS, WITHOUT WARRANTIES OR CONDITIONS OF ANY KIND,
- * either express or implied. See the License for the specific language governing permissions and
- * limitations under the License.
- */
-
-package com.tencent.angel.psagent;
-
-import com.google.protobuf.ServiceException;
-import com.tencent.angel.RunningMode;
-import com.tencent.angel.common.location.Location;
-import com.tencent.angel.common.location.LocationManager;
-import com.tencent.angel.conf.AngelConf;
-import com.tencent.angel.exception.AngelException;
-import com.tencent.angel.ipc.TConnection;
-import com.tencent.angel.ipc.TConnectionManager;
-import com.tencent.angel.ml.matrix.MatrixContext;
-import com.tencent.angel.ml.matrix.MatrixMeta;
-import com.tencent.angel.ml.matrix.MatrixMetaManager;
-import com.tencent.angel.protobuf.generated.PSAgentMasterServiceProtos.PSAgentCommandProto;
-import com.tencent.angel.protobuf.generated.PSAgentMasterServiceProtos.PSAgentRegisterResponse;
-import com.tencent.angel.protobuf.generated.PSAgentMasterServiceProtos.PSAgentReportResponse;
-import com.tencent.angel.ps.ParameterServerId;
-import com.tencent.angel.psagent.client.MasterClient;
-import com.tencent.angel.psagent.client.PSControlClient;
-import com.tencent.angel.psagent.client.PSControlClientManager;
-import com.tencent.angel.psagent.clock.ClockCache;
-import com.tencent.angel.psagent.consistency.ConsistencyController;
-import com.tencent.angel.psagent.executor.Executor;
-import com.tencent.angel.psagent.matrix.MatrixClient;
-import com.tencent.angel.psagent.matrix.MatrixClientFactory;
-import com.tencent.angel.psagent.matrix.PSAgentLocationManager;
-import com.tencent.angel.psagent.matrix.PSAgentMatrixMetaManager;
-import com.tencent.angel.psagent.matrix.cache.MatricesCache;
-import com.tencent.angel.psagent.matrix.oplog.cache.MatrixOpLogCache;
-import com.tencent.angel.psagent.matrix.storage.MatrixStorageManager;
-import com.tencent.angel.psagent.matrix.transport.MatrixTransportClient;
-import com.tencent.angel.psagent.matrix.transport.adapter.MatrixClientAdapter;
-import com.tencent.angel.utils.NetUtils;
-import org.apache.commons.logging.Log;
-import org.apache.commons.logging.LogFactory;
-import org.apache.hadoop.conf.Configuration;
-import org.apache.hadoop.yarn.api.records.ApplicationId;
-
-import java.util.*;
-import java.util.concurrent.atomic.AtomicBoolean;
-
-/**
- * Agent for master and parameter servers, It fetches matrix meta from master, fetches matrices from
- * parameter servers and pushes updates to parameter servers.
- * <p>
- * It use {@link MasterClient} to communicate with master. The meta data contains: <br>
- * matrix meta {@link MatrixMetaManager}, <br>
- * server locations {@link LocationManager}.
- * 
- * <p>
- * It use {@link MatrixTransportClient} to communicate with parameter servers. Because an
- * application layer request generally needs to access multiple parameter servers, so we use
- * {@link MatrixClientAdapter} first to divide the application layer request to many underlying
- * network requests in matrix partition.
- *
- */
-public class PSAgent {
-  private static final Log LOG = LogFactory.getLog(PSAgent.class);
-  /** application configuration */
-  private final Configuration conf;
-
-  /** application id */
-  private final ApplicationId appId;
-
-  /** the user that submit the application */
-  private final String user;
-
-  /** ps agent attempt id */
-  private volatile int id;
-
-  /** the connection manager for rpc to master */
-  private final TConnection connection;
-
-  /** the rpc client to master */
-  private volatile MasterClient masterClient;
-
-  private volatile PSControlClientManager psControlClientManager;
-
-  /** psagent location(ip and listening port) */
-  private volatile Location location;
-
-  /** psagent location(ip and listening port) */
-  private final Location masterLocation;
-
-  /** master location(ip and listening port) */
-  private volatile PSAgentLocationManager locationManager;
-
-  /** matrix meta manager */
-  private volatile PSAgentMatrixMetaManager matrixMetaManager;
-
-  /** matrix updates cache */
-  private volatile MatrixOpLogCache opLogCache;
-
-  /** the rpc client to parameter servers */
-  private volatile MatrixTransportClient matrixTransClient;
-
-  /** psagent initialization completion flag */
-  private final AtomicBoolean psAgentInitFinishedFlag;
-
-  /** psagent heartbeat thread */
-  private volatile Thread heartbeatThread;
-
-  /** psagent stop flag */
-  private final AtomicBoolean stopped;
-
-  /** psagent heartbeat interval in milliseconds */
-  private final int heartbeatIntervalMs;
-
-  /** psagent metrics */
-  private final Map<String, String> metrics;
-
-  /** SSP consistency controller */
-  private volatile ConsistencyController consistencyController;
-
-  /** matrix partitions clock cache */
-  private volatile ClockCache clockCache;
-
-  /** matrices cache */
-  private volatile MatricesCache matricesCache;
-
-  /** matrix storage manager */
-  private volatile MatrixStorageManager matrixStorageManager;
-
-  /** application layer request adapter */
-  private volatile MatrixClientAdapter matrixClientAdapter;
-
-  /** if we need startup heartbeat thread */
-  private final boolean needHeartBeat;
-
-  /** application running mode(LOCAL,YARN) */
-  private final RunningMode runningMode;
-
-  /** the machine learning executor reference */
-  private final Executor executor;
-
-  /** psagent exited flag */
-  private final AtomicBoolean exitedFlag;
-
-  /** Control connection manager*/
-  private volatile TConnection controlConnectManager;
-
-  /**
-   * 
-   * Create a new PSAgent instance.
-   *
-   * @param masterIp master ip
-   * @param masterPort master listening port
-   * @param clientIndex psagent index
-   */
-  public PSAgent(String masterIp, int masterPort, int clientIndex) {
-    this(new Configuration(), masterIp, masterPort, clientIndex, true, null);
-  }
-
-  /**
-   * 
-   * Create a new PSAgent instance.
-   *
-   * @param conf application configuration
-   * @param masterIp master listening port
-   * @param masterPort master listening port
-   * @param clientIndex psagent index
-   */
-  public PSAgent(Configuration conf, String masterIp, int masterPort, int clientIndex) {
-    this(conf, masterIp, masterPort, clientIndex, true, null);
-  }
-
-  /**
-   * 
-   * Create a new PSAgent instance.
-   *
-   * @param conf application configuration
-   * @param appId application id
-   * @param user the user that submit this application
-   * @param masterIp master ip
-   * @param masterPort master port
-   * @param needHeartBeat true means need startup heartbeat thread
-   * @param executor the machine learning executor reference
-   */
-  public PSAgent(Configuration conf, ApplicationId appId, String user,
-      String masterIp, int masterPort, boolean needHeartBeat, Executor executor) {
-    this.needHeartBeat = needHeartBeat;
-    this.conf = conf;
-    this.executor = executor;
-
-    this.heartbeatIntervalMs =
-        conf.getInt(AngelConf.ANGEL_WORKER_HEARTBEAT_INTERVAL,
-            AngelConf.DEFAULT_ANGEL_WORKER_HEARTBEAT_INTERVAL);
-    this.runningMode = initRunningMode(conf);
-    this.appId = appId;
-    this.user = user;
-    this.masterLocation = new Location(masterIp, masterPort);
-    this.connection = TConnectionManager.getConnection(conf);
-    this.psAgentInitFinishedFlag = new AtomicBoolean(false);
-    this.stopped = new AtomicBoolean(false);
-    this.exitedFlag = new AtomicBoolean(false);
-    this.metrics = new HashMap<>();
-    PSAgentContext.get().setPsAgent(this);
-  }
-
-  /**
-   * 
-   * Create a new PSAgent instance.
-   *
-   * @param conf application configuration
-   * @param masterIp master ip
-   * @param masterPort master port
-   * @param clientIndex ps agent index
-   * @param needHeartBeat true means need startup heartbeat thread
-   * @param executor the machine learning executor reference
-   */
-  public PSAgent(Configuration conf, String masterIp, int masterPort, int clientIndex,
-      boolean needHeartBeat, Executor executor) {
-    this.needHeartBeat = needHeartBeat;
-    this.conf = conf;
-    this.executor = executor;
-    this.heartbeatIntervalMs =
-        conf.getInt(AngelConf.ANGEL_WORKER_HEARTBEAT_INTERVAL,
-            AngelConf.DEFAULT_ANGEL_WORKER_HEARTBEAT_INTERVAL);
-    this.runningMode = initRunningMode(conf);
-
-    this.masterLocation = new Location(masterIp, masterPort);
-    this.appId = null;
-    this.user = null;
-
-    this.connection = TConnectionManager.getConnection(conf);
-    this.psAgentInitFinishedFlag = new AtomicBoolean(false);
-    this.stopped = new AtomicBoolean(false);
-    this.exitedFlag = new AtomicBoolean(false);
-    this.metrics = new HashMap<>();
-    PSAgentContext.get().setPsAgent(this);
-  }
-
-  private RunningMode initRunningMode(Configuration conf) {
-    String mode =
-        conf.get(AngelConf.ANGEL_RUNNING_MODE,
-            AngelConf.DEFAULT_ANGEL_RUNNING_MODE);
-
-    if (mode.equals(RunningMode.ANGEL_PS.toString())) {
-      return RunningMode.ANGEL_PS;
-    } else {
-      return RunningMode.ANGEL_PS_WORKER;
-    }
-  }
-
-  public void initAndStart() throws Exception {
-    // Init control connection manager
-    controlConnectManager = TConnectionManager.getConnection(conf);
-    
-    // Get ps locations from master and put them to the location cache.
-    locationManager = new PSAgentLocationManager(PSAgentContext.get());
-    locationManager.setMasterLocation(masterLocation);
-
-    // Build and initialize rpc client to master
-    masterClient = new MasterClient();
-    masterClient.init();
-
-    // Get psagent id
-    id = masterClient.getPSAgentId();
-
-    // Build PS control rpc client manager
-    psControlClientManager = new PSControlClientManager();
-
-    // Build local location
-    String localIp = NetUtils.getRealLocalIP();
-    int port = NetUtils.chooseAListenPort(conf);
-    location = new Location(localIp, port);
-    register();
-
-    // Initialize matrix meta information
-    clockCache = new ClockCache();
-    List<MatrixMeta> matrixMetas = masterClient.getMatrices();
-    LOG.info("PSAgent get matrices from master," + matrixMetas.size());
-    this.matrixMetaManager = new PSAgentMatrixMetaManager(clockCache);
-    matrixMetaManager.addMatrices(matrixMetas);
-
-    Map<ParameterServerId, Location> psIdToLocMap = masterClient.getPSLocations();
-    List<ParameterServerId> psIds = new ArrayList<>(psIdToLocMap.keySet());
-    Collections.sort(psIds, new Comparator<ParameterServerId>() {
-      @Override public int compare(ParameterServerId s1, ParameterServerId s2) {
-        return s1.getIndex() - s2.getIndex();
-      }
-    });
-    int size = psIds.size();
-    locationManager.setPsIds(psIds.toArray(new ParameterServerId[0]));
-    for(int i = 0; i < size; i++) {
-      if(psIdToLocMap.containsKey(psIds.get(i))) {
-        locationManager.setPsLocation(psIds.get(i), psIdToLocMap.get(psIds.get(i)));
-      }
-    }
-
-    matrixTransClient = new MatrixTransportClient();
-    matrixClientAdapter = new MatrixClientAdapter();
-    opLogCache = new MatrixOpLogCache();
-
-    matrixStorageManager = new MatrixStorageManager();
-    matricesCache = new MatricesCache();
-    int staleness =
-        conf.getInt(AngelConf.ANGEL_STALENESS, AngelConf.DEFAULT_ANGEL_STALENESS);
-    consistencyController = new ConsistencyController(staleness);
-    consistencyController.init();
-
-    psAgentInitFinishedFlag.set(true);
-
-    // Start all services
-    matrixTransClient.start();
-    matrixClientAdapter.start();
-    clockCache.start();
-    opLogCache.start();
-    matricesCache.start();   
-  }
-
-  /**
-   * Get matrix meta from master and refresh the local cache.
-   * 
-   * @throws ServiceException rpc failed
-   * @throws InterruptedException interrupted while wait for rpc results
-   */
-  public void refreshMatrixInfo()
-    throws InterruptedException, ServiceException, ClassNotFoundException {
-    matrixMetaManager.addMatrices(masterClient.getMatrices());
-  }
-
-  /**
-   * Stop ps agent
-   */
-  public void stop() {
-    if (!stopped.getAndSet(true)) {
-      LOG.info("stop heartbeat thread!");
-      if (heartbeatThread != null) {
-        heartbeatThread.interrupt();
-        try {
-          heartbeatThread.join();
-        } catch (InterruptedException ie) {
-          LOG.warn("InterruptedException while stopping heartbeatThread:", ie);
-        }
-        heartbeatThread = null;
-      }
-
-      LOG.info("stop op log merger");
-      if (opLogCache != null) {
-        opLogCache.stop();
-        opLogCache = null;
-      }
-
-      LOG.info("stop clock cache");
-      if (clockCache != null) {
-        clockCache.stop();
-        clockCache = null;
-      }
-
-      LOG.info("stop matrix cache");
-      if (matricesCache != null) {
-        matricesCache.stop();
-        matricesCache = null;
-      }
-
-      LOG.info("stop matrix client adapater");
-      if (matrixClientAdapter != null) {
-        matrixClientAdapter.stop();
-        matrixClientAdapter = null;
-      }
-
-      LOG.info("stop rpc dispacher");
-      if (matrixTransClient != null) {
-        matrixTransClient.stop();
-        matrixTransClient = null;
-      }
-
-      if(PSAgentContext.get() != null) {
-        PSAgentContext.get().clear();
-      }
-    }
-  }
-
-  public void reset() {
-    stopped.set(false);
-    psAgentInitFinishedFlag.set(false);
-    LOG.info("stop heartbeat thread!");
-    if (heartbeatThread != null) {
-      heartbeatThread.interrupt();
-      try {
-        heartbeatThread.join();
-      } catch (InterruptedException ie) {
-        LOG.warn("InterruptedException while stopping heartbeatThread:", ie);
-      }
-      heartbeatThread = null;
-    }
-
-    LOG.info("stop op log merger");
-    if (opLogCache != null) {
-      opLogCache.stop();
-      opLogCache = null;
-    }
-
-    LOG.info("stop clock cache");
-    if (clockCache != null) {
-      clockCache.stop();
-      clockCache = null;
-    }
-
-    LOG.info("stop matrix cache");
-    if (matricesCache != null) {
-      matricesCache.stop();
-      matricesCache = null;
-    }
-
-    LOG.info("stop matrix client adapater");
-    if (matrixClientAdapter != null) {
-      matrixClientAdapter.stop();
-      matrixClientAdapter = null;
-    }
-
-    LOG.info("stop rpc dispacher");
-    if (matrixTransClient != null) {
-      matrixTransClient.stop();
-      matrixTransClient = null;
-    }
-
-    controlConnectManager = null;
-    masterClient = null;
-    locationManager = null;
-    location = null;
-    id = -1;
-    psControlClientManager = null;
-    if(matrixMetaManager != null) {
-      matrixMetaManager.clear();
-      matrixMetaManager = null;
-    }
-
-    if(matrixStorageManager != null) {
-      matrixStorageManager.clear();
-      matrixStorageManager = null;
-    }
-    consistencyController = null;
-  }
-
-  protected void heartbeat() throws ServiceException {
-    PSAgentReportResponse response = masterClient.psAgentReport();
-    switch (response.getCommand()) {
-      case PSAGENT_NEED_REGISTER:
-        try {
-          register();
-        } catch (Exception x) {
-          LOG.error("register failed: ", x);
-          stop();
-        }
-        break;
-
-      case PSAGENT_SHUTDOWN:
-        LOG.error("shutdown command come from appmaster, exit now!!");
-        stop();
-        break;
-      default:
-        break;
-    }
-  }
-
-  private void register() throws ServiceException {
-    PSAgentRegisterResponse response = masterClient.psAgentRegister();
-    if (response.getCommand() == PSAgentCommandProto.PSAGENT_SHUTDOWN) {
-      LOG.fatal("register to master, receive shutdown command");
-      stop();
-    }
-  }
-
-  /**
-   * Get application configuration
-   * 
-   * @return Configuration application configuration
-   */
-  public Configuration getConf() {
-    return conf;
-  }
-
-  /**
-   * Get master location
-   * 
-   * @return Location master location
-   */
-  public Location getMasterLocation() {
-    return locationManager.getMasterLocation();
-  }
-
-  /**
-   * Get application id
-   * 
-   * @return ApplicationId application id
-   */
-  public ApplicationId getAppId() {
-    return appId;
-  }
-
-  /**
-   * Get the user that submits the application
-   * 
-   * @return String the user that submits the application
-   */
-  public String getUser() {
-    return user;
-  }
-
-  /**
-   * Get the connection manager for rpc to master
-   *
-   * @return TConnection the connection manager for rpc to master
-   */
-  public TConnection getConnection() {
-    return connection;
-  }
-
-  /**
-   * get the rpc client to master
-   *
-   * @return MasterClient the rpc client to master
-   */
-  public MasterClient getMasterClient() {
-    return masterClient;
-  }
-
-  /**
-   * Get ps agent location ip
-   * 
-   * @return String ps agent location ip
-   */
-  public String getIp() {
-    return location.getIp();
-  }
-
-  /**
-   * Notify run success message to master
-   */
-  public void done() {
-    if (!exitedFlag.getAndSet(true)) {
-      LOG.info("psagent success done");
-      RunningMode mode = PSAgentContext.get().getRunningMode();
-
-      // Stop all modules
-      if (executor != null) {
-        executor.done();
-      } else {
-        stop();
-      }
-    }
-  }
-
-  /**
-   * Notify run failed message to master
-   * 
-   * @param errorMsg detail failed message
-   */
-  public void error(String errorMsg) {
-    if (!exitedFlag.getAndSet(true)) {
-      LOG.info("psagent falied");
-      // Stop all modules
-      if (executor != null) {
-        executor.error(errorMsg);
-      } else {
-        stop();
-      }
-    }
-  }
-
-  /**
-   * Get ps agent location
-   * 
-   * @return Location ps agent location
-   */
-  public Location getLocation() {
-    return location;
-  }
-
-  /**
-   * Get ps location cache
-   * 
-   * @return LocationCache ps location cache
-   */
-  public PSAgentLocationManager getLocationManager() {
-    return locationManager;
-  }
-
-  /**
-   * Get matrix meta manager
-   * 
-   * @return MatrixMetaManager matrix meta manager
-   */
-  public PSAgentMatrixMetaManager getMatrixMetaManager() {
-    return matrixMetaManager;
-  }
-
-  /**
-   * Get matrix update cache
-   * 
-   * @return MatrixOpLogCache matrix update cache
-   */
-  public MatrixOpLogCache getOpLogCache() {
-    return opLogCache;
-  }
-
-  /**
-   * Get rpc client to ps
-   * 
-   * @return MatrixTransportClient rpc client to ps
-   */
-  public MatrixTransportClient getMatrixClient() {
-    return matrixTransClient;
-  }
-
-  /**
-   * Get heartbeat interval in milliseconds
-   * 
-   * @return int heartbeat interval in milliseconds
-   */
-  public int getHeartbeatIntervalMs() {
-    return heartbeatIntervalMs;
-  }
-
-  /**
-   * Get ps agent metrics
-   * 
-   * @return Map<String, String> ps agent metrics
-   */
-  public Map<String, String> getMetrics() {
-    return metrics;
-  }
-
-  /**
-   * Get SSP consistency controller
-   * 
-   * @return ConsistencyController SSP consistency controller
-   */
-  public ConsistencyController getConsistencyController() {
-    return consistencyController;
-  }
-
-  /**
-   * Get matrix clock cache
-   * 
-   * @return ClockCache matrix clock cache
-   */
-  public ClockCache getClockCache() {
-    return clockCache;
-  }
-
-  /**
-   * Get matrix cache
-   * 
-   * @return ClockCache matrix cache
-   */
-  public MatricesCache getMatricesCache() {
-    return matricesCache;
-  }
-
-  /**
-   * Create a new matrix
-   * 
-   * @param matrixContext matrix configuration
-   * @param timeOutMs maximun wait time in milliseconds
-   * @return MatrixMeta matrix meta
-   * @throws AngelException exception come from master
-   */
-  public void createMatrix(MatrixContext matrixContext, long timeOutMs)
-      throws AngelException {
-    try {
-      PSAgentContext.get().getMasterClient().createMatrix(matrixContext, timeOutMs);
-    } catch (Throwable x) {
-      throw new AngelException(x);
-    }
-  }
-
-  /**
-   * Get Matrix meta
-   * @param matrixName matrix name
-   * @return
-   */
-  public MatrixMeta getMatrix(String matrixName) {
-    try {
-      return masterClient.getMatrix(matrixName);
-    } catch (Throwable e) {
-      throw new AngelException(e);
-    }
-  }
-
-  private void removeLocalMatrix(String matrixName) {
-    int matrixId = matrixMetaManager.getMatrixId(matrixName);
-    matrixMetaManager.removeMatrix(matrixId);
-    removeCacheData(matrixId);
-  }
-
-  private void removeCacheData(int matrixId){
-    matricesCache.remove(matrixId);
-    matrixStorageManager.removeMatrix(matrixId);
-    opLogCache.remove(matrixId);
-  }
-
-  /**
-   * Release a batch of matrices
-   *
-   * @param matrixNames matrix names
-   * @throws AngelException exception come from master
-   */
-  public void releaseMatricesUseName(List<String> matrixNames) throws AngelException {
-    int size = matrixNames.size();
-    for(int i = 0; i < size; i++) {
-      removeLocalMatrix(matrixNames.get(i));
-    }
-
-    try {
-      masterClient.releaseMatrices(matrixNames);
-    } catch (Throwable x) {
-      throw new AngelException(x);
-    }
-  }
-
-  /**
-   * Release a matrix
-   * 
-   * @param matrixName matrix name
-   * @throws AngelException exception come from master
-   */
-  public void releaseMatrix(String matrixName) throws AngelException {
-    try {
-      removeLocalMatrix(matrixName);
-      masterClient.releaseMatrix(matrixName);
-    } catch (Throwable x) {
-      throw new AngelException(x);
-    }
-  }
-
-  /**
-   * Release a batch of matrices
-   *
-   * @param matrixIds matrix ids
-   * @throws AngelException exception come from master
-   */
-  public void releaseMatrices(List<Integer> matrixIds) throws AngelException {
-    int size = matrixIds.size();
-    List<String> matrixNames = new ArrayList<>(size);
-    for(int i = 0; i < size; i++) {
-      MatrixMeta meta = matrixMetaManager.getMatrixMeta(matrixIds.get(i));
-      if(meta == null) {
-        continue;
-      }
-      matrixNames.add(meta.getName());
-    }
-
-    releaseMatricesUseName(matrixNames);
-  }
-
-  /**
-   * Release a matrix
-   *
-   * @param matrixId matrix id
-   * @throws AngelException exception come from master
-   */
-  public void releaseMatrix(int matrixId) throws AngelException {
-    MatrixMeta meta = matrixMetaManager.getMatrixMeta(matrixId);
-    if(meta == null) {
-      return;
-    }
-
-    releaseMatrix(meta.getName());
-  }
-
-  /**
-   * Create a batch of matrices
-   *
-   * @param matrixContexts matrices configuration
-   * @param timeOutMs maximun wait time in milliseconds
-   * @throws AngelException exception come from master
-   */
-  public void createMatrices(List<MatrixContext> matrixContexts, long timeOutMs)
-    throws AngelException {
-    try {
-      masterClient.createMatrices(matrixContexts, timeOutMs);
-    } catch (Throwable x) {
-      throw new AngelException(x);
-    }
-  }
-
-  public List<MatrixMeta> getMatrices(List<String> matrixNames) {
-    try {
-      return masterClient.getMatrices(matrixNames);
-    } catch (Throwable x) {
-      throw new AngelException(x);
-    }
-  }
-
-  /**
-   * Get matrix rpc client
-   * 
-   * @param matrixName matrix name
-   * @param taskIndex task index
-   * @throws AngelException matrix does not exist
-   */
-  public MatrixClient getMatrixClient(String matrixName, int taskIndex)
-      throws AngelException {
-    try {
-      return MatrixClientFactory.get(matrixName, taskIndex);
-    } catch (Throwable x) {
-      throw new AngelException(x);
-    }
-  }
-
-  /**
-   * Get matrix storage manager
-   *
-   * @return MatrixStorageManager matrix storage manager
-   */
-  public MatrixStorageManager getMatrixStorageManager() {
-    return matrixStorageManager;
-  }
-
-  /**
-   * Get application layer request adapter
-   * 
-   * @return MatrixClientAdapter application layer request adapter
-   */
-  public MatrixClientAdapter getMatrixClientAdapter() {
-    return matrixClientAdapter;
-  }
-
-  /**
-   * Get application running mode
-   *
-   * @return RunningMode application running mode
-   */
-  public RunningMode getRunningMode() {
-    return runningMode;
-  }
-
-  /**
-   * Get the machine learning executor reference
-   * 
-   * @return Executor the machine learning executor reference
-   */
-  public Executor getExecutor() {
-    return executor;
-  }
-
-  /**
-   * Get PSAgent ID
-   * @return PSAgent ID
-   */
-  public int getId() {
-    return id;
-  }
-
-  /**
-   * Get control connection manager
-   * @return control connection manager
-   */
-  public TConnection getControlConnectManager() {
-    return controlConnectManager;
-  }
-
-  /**
-   * Get PS control rpc client manager
-   * @return PS control rpc client manager
-   */
-  public PSControlClientManager getPsControlClientManager() {
-    return psControlClientManager;
-  }
-}
->>>>>>> 81fe75d4
+/*
+ * Tencent is pleased to support the open source community by making Angel available.
+ *
+ * Copyright (C) 2017-2018 THL A29 Limited, a Tencent company. All rights reserved.
+ *
+ * Licensed under the Apache License, Version 2.0 (the "License"); you may not use this file except in 
+ * compliance with the License. You may obtain a copy of the License at
+ *
+ * https://opensource.org/licenses/Apache-2.0
+ *
+ * Unless required by applicable law or agreed to in writing, software distributed under the License
+ * is distributed on an "AS IS" BASIS, WITHOUT WARRANTIES OR CONDITIONS OF ANY KIND, either express
+ * or implied. See the License for the specific language governing permissions and limitations under
+ * the License.
+ *
+ */
+
+package com.tencent.angel.psagent;
+
+import com.google.protobuf.ServiceException;
+import com.tencent.angel.RunningMode;
+import com.tencent.angel.common.location.Location;
+import com.tencent.angel.common.location.LocationManager;
+import com.tencent.angel.conf.AngelConf;
+import com.tencent.angel.exception.AngelException;
+import com.tencent.angel.ipc.TConnection;
+import com.tencent.angel.ipc.TConnectionManager;
+import com.tencent.angel.ml.matrix.MatrixContext;
+import com.tencent.angel.ml.matrix.MatrixMeta;
+import com.tencent.angel.ml.matrix.MatrixMetaManager;
+import com.tencent.angel.protobuf.generated.PSAgentMasterServiceProtos.PSAgentCommandProto;
+import com.tencent.angel.protobuf.generated.PSAgentMasterServiceProtos.PSAgentRegisterResponse;
+import com.tencent.angel.protobuf.generated.PSAgentMasterServiceProtos.PSAgentReportResponse;
+import com.tencent.angel.ps.ParameterServerId;
+import com.tencent.angel.psagent.client.MasterClient;
+import com.tencent.angel.psagent.client.PSControlClient;
+import com.tencent.angel.psagent.client.PSControlClientManager;
+import com.tencent.angel.psagent.clock.ClockCache;
+import com.tencent.angel.psagent.consistency.ConsistencyController;
+import com.tencent.angel.psagent.executor.Executor;
+import com.tencent.angel.psagent.matrix.MatrixClient;
+import com.tencent.angel.psagent.matrix.MatrixClientFactory;
+import com.tencent.angel.psagent.matrix.PSAgentLocationManager;
+import com.tencent.angel.psagent.matrix.PSAgentMatrixMetaManager;
+import com.tencent.angel.psagent.matrix.cache.MatricesCache;
+import com.tencent.angel.psagent.matrix.oplog.cache.MatrixOpLogCache;
+import com.tencent.angel.psagent.matrix.storage.MatrixStorageManager;
+import com.tencent.angel.psagent.matrix.transport.MatrixTransportClient;
+import com.tencent.angel.psagent.matrix.transport.adapter.MatrixClientAdapter;
+import com.tencent.angel.utils.NetUtils;
+import org.apache.commons.logging.Log;
+import org.apache.commons.logging.LogFactory;
+import org.apache.hadoop.conf.Configuration;
+import org.apache.hadoop.yarn.api.records.ApplicationId;
+
+import java.util.*;
+import java.util.concurrent.atomic.AtomicBoolean;
+
+/**
+ * Agent for master and parameter servers, It fetches matrix meta from master, fetches matrices from
+ * parameter servers and pushes updates to parameter servers.
+ * <p>
+ * It use {@link MasterClient} to communicate with master. The meta data contains: <br>
+ * matrix meta {@link MatrixMetaManager}, <br>
+ * server locations {@link LocationManager}.
+ * 
+ * <p>
+ * It use {@link MatrixTransportClient} to communicate with parameter servers. Because an
+ * application layer request generally needs to access multiple parameter servers, so we use
+ * {@link MatrixClientAdapter} first to divide the application layer request to many underlying
+ * network requests in matrix partition.
+ *
+ */
+public class PSAgent {
+  private static final Log LOG = LogFactory.getLog(PSAgent.class);
+  /** application configuration */
+  private final Configuration conf;
+
+  /** application id */
+  private final ApplicationId appId;
+
+  /** the user that submit the application */
+  private final String user;
+
+  /** ps agent attempt id */
+  private volatile int id;
+
+  /** the connection manager for rpc to master */
+  private final TConnection connection;
+
+  /** the rpc client to master */
+  private volatile MasterClient masterClient;
+
+  private volatile PSControlClientManager psControlClientManager;
+
+  /** psagent location(ip and listening port) */
+  private volatile Location location;
+
+  /** psagent location(ip and listening port) */
+  private final Location masterLocation;
+
+  /** master location(ip and listening port) */
+  private volatile PSAgentLocationManager locationManager;
+
+  /** matrix meta manager */
+  private volatile PSAgentMatrixMetaManager matrixMetaManager;
+
+  /** matrix updates cache */
+  private volatile MatrixOpLogCache opLogCache;
+
+  /** the rpc client to parameter servers */
+  private volatile MatrixTransportClient matrixTransClient;
+
+  /** psagent initialization completion flag */
+  private final AtomicBoolean psAgentInitFinishedFlag;
+
+  /** psagent heartbeat thread */
+  private volatile Thread heartbeatThread;
+
+  /** psagent stop flag */
+  private final AtomicBoolean stopped;
+
+  /** psagent heartbeat interval in milliseconds */
+  private final int heartbeatIntervalMs;
+
+  /** psagent metrics */
+  private final Map<String, String> metrics;
+
+  /** SSP consistency controller */
+  private volatile ConsistencyController consistencyController;
+
+  /** matrix partitions clock cache */
+  private volatile ClockCache clockCache;
+
+  /** matrices cache */
+  private volatile MatricesCache matricesCache;
+
+  /** matrix storage manager */
+  private volatile MatrixStorageManager matrixStorageManager;
+
+  /** application layer request adapter */
+  private volatile MatrixClientAdapter matrixClientAdapter;
+
+  /** if we need startup heartbeat thread */
+  private final boolean needHeartBeat;
+
+  /** application running mode(LOCAL,YARN) */
+  private final RunningMode runningMode;
+
+  /** the machine learning executor reference */
+  private final Executor executor;
+
+  /** psagent exited flag */
+  private final AtomicBoolean exitedFlag;
+
+  /** Control connection manager*/
+  private volatile TConnection controlConnectManager;
+
+  /**
+   * 
+   * Create a new PSAgent instance.
+   *
+   * @param masterIp master ip
+   * @param masterPort master listening port
+   * @param clientIndex psagent index
+   */
+  public PSAgent(String masterIp, int masterPort, int clientIndex) {
+    this(new Configuration(), masterIp, masterPort, clientIndex, true, null);
+  }
+
+  /**
+   * 
+   * Create a new PSAgent instance.
+   *
+   * @param conf application configuration
+   * @param masterIp master listening port
+   * @param masterPort master listening port
+   * @param clientIndex psagent index
+   */
+  public PSAgent(Configuration conf, String masterIp, int masterPort, int clientIndex) {
+    this(conf, masterIp, masterPort, clientIndex, true, null);
+  }
+
+  /**
+   * 
+   * Create a new PSAgent instance.
+   *
+   * @param conf application configuration
+   * @param appId application id
+   * @param user the user that submit this application
+   * @param masterIp master ip
+   * @param masterPort master port
+   * @param needHeartBeat true means need startup heartbeat thread
+   * @param executor the machine learning executor reference
+   */
+  public PSAgent(Configuration conf, ApplicationId appId, String user,
+      String masterIp, int masterPort, boolean needHeartBeat, Executor executor) {
+    this.needHeartBeat = needHeartBeat;
+    this.conf = conf;
+    this.executor = executor;
+
+    this.heartbeatIntervalMs =
+        conf.getInt(AngelConf.ANGEL_WORKER_HEARTBEAT_INTERVAL,
+            AngelConf.DEFAULT_ANGEL_WORKER_HEARTBEAT_INTERVAL);
+    this.runningMode = initRunningMode(conf);
+    this.appId = appId;
+    this.user = user;
+    this.masterLocation = new Location(masterIp, masterPort);
+    this.connection = TConnectionManager.getConnection(conf);
+    this.psAgentInitFinishedFlag = new AtomicBoolean(false);
+    this.stopped = new AtomicBoolean(false);
+    this.exitedFlag = new AtomicBoolean(false);
+    this.metrics = new HashMap<>();
+    PSAgentContext.get().setPsAgent(this);
+  }
+
+  /**
+   * 
+   * Create a new PSAgent instance.
+   *
+   * @param conf application configuration
+   * @param masterIp master ip
+   * @param masterPort master port
+   * @param clientIndex ps agent index
+   * @param needHeartBeat true means need startup heartbeat thread
+   * @param executor the machine learning executor reference
+   */
+  public PSAgent(Configuration conf, String masterIp, int masterPort, int clientIndex,
+      boolean needHeartBeat, Executor executor) {
+    this.needHeartBeat = needHeartBeat;
+    this.conf = conf;
+    this.executor = executor;
+    this.heartbeatIntervalMs =
+        conf.getInt(AngelConf.ANGEL_WORKER_HEARTBEAT_INTERVAL,
+            AngelConf.DEFAULT_ANGEL_WORKER_HEARTBEAT_INTERVAL);
+    this.runningMode = initRunningMode(conf);
+
+    this.masterLocation = new Location(masterIp, masterPort);
+    this.appId = null;
+    this.user = null;
+
+    this.connection = TConnectionManager.getConnection(conf);
+    this.psAgentInitFinishedFlag = new AtomicBoolean(false);
+    this.stopped = new AtomicBoolean(false);
+    this.exitedFlag = new AtomicBoolean(false);
+    this.metrics = new HashMap<>();
+    PSAgentContext.get().setPsAgent(this);
+  }
+
+  private RunningMode initRunningMode(Configuration conf) {
+    String mode =
+        conf.get(AngelConf.ANGEL_RUNNING_MODE,
+            AngelConf.DEFAULT_ANGEL_RUNNING_MODE);
+
+    if (mode.equals(RunningMode.ANGEL_PS.toString())) {
+      return RunningMode.ANGEL_PS;
+    } else {
+      return RunningMode.ANGEL_PS_WORKER;
+    }
+  }
+
+  public void initAndStart() throws Exception {
+    // Init control connection manager
+    controlConnectManager = TConnectionManager.getConnection(conf);
+    
+    // Get ps locations from master and put them to the location cache.
+    locationManager = new PSAgentLocationManager(PSAgentContext.get());
+    locationManager.setMasterLocation(masterLocation);
+
+    // Build and initialize rpc client to master
+    masterClient = new MasterClient();
+    masterClient.init();
+
+    // Get psagent id
+    id = masterClient.getPSAgentId();
+
+    // Build PS control rpc client manager
+    psControlClientManager = new PSControlClientManager();
+
+    // Build local location
+    String localIp = NetUtils.getRealLocalIP();
+    int port = NetUtils.chooseAListenPort(conf);
+    location = new Location(localIp, port);
+    register();
+
+    // Initialize matrix meta information
+    clockCache = new ClockCache();
+    List<MatrixMeta> matrixMetas = masterClient.getMatrices();
+    LOG.info("PSAgent get matrices from master," + matrixMetas.size());
+    this.matrixMetaManager = new PSAgentMatrixMetaManager(clockCache);
+    matrixMetaManager.addMatrices(matrixMetas);
+
+    Map<ParameterServerId, Location> psIdToLocMap = masterClient.getPSLocations();
+    List<ParameterServerId> psIds = new ArrayList<>(psIdToLocMap.keySet());
+    Collections.sort(psIds, new Comparator<ParameterServerId>() {
+      @Override public int compare(ParameterServerId s1, ParameterServerId s2) {
+        return s1.getIndex() - s2.getIndex();
+      }
+    });
+    int size = psIds.size();
+    locationManager.setPsIds(psIds.toArray(new ParameterServerId[0]));
+    for(int i = 0; i < size; i++) {
+      if(psIdToLocMap.containsKey(psIds.get(i))) {
+        locationManager.setPsLocation(psIds.get(i), psIdToLocMap.get(psIds.get(i)));
+      }
+    }
+
+    matrixTransClient = new MatrixTransportClient();
+    matrixClientAdapter = new MatrixClientAdapter();
+    opLogCache = new MatrixOpLogCache();
+
+    matrixStorageManager = new MatrixStorageManager();
+    matricesCache = new MatricesCache();
+    int staleness =
+        conf.getInt(AngelConf.ANGEL_STALENESS, AngelConf.DEFAULT_ANGEL_STALENESS);
+    consistencyController = new ConsistencyController(staleness);
+    consistencyController.init();
+
+    psAgentInitFinishedFlag.set(true);
+
+    // Start all services
+    matrixTransClient.start();
+    matrixClientAdapter.start();
+    clockCache.start();
+    opLogCache.start();
+    matricesCache.start();   
+  }
+
+  /**
+   * Get matrix meta from master and refresh the local cache.
+   * 
+   * @throws ServiceException rpc failed
+   * @throws InterruptedException interrupted while wait for rpc results
+   */
+  public void refreshMatrixInfo()
+    throws InterruptedException, ServiceException, ClassNotFoundException {
+    matrixMetaManager.addMatrices(masterClient.getMatrices());
+  }
+
+  /**
+   * Stop ps agent
+   */
+  public void stop() {
+    if (!stopped.getAndSet(true)) {
+      LOG.info("stop heartbeat thread!");
+      if (heartbeatThread != null) {
+        heartbeatThread.interrupt();
+        try {
+          heartbeatThread.join();
+        } catch (InterruptedException ie) {
+          LOG.warn("InterruptedException while stopping heartbeatThread:", ie);
+        }
+        heartbeatThread = null;
+      }
+
+      LOG.info("stop op log merger");
+      if (opLogCache != null) {
+        opLogCache.stop();
+        opLogCache = null;
+      }
+
+      LOG.info("stop clock cache");
+      if (clockCache != null) {
+        clockCache.stop();
+        clockCache = null;
+      }
+
+      LOG.info("stop matrix cache");
+      if (matricesCache != null) {
+        matricesCache.stop();
+        matricesCache = null;
+      }
+
+      LOG.info("stop matrix client adapater");
+      if (matrixClientAdapter != null) {
+        matrixClientAdapter.stop();
+        matrixClientAdapter = null;
+      }
+
+      LOG.info("stop rpc dispacher");
+      if (matrixTransClient != null) {
+        matrixTransClient.stop();
+        matrixTransClient = null;
+      }
+
+      if(PSAgentContext.get() != null) {
+        PSAgentContext.get().clear();
+      }
+    }
+  }
+
+  public void reset() {
+    stopped.set(false);
+    psAgentInitFinishedFlag.set(false);
+    LOG.info("stop heartbeat thread!");
+    if (heartbeatThread != null) {
+      heartbeatThread.interrupt();
+      try {
+        heartbeatThread.join();
+      } catch (InterruptedException ie) {
+        LOG.warn("InterruptedException while stopping heartbeatThread:", ie);
+      }
+      heartbeatThread = null;
+    }
+
+    LOG.info("stop op log merger");
+    if (opLogCache != null) {
+      opLogCache.stop();
+      opLogCache = null;
+    }
+
+    LOG.info("stop clock cache");
+    if (clockCache != null) {
+      clockCache.stop();
+      clockCache = null;
+    }
+
+    LOG.info("stop matrix cache");
+    if (matricesCache != null) {
+      matricesCache.stop();
+      matricesCache = null;
+    }
+
+    LOG.info("stop matrix client adapater");
+    if (matrixClientAdapter != null) {
+      matrixClientAdapter.stop();
+      matrixClientAdapter = null;
+    }
+
+    LOG.info("stop rpc dispacher");
+    if (matrixTransClient != null) {
+      matrixTransClient.stop();
+      matrixTransClient = null;
+    }
+
+    controlConnectManager = null;
+    masterClient = null;
+    locationManager = null;
+    location = null;
+    id = -1;
+    psControlClientManager = null;
+    if(matrixMetaManager != null) {
+      matrixMetaManager.clear();
+      matrixMetaManager = null;
+    }
+
+    if(matrixStorageManager != null) {
+      matrixStorageManager.clear();
+      matrixStorageManager = null;
+    }
+    consistencyController = null;
+  }
+
+  protected void heartbeat() throws ServiceException {
+    PSAgentReportResponse response = masterClient.psAgentReport();
+    switch (response.getCommand()) {
+      case PSAGENT_NEED_REGISTER:
+        try {
+          register();
+        } catch (Exception x) {
+          LOG.error("register failed: ", x);
+          stop();
+        }
+        break;
+
+      case PSAGENT_SHUTDOWN:
+        LOG.error("shutdown command come from appmaster, exit now!!");
+        stop();
+        break;
+      default:
+        break;
+    }
+  }
+
+  private void register() throws ServiceException {
+    PSAgentRegisterResponse response = masterClient.psAgentRegister();
+    if (response.getCommand() == PSAgentCommandProto.PSAGENT_SHUTDOWN) {
+      LOG.fatal("register to master, receive shutdown command");
+      stop();
+    }
+  }
+
+  /**
+   * Get application configuration
+   * 
+   * @return Configuration application configuration
+   */
+  public Configuration getConf() {
+    return conf;
+  }
+
+  /**
+   * Get master location
+   * 
+   * @return Location master location
+   */
+  public Location getMasterLocation() {
+    return locationManager.getMasterLocation();
+  }
+
+  /**
+   * Get application id
+   * 
+   * @return ApplicationId application id
+   */
+  public ApplicationId getAppId() {
+    return appId;
+  }
+
+  /**
+   * Get the user that submits the application
+   * 
+   * @return String the user that submits the application
+   */
+  public String getUser() {
+    return user;
+  }
+
+  /**
+   * Get the connection manager for rpc to master
+   *
+   * @return TConnection the connection manager for rpc to master
+   */
+  public TConnection getConnection() {
+    return connection;
+  }
+
+  /**
+   * get the rpc client to master
+   *
+   * @return MasterClient the rpc client to master
+   */
+  public MasterClient getMasterClient() {
+    return masterClient;
+  }
+
+  /**
+   * Get ps agent location ip
+   * 
+   * @return String ps agent location ip
+   */
+  public String getIp() {
+    return location.getIp();
+  }
+
+  /**
+   * Notify run success message to master
+   */
+  public void done() {
+    if (!exitedFlag.getAndSet(true)) {
+      LOG.info("psagent success done");
+      RunningMode mode = PSAgentContext.get().getRunningMode();
+
+      // Stop all modules
+      if (executor != null) {
+        executor.done();
+      } else {
+        stop();
+      }
+    }
+  }
+
+  /**
+   * Notify run failed message to master
+   * 
+   * @param errorMsg detail failed message
+   */
+  public void error(String errorMsg) {
+    if (!exitedFlag.getAndSet(true)) {
+      LOG.info("psagent falied");
+      // Stop all modules
+      if (executor != null) {
+        executor.error(errorMsg);
+      } else {
+        stop();
+      }
+    }
+  }
+
+  /**
+   * Get ps agent location
+   * 
+   * @return Location ps agent location
+   */
+  public Location getLocation() {
+    return location;
+  }
+
+  /**
+   * Get ps location cache
+   * 
+   * @return LocationCache ps location cache
+   */
+  public PSAgentLocationManager getLocationManager() {
+    return locationManager;
+  }
+
+  /**
+   * Get matrix meta manager
+   * 
+   * @return MatrixMetaManager matrix meta manager
+   */
+  public PSAgentMatrixMetaManager getMatrixMetaManager() {
+    return matrixMetaManager;
+  }
+
+  /**
+   * Get matrix update cache
+   * 
+   * @return MatrixOpLogCache matrix update cache
+   */
+  public MatrixOpLogCache getOpLogCache() {
+    return opLogCache;
+  }
+
+  /**
+   * Get rpc client to ps
+   * 
+   * @return MatrixTransportClient rpc client to ps
+   */
+  public MatrixTransportClient getMatrixClient() {
+    return matrixTransClient;
+  }
+
+  /**
+   * Get heartbeat interval in milliseconds
+   * 
+   * @return int heartbeat interval in milliseconds
+   */
+  public int getHeartbeatIntervalMs() {
+    return heartbeatIntervalMs;
+  }
+
+  /**
+   * Get ps agent metrics
+   * 
+   * @return Map<String, String> ps agent metrics
+   */
+  public Map<String, String> getMetrics() {
+    return metrics;
+  }
+
+  /**
+   * Get SSP consistency controller
+   * 
+   * @return ConsistencyController SSP consistency controller
+   */
+  public ConsistencyController getConsistencyController() {
+    return consistencyController;
+  }
+
+  /**
+   * Get matrix clock cache
+   * 
+   * @return ClockCache matrix clock cache
+   */
+  public ClockCache getClockCache() {
+    return clockCache;
+  }
+
+  /**
+   * Get matrix cache
+   * 
+   * @return ClockCache matrix cache
+   */
+  public MatricesCache getMatricesCache() {
+    return matricesCache;
+  }
+
+  /**
+   * Create a new matrix
+   * 
+   * @param matrixContext matrix configuration
+   * @param timeOutMs maximun wait time in milliseconds
+   * @return MatrixMeta matrix meta
+   * @throws AngelException exception come from master
+   */
+  public void createMatrix(MatrixContext matrixContext, long timeOutMs)
+      throws AngelException {
+    try {
+      PSAgentContext.get().getMasterClient().createMatrix(matrixContext, timeOutMs);
+    } catch (Throwable x) {
+      throw new AngelException(x);
+    }
+  }
+
+  /**
+   * Get Matrix meta
+   * @param matrixName matrix name
+   * @return
+   */
+  public MatrixMeta getMatrix(String matrixName) {
+    try {
+      return masterClient.getMatrix(matrixName);
+    } catch (Throwable e) {
+      throw new AngelException(e);
+    }
+  }
+
+  private void removeLocalMatrix(String matrixName) {
+    int matrixId = matrixMetaManager.getMatrixId(matrixName);
+    matrixMetaManager.removeMatrix(matrixId);
+    removeCacheData(matrixId);
+  }
+
+  private void removeCacheData(int matrixId){
+    matricesCache.remove(matrixId);
+    matrixStorageManager.removeMatrix(matrixId);
+    opLogCache.remove(matrixId);
+  }
+
+  /**
+   * Release a batch of matrices
+   *
+   * @param matrixNames matrix names
+   * @throws AngelException exception come from master
+   */
+  public void releaseMatricesUseName(List<String> matrixNames) throws AngelException {
+    int size = matrixNames.size();
+    for(int i = 0; i < size; i++) {
+      removeLocalMatrix(matrixNames.get(i));
+    }
+
+    try {
+      masterClient.releaseMatrices(matrixNames);
+    } catch (Throwable x) {
+      throw new AngelException(x);
+    }
+  }
+
+  /**
+   * Release a matrix
+   * 
+   * @param matrixName matrix name
+   * @throws AngelException exception come from master
+   */
+  public void releaseMatrix(String matrixName) throws AngelException {
+    try {
+      removeLocalMatrix(matrixName);
+      masterClient.releaseMatrix(matrixName);
+    } catch (Throwable x) {
+      throw new AngelException(x);
+    }
+  }
+
+  /**
+   * Release a batch of matrices
+   *
+   * @param matrixIds matrix ids
+   * @throws AngelException exception come from master
+   */
+  public void releaseMatrices(List<Integer> matrixIds) throws AngelException {
+    int size = matrixIds.size();
+    List<String> matrixNames = new ArrayList<>(size);
+    for(int i = 0; i < size; i++) {
+      MatrixMeta meta = matrixMetaManager.getMatrixMeta(matrixIds.get(i));
+      if(meta == null) {
+        continue;
+      }
+      matrixNames.add(meta.getName());
+    }
+
+    releaseMatricesUseName(matrixNames);
+  }
+
+  /**
+   * Release a matrix
+   *
+   * @param matrixId matrix id
+   * @throws AngelException exception come from master
+   */
+  public void releaseMatrix(int matrixId) throws AngelException {
+    MatrixMeta meta = matrixMetaManager.getMatrixMeta(matrixId);
+    if(meta == null) {
+      return;
+    }
+
+    releaseMatrix(meta.getName());
+  }
+
+  /**
+   * Create a batch of matrices
+   *
+   * @param matrixContexts matrices configuration
+   * @param timeOutMs maximun wait time in milliseconds
+   * @throws AngelException exception come from master
+   */
+  public void createMatrices(List<MatrixContext> matrixContexts, long timeOutMs)
+    throws AngelException {
+    try {
+      masterClient.createMatrices(matrixContexts, timeOutMs);
+    } catch (Throwable x) {
+      throw new AngelException(x);
+    }
+  }
+
+  public List<MatrixMeta> getMatrices(List<String> matrixNames) {
+    try {
+      return masterClient.getMatrices(matrixNames);
+    } catch (Throwable x) {
+      throw new AngelException(x);
+    }
+  }
+
+  /**
+   * Get matrix rpc client
+   * 
+   * @param matrixName matrix name
+   * @param taskIndex task index
+   * @throws AngelException matrix does not exist
+   */
+  public MatrixClient getMatrixClient(String matrixName, int taskIndex)
+      throws AngelException {
+    try {
+      return MatrixClientFactory.get(matrixName, taskIndex);
+    } catch (Throwable x) {
+      throw new AngelException(x);
+    }
+  }
+
+  /**
+   * Get matrix storage manager
+   *
+   * @return MatrixStorageManager matrix storage manager
+   */
+  public MatrixStorageManager getMatrixStorageManager() {
+    return matrixStorageManager;
+  }
+
+  /**
+   * Get application layer request adapter
+   * 
+   * @return MatrixClientAdapter application layer request adapter
+   */
+  public MatrixClientAdapter getMatrixClientAdapter() {
+    return matrixClientAdapter;
+  }
+
+  /**
+   * Get application running mode
+   *
+   * @return RunningMode application running mode
+   */
+  public RunningMode getRunningMode() {
+    return runningMode;
+  }
+
+  /**
+   * Get the machine learning executor reference
+   * 
+   * @return Executor the machine learning executor reference
+   */
+  public Executor getExecutor() {
+    return executor;
+  }
+
+  /**
+   * Get PSAgent ID
+   * @return PSAgent ID
+   */
+  public int getId() {
+    return id;
+  }
+
+  /**
+   * Get control connection manager
+   * @return control connection manager
+   */
+  public TConnection getControlConnectManager() {
+    return controlConnectManager;
+  }
+
+  /**
+   * Get PS control rpc client manager
+   * @return PS control rpc client manager
+   */
+  public PSControlClientManager getPsControlClientManager() {
+    return psControlClientManager;
+  }
+}