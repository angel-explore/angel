<<<<<<< HEAD
/*
 * Tencent is pleased to support the open source community by making Angel available.
 *
 * Copyright (C) 2017-2018 THL A29 Limited, a Tencent company. All rights reserved.
 *
 * Licensed under the Apache License, Version 2.0 (the "License"); you may not use this file except in 
 * compliance with the License. You may obtain a copy of the License at
 *
 * https://opensource.org/licenses/Apache-2.0
 *
 * Unless required by applicable law or agreed to in writing, software distributed under the License
 * is distributed on an "AS IS" BASIS, WITHOUT WARRANTIES OR CONDITIONS OF ANY KIND, either express
 * or implied. See the License for the specific language governing permissions and limitations under
 * the License.
 *
 */

package com.tencent.angel.psagent.matrix.transport.adapter;

public enum UserRequestType {
  GET_ROW, GET_ROWS, UPDATER, FLUSH
}
=======
/*
 * Tencent is pleased to support the open source community by making Angel available.
 * 
 * Copyright (C) 2017 THL A29 Limited, a Tencent company. All rights reserved.
 * 
 * Licensed under the BSD 3-Clause License (the "License"); you may not use this file except in
 * compliance with the License. You may obtain a copy of the License at
 * 
 * https://opensource.org/licenses/BSD-3-Clause
 * 
 * Unless required by applicable law or agreed to in writing, software distributed under the License
 * is distributed on an "AS IS" BASIS, WITHOUT WARRANTIES OR CONDITIONS OF ANY KIND, either express
 * or implied. See the License for the specific language governing permissions and limitations under
 * the License.
 */

package com.tencent.angel.psagent.matrix.transport.adapter;

public enum UserRequestType {
  GET_ROW, GET_ROWS, UPDATER, FLUSH, PLUS
}
>>>>>>> 81fe75d4
<|MERGE_RESOLUTION|>--- conflicted
+++ resolved
@@ -1,46 +1,22 @@
-<<<<<<< HEAD
-/*
- * Tencent is pleased to support the open source community by making Angel available.
- *
- * Copyright (C) 2017-2018 THL A29 Limited, a Tencent company. All rights reserved.
- *
- * Licensed under the Apache License, Version 2.0 (the "License"); you may not use this file except in 
- * compliance with the License. You may obtain a copy of the License at
- *
- * https://opensource.org/licenses/Apache-2.0
- *
- * Unless required by applicable law or agreed to in writing, software distributed under the License
- * is distributed on an "AS IS" BASIS, WITHOUT WARRANTIES OR CONDITIONS OF ANY KIND, either express
- * or implied. See the License for the specific language governing permissions and limitations under
- * the License.
- *
- */
-
-package com.tencent.angel.psagent.matrix.transport.adapter;
-
-public enum UserRequestType {
-  GET_ROW, GET_ROWS, UPDATER, FLUSH
-}
-=======
-/*
- * Tencent is pleased to support the open source community by making Angel available.
- * 
- * Copyright (C) 2017 THL A29 Limited, a Tencent company. All rights reserved.
- * 
- * Licensed under the BSD 3-Clause License (the "License"); you may not use this file except in
- * compliance with the License. You may obtain a copy of the License at
- * 
- * https://opensource.org/licenses/BSD-3-Clause
- * 
- * Unless required by applicable law or agreed to in writing, software distributed under the License
- * is distributed on an "AS IS" BASIS, WITHOUT WARRANTIES OR CONDITIONS OF ANY KIND, either express
- * or implied. See the License for the specific language governing permissions and limitations under
- * the License.
- */
-
-package com.tencent.angel.psagent.matrix.transport.adapter;
-
-public enum UserRequestType {
-  GET_ROW, GET_ROWS, UPDATER, FLUSH, PLUS
-}
->>>>>>> 81fe75d4
+/*
+ * Tencent is pleased to support the open source community by making Angel available.
+ *
+ * Copyright (C) 2017-2018 THL A29 Limited, a Tencent company. All rights reserved.
+ *
+ * Licensed under the Apache License, Version 2.0 (the "License"); you may not use this file except in 
+ * compliance with the License. You may obtain a copy of the License at
+ *
+ * https://opensource.org/licenses/Apache-2.0
+ *
+ * Unless required by applicable law or agreed to in writing, software distributed under the License
+ * is distributed on an "AS IS" BASIS, WITHOUT WARRANTIES OR CONDITIONS OF ANY KIND, either express
+ * or implied. See the License for the specific language governing permissions and limitations under
+ * the License.
+ *
+ */
+
+package com.tencent.angel.psagent.matrix.transport.adapter;
+
+public enum UserRequestType {
+  GET_ROW, GET_ROWS, UPDATER, FLUSH, PLUS
+}