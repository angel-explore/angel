--- conflicted
+++ resolved
@@ -1,346 +1,172 @@
-<<<<<<< HEAD
-/*
- * Tencent is pleased to support the open source community by making Angel available.
- *
- * Copyright (C) 2017-2018 THL A29 Limited, a Tencent company. All rights reserved.
- *
- * Licensed under the Apache License, Version 2.0 (the "License"); you may not use this file except in 
- * compliance with the License. You may obtain a copy of the License at
- *
- * https://opensource.org/licenses/Apache-2.0
- *
- * Unless required by applicable law or agreed to in writing, software distributed under the License
- * is distributed on an "AS IS" BASIS, WITHOUT WARRANTIES OR CONDITIONS OF ANY KIND, either express
- * or implied. See the License for the specific language governing permissions and limitations under
- * the License.
- *
- */
-
-package com.tencent.angel.ml.matrix.transport;
-
-import com.tencent.angel.PartitionKey;
-import com.tencent.angel.ps.ParameterServerId;
-import com.tencent.angel.psagent.matrix.oplog.cache.RowUpdateSplit;
-import io.netty.buffer.ByteBuf;
-
-import java.util.ArrayList;
-import java.util.List;
-
-/**
- * Update matrix partition rpc request.
- */
-public class PutPartitionUpdateRequest extends PartitionRequest {
-  /** task index, used for consistency control */
-  private int taskIndex;
-
-  /** the update row splits */
-  private List<RowUpdateSplit> rowsSplit;
-
-  /** weather we need update the clock of the matrix partition */
-  private boolean updateClock;
-
-  /**
-   * Create PutPartitionUpdateRequest.
-   *
-   * @param taskIndex task index
-   * @param clock clock value
-   * @param partKey matrix partition key
-   * @param rowsSplit update row splits
-   * @param updateClock true means update the clock value of the matrix partition
-   */
-  public PutPartitionUpdateRequest(int taskIndex, int clock,
-      PartitionKey partKey, List<RowUpdateSplit> rowsSplit, boolean updateClock) {
-    super(clock, partKey);
-    this.setTaskIndex(taskIndex);
-    this.setRowsSplit(rowsSplit);
-    this.setUpdateClock(updateClock);
-  }
-
-  public PutPartitionUpdateRequest() {
-
-  }
-
-  @Override
-  public int getEstimizeDataSize() {
-    return bufferLen();
-  }
-
-  @Override
-  public TransportMethod getType() {
-    return TransportMethod.PUT_PARTUPDATE;
-  }
-
-  /**
-   * Is we need update the clock of the matrix partition.
-   * 
-   * @return boolean true means update the clock
-   */
-  public boolean isUpdateClock() {
-    return updateClock;
-  }
-
-  /**
-   * Set is we need update the clock of the matrix partition.
-   * 
-   * @param updateClock true means update the clock
-   */
-  public void setUpdateClock(boolean updateClock) {
-    this.updateClock = updateClock;
-  }
-
-  /**
-   * Get update row splits.
-   * 
-   * @return List<RowUpdateSplit> update row splits.
-   */
-  public List<RowUpdateSplit> getRowsSplit() {
-    return rowsSplit;
-  }
-
-  /**
-   * Set update row splits.
-   * 
-   * @param rowsSplit update row splits.
-   */
-  public void setRowsSplit(List<RowUpdateSplit> rowsSplit) {
-    this.rowsSplit = rowsSplit;
-  }
-
-  @Override
-  public void serialize(ByteBuf buf) {
-    super.serialize(buf);
-    buf.writeInt(taskIndex);
-    buf.writeBoolean(updateClock);
-    if (rowsSplit != null) {
-      int size = rowsSplit.size();
-      buf.writeInt(size);
-      for (int i = 0; i < size; i++) {
-        rowsSplit.get(i).serialize(buf);
-      }
-    }
-  }
-
-  @Override
-  public void deserialize(ByteBuf buf) {
-    super.deserialize(buf);
-    taskIndex = buf.readInt();
-    updateClock = buf.readBoolean();
-    rowsSplit = new ArrayList<>();
-  }
-
-  @Override
-  public int bufferLen() {
-    int len = super.bufferLen();
-    if(rowsSplit != null)  {
-      int size = rowsSplit.size();
-      for(int i = 0; i < size; i++) {
-        len += rowsSplit.get(i).bufferLen();
-      }
-    }
-    return len;
-  }
-
-  public int getTaskIndex() {
-    return taskIndex;
-  }
-
-  public void setTaskIndex(int taskIndex) {
-    this.taskIndex = taskIndex;
-  }
-
-  @Override
-  public int hashCode() {
-    final int prime = 31;
-    int result = super.hashCode();
-    result = prime * result + ((rowsSplit == null) ? 0 : rowsSplit.hashCode());
-    result = prime * result + taskIndex;
-    result = prime * result + (updateClock ? 1231 : 1237);
-    return result;
-  }
-
-  @Override
-  public boolean equals(Object obj) {
-    return false;
-  }
-
-  @Override
-  public String toString() {
-    return "PutPartitionUpdateRequest [taskIndex=" + taskIndex + ", rowsSplit size="
-        + rowsSplit.size() + ", updateClock=" + updateClock + ", toString()=" + super.toString()
-        + "]";
-  }
-
-}
-=======
-/*
- * Tencent is pleased to support the open source community by making Angel available.
- * 
- * Copyright (C) 2017 THL A29 Limited, a Tencent company. All rights reserved.
- * 
- * Licensed under the BSD 3-Clause License (the "License"); you may not use this file except in
- * compliance with the License. You may obtain a copy of the License at
- * 
- * https://opensource.org/licenses/BSD-3-Clause
- * 
- * Unless required by applicable law or agreed to in writing, software distributed under the License
- * is distributed on an "AS IS" BASIS, WITHOUT WARRANTIES OR CONDITIONS OF ANY KIND, either express
- * or implied. See the License for the specific language governing permissions and limitations under
- * the License.
- */
-
-package com.tencent.angel.ml.matrix.transport;
-
-import com.tencent.angel.PartitionKey;
-import com.tencent.angel.ps.ParameterServerId;
-import com.tencent.angel.psagent.matrix.oplog.cache.RowUpdateSplit;
-import io.netty.buffer.ByteBuf;
-
-import java.util.ArrayList;
-import java.util.List;
-
-/**
- * Update matrix partition rpc request.
- */
-public class PutPartitionUpdateRequest extends PartitionRequest {
-  /** task index, used for consistency control */
-  private int taskIndex;
-
-  /** the update row splits */
-  private List<RowUpdateSplit> rowsSplit;
-
-  /** weather we need update the clock of the matrix partition */
-  private boolean updateClock;
-
-  /**
-   * Create PutPartitionUpdateRequest.
-   *
-   * @param taskIndex task index
-   * @param clock clock value
-   * @param partKey matrix partition key
-   * @param rowsSplit update row splits
-   * @param updateClock true means update the clock value of the matrix partition
-   */
-  public PutPartitionUpdateRequest(int taskIndex, int clock,
-      PartitionKey partKey, List<RowUpdateSplit> rowsSplit, boolean updateClock) {
-    super(clock, partKey);
-    this.setTaskIndex(taskIndex);
-    this.setRowsSplit(rowsSplit);
-    this.setUpdateClock(updateClock);
-  }
-
-  public PutPartitionUpdateRequest() {
-
-  }
-
-  @Override
-  public int getEstimizeDataSize() {
-    return bufferLen();
-  }
-
-  @Override
-  public TransportMethod getType() {
-    return TransportMethod.PUT_PARTUPDATE;
-  }
-
-  /**
-   * Is we need update the clock of the matrix partition.
-   * 
-   * @return boolean true means update the clock
-   */
-  public boolean isUpdateClock() {
-    return updateClock;
-  }
-
-  /**
-   * Set is we need update the clock of the matrix partition.
-   * 
-   * @param updateClock true means update the clock
-   */
-  public void setUpdateClock(boolean updateClock) {
-    this.updateClock = updateClock;
-  }
-
-  /**
-   * Get update row splits.
-   * 
-   * @return List<RowUpdateSplit> update row splits.
-   */
-  public List<RowUpdateSplit> getRowsSplit() {
-    return rowsSplit;
-  }
-
-  /**
-   * Set update row splits.
-   * 
-   * @param rowsSplit update row splits.
-   */
-  public void setRowsSplit(List<RowUpdateSplit> rowsSplit) {
-    this.rowsSplit = rowsSplit;
-  }
-
-  @Override
-  public void serialize(ByteBuf buf) {
-    super.serialize(buf);
-    buf.writeInt(taskIndex);
-    buf.writeBoolean(updateClock);
-    if (rowsSplit != null) {
-      int size = rowsSplit.size();
-      buf.writeInt(size);
-      for (int i = 0; i < size; i++) {
-        rowsSplit.get(i).serialize(buf);
-      }
-    }
-  }
-
-  @Override
-  public void deserialize(ByteBuf buf) {
-    super.deserialize(buf);
-    taskIndex = buf.readInt();
-    updateClock = buf.readBoolean();
-    rowsSplit = new ArrayList<>();
-  }
-
-  @Override
-  public int bufferLen() {
-    int len = super.bufferLen();
-    if(rowsSplit != null)  {
-      int size = rowsSplit.size();
-      for(int i = 0; i < size; i++) {
-        len += rowsSplit.get(i).bufferLen();
-      }
-    }
-    return len;
-  }
-
-  public int getTaskIndex() {
-    return taskIndex;
-  }
-
-  public void setTaskIndex(int taskIndex) {
-    this.taskIndex = taskIndex;
-  }
-
-  @Override
-  public int hashCode() {
-    final int prime = 31;
-    int result = super.hashCode();
-    result = prime * result + ((rowsSplit == null) ? 0 : rowsSplit.hashCode());
-    result = prime * result + taskIndex;
-    result = prime * result + (updateClock ? 1231 : 1237);
-    return result;
-  }
-
-  @Override
-  public boolean equals(Object obj) {
-    return false;
-  }
-
-  @Override
-  public String toString() {
-    return "PutPartitionUpdateRequest [taskIndex=" + taskIndex + ", rowsSplit size="
-        + (rowsSplit != null ? rowsSplit.size() : 0) + ", updateClock=" + updateClock + ", toString()=" + super.toString()
-        + "]";
-  }
-
-}
->>>>>>> 81fe75d4
+/*
+ * Tencent is pleased to support the open source community by making Angel available.
+ *
+ * Copyright (C) 2017-2018 THL A29 Limited, a Tencent company. All rights reserved.
+ *
+ * Licensed under the Apache License, Version 2.0 (the "License"); you may not use this file except in 
+ * compliance with the License. You may obtain a copy of the License at
+ *
+ * https://opensource.org/licenses/Apache-2.0
+ *
+ * Unless required by applicable law or agreed to in writing, software distributed under the License
+ * is distributed on an "AS IS" BASIS, WITHOUT WARRANTIES OR CONDITIONS OF ANY KIND, either express
+ * or implied. See the License for the specific language governing permissions and limitations under
+ * the License.
+ *
+ */
+
+package com.tencent.angel.ml.matrix.transport;
+
+import com.tencent.angel.PartitionKey;
+import com.tencent.angel.ps.ParameterServerId;
+import com.tencent.angel.psagent.matrix.oplog.cache.RowUpdateSplit;
+import io.netty.buffer.ByteBuf;
+
+import java.util.ArrayList;
+import java.util.List;
+
+/**
+ * Update matrix partition rpc request.
+ */
+public class PutPartitionUpdateRequest extends PartitionRequest {
+  /** task index, used for consistency control */
+  private int taskIndex;
+
+  /** the update row splits */
+  private List<RowUpdateSplit> rowsSplit;
+
+  /** weather we need update the clock of the matrix partition */
+  private boolean updateClock;
+
+  /**
+   * Create PutPartitionUpdateRequest.
+   *
+   * @param taskIndex task index
+   * @param clock clock value
+   * @param partKey matrix partition key
+   * @param rowsSplit update row splits
+   * @param updateClock true means update the clock value of the matrix partition
+   */
+  public PutPartitionUpdateRequest(int taskIndex, int clock,
+      PartitionKey partKey, List<RowUpdateSplit> rowsSplit, boolean updateClock) {
+    super(clock, partKey);
+    this.setTaskIndex(taskIndex);
+    this.setRowsSplit(rowsSplit);
+    this.setUpdateClock(updateClock);
+  }
+
+  public PutPartitionUpdateRequest() {
+
+  }
+
+  @Override
+  public int getEstimizeDataSize() {
+    return bufferLen();
+  }
+
+  @Override
+  public TransportMethod getType() {
+    return TransportMethod.PUT_PARTUPDATE;
+  }
+
+  /**
+   * Is we need update the clock of the matrix partition.
+   * 
+   * @return boolean true means update the clock
+   */
+  public boolean isUpdateClock() {
+    return updateClock;
+  }
+
+  /**
+   * Set is we need update the clock of the matrix partition.
+   * 
+   * @param updateClock true means update the clock
+   */
+  public void setUpdateClock(boolean updateClock) {
+    this.updateClock = updateClock;
+  }
+
+  /**
+   * Get update row splits.
+   * 
+   * @return List<RowUpdateSplit> update row splits.
+   */
+  public List<RowUpdateSplit> getRowsSplit() {
+    return rowsSplit;
+  }
+
+  /**
+   * Set update row splits.
+   * 
+   * @param rowsSplit update row splits.
+   */
+  public void setRowsSplit(List<RowUpdateSplit> rowsSplit) {
+    this.rowsSplit = rowsSplit;
+  }
+
+  @Override
+  public void serialize(ByteBuf buf) {
+    super.serialize(buf);
+    buf.writeInt(taskIndex);
+    buf.writeBoolean(updateClock);
+    if (rowsSplit != null) {
+      int size = rowsSplit.size();
+      buf.writeInt(size);
+      for (int i = 0; i < size; i++) {
+        rowsSplit.get(i).serialize(buf);
+      }
+    }
+  }
+
+  @Override
+  public void deserialize(ByteBuf buf) {
+    super.deserialize(buf);
+    taskIndex = buf.readInt();
+    updateClock = buf.readBoolean();
+    rowsSplit = new ArrayList<>();
+  }
+
+  @Override
+  public int bufferLen() {
+    int len = super.bufferLen();
+    if(rowsSplit != null)  {
+      int size = rowsSplit.size();
+      for(int i = 0; i < size; i++) {
+        len += rowsSplit.get(i).bufferLen();
+      }
+    }
+    return len;
+  }
+
+  public int getTaskIndex() {
+    return taskIndex;
+  }
+
+  public void setTaskIndex(int taskIndex) {
+    this.taskIndex = taskIndex;
+  }
+
+  @Override
+  public int hashCode() {
+    final int prime = 31;
+    int result = super.hashCode();
+    result = prime * result + ((rowsSplit == null) ? 0 : rowsSplit.hashCode());
+    result = prime * result + taskIndex;
+    result = prime * result + (updateClock ? 1231 : 1237);
+    return result;
+  }
+
+  @Override
+  public boolean equals(Object obj) {
+    return false;
+  }
+
+  @Override
+  public String toString() {
+    return "PutPartitionUpdateRequest [taskIndex=" + taskIndex + ", rowsSplit size="
+        + (rowsSplit != null ? rowsSplit.size() : 0) + ", updateClock=" + updateClock + ", toString()=" + super.toString()
+        + "]";
+  }
+
+}