--- conflicted
+++ resolved
@@ -197,54 +197,23 @@
 
   @Test
   def expTest() {
-<<<<<<< HEAD
     assert(abs(Ufuncs.exp(ilist.get(0)).sum() - sum(exp(dense1)))< 1.0)
     assert(abs(Ufuncs.exp(ilist.get(1)).sum() - sum(exp(sparse1))) < 1.0)
     assert(abs(Ufuncs.exp(ilist.get(2)).sum() - sum(exp(sorted1))) < 1.0)
-=======
-    assert(Ufuncs.exp(ilist.get(0)).sum() == sum(exp(dense1)))
-    assert(abs(Ufuncs.exp(ilist.get(1)).sum() - sum(exp(sparse1))) < 1.0E-4)
-    assert(abs(Ufuncs.exp(ilist.get(2)).sum() - sum(exp(sorted1))) < 1.0E-4)
->>>>>>> 16fca551
-
-  }
-
-  @Test
-<<<<<<< HEAD
-=======
-  def logTest() {
-
-    assert(abs(Ufuncs.log(ilist.get(0)).sum() - sum(log(dense1))) < 1.0E-4)
-    assert(Ufuncs.log(ilist.get(1)).sum() == sum(log(sparse1)))
-    assert(Ufuncs.log(ilist.get(2)).sum() == sum(log(sorted1)))
-    assert(abs(Ufuncs.log(ilist.get(3)).sum() - sum(log(dense2))) < 1.0)
-    assert(Ufuncs.log(ilist.get(4)).sum() == sum(log(sparse2)))
-    assert(Ufuncs.log(ilist.get(5)).sum() == sum(log(sorted2)))
-
-
-  }
-
-  @Test
->>>>>>> 16fca551
+  }
+
+  @Test
   def log1pTest() {
-    assert(abs(Ufuncs.log1p(ilist.get(0)).sum() - sum(log1p(dense1))) < 1.0E-4)
-    assert(abs(Ufuncs.log1p(ilist.get(1)).sum() - sum(log1p(sparse1))) < 1.0E-4)
+    assert(abs(Ufuncs.log1p(ilist.get(0)).sum() - sum(log1p(dense1))) < 1.0)
+    assert(abs(Ufuncs.log1p(ilist.get(1)).sum() - sum(log1p(sparse1))) < 1.0)
     assert(abs(Ufuncs.log1p(ilist.get(2)).sum() - sum(log1p(sorted1))) < 1.0)
-    assert(abs(Ufuncs.log1p(ilist.get(3)).sum() - sum(log1p(dense2))) < 1.0)
-    assert(abs(Ufuncs.log1p(ilist.get(4)).sum() - sum(log1p(sparse2))) < 1.0E-3)
-    assert(abs(Ufuncs.log1p(ilist.get(5)).sum() - sum(log1p(sorted2))) < 1.0)
-
   }
 
   @Test
   def sigmoidTest() {
-    assert(abs(TransFuncs.sigmoid(ilist.get(0)).sum() - sum(sigmoid(dense1))) < 1.0E-4)
-    assert(abs(TransFuncs.sigmoid(ilist.get(1)).sum() - sum(sigmoid(sparse1))) < 1.0E-4)
+    assert(abs(TransFuncs.sigmoid(ilist.get(0)).sum() - sum(sigmoid(dense1))) < 1.0)
+    assert(abs(TransFuncs.sigmoid(ilist.get(1)).sum() - sum(sigmoid(sparse1))) < 1.0)
     assert(abs(TransFuncs.sigmoid(ilist.get(2)).sum() - sum(sigmoid(sorted1))) < 1.0)
-    assert(abs(TransFuncs.sigmoid(ilist.get(3)).sum() - sum(sigmoid(dense2))) < 1.0)
-    assert(abs(TransFuncs.sigmoid(ilist.get(4)).sum() - sum(sigmoid(sparse2))) < 1.0E-1)
-    assert(abs(TransFuncs.sigmoid(ilist.get(5)).sum() - sum(sigmoid(sorted2))) < 1.0)
-
   }
 
   @Test
@@ -258,19 +227,13 @@
       d2(i) = if (d2(i) < 0f) 0.0f else d2(i)
     }
 
-    assert(abs(Ufuncs.softthreshold(ilist.get(0), 1.5).sum() - sum(sin(dense1) :* d1)) < 1.0E-4)
-    assert(abs(Ufuncs.softthreshold(ilist.get(1), 1.5).sum() - sum(sin(sparse1) :* d1)) < 1.0E-4)
-    assert(abs(Ufuncs.softthreshold(ilist.get(2), 1.5).sum() - sum(sin(sorted1) :* d1)) < 1.0E-4)
-    assert(abs(Ufuncs.softthreshold(ilist.get(3), 1.5f).sum() - sum(sin(dense2) :* d2)) < 1.0E-4)
-    assert(abs(Ufuncs.softthreshold(ilist.get(4), 1.5f).sum() - sum(sin(sparse2) :* d2)) < 1.0E-4)
-    assert(abs(Ufuncs.softthreshold(ilist.get(5), 1.5f).sum() - sum(sin(sorted2) :* d2)) < 1.0E-4)
-
-
+    assert(abs(Ufuncs.softthreshold(ilist.get(0), 1.5).sum() - sum(sin(dense1) :* d1)) < 1.0)
+    assert(abs(Ufuncs.softthreshold(ilist.get(1), 1.5).sum() - sum(sin(sparse1) :* d1)) < 1.0)
+    assert(abs(Ufuncs.softthreshold(ilist.get(2), 1.5).sum() - sum(sin(sorted1) :* d1)) < 1.0)
   }
 
   @Test
   def saddTest() {
-<<<<<<< HEAD
     assert(abs(Ufuncs.sadd(ilist.get(0), 0.5).sum() - sum(dense1 + 0.5))< 1.0)
     assert(abs(Ufuncs.sadd(ilist.get(1), 0.5).sum() - sum(sparse1 + 0.5)) < 1.0)
     assert(abs(Ufuncs.sadd(ilist.get(2), 0.5).sum() - sum(sorted1 + 0.5)) < 1.0)
@@ -278,108 +241,45 @@
     assert(abs(Ufuncs.sadd(ilist.get(7), 2).sum() - sum((sparse3 + 2L))) < 1.0)
     assert(abs(Ufuncs.sadd(ilist.get(9), 2).sum() - sum((dense4 + 2))) < 1.0)
     assert(abs(Ufuncs.sadd(ilist.get(10), 2).sum() - sum((sparse4 + 2))) < 1.0)
-=======
-    assert(Ufuncs.sadd(ilist.get(0), 0.5).sum() == sum(dense1 + 0.5))
-    assert(abs(Ufuncs.sadd(ilist.get(1), 0.5).sum() - sum(sparse1 + 0.5)) < 1.0E-4)
-    assert(abs(Ufuncs.sadd(ilist.get(2), 0.5).sum() - sum(sorted1 + 0.5)) < 1.0)
-    assert(abs(Ufuncs.sadd(ilist.get(3), 0.5).sum() - sum(dense2 + 0.5f)) < 1.0)
-    assert(abs(Ufuncs.sadd(ilist.get(4), 0.5).sum() - sum(sparse2 + 0.5f)) < 1.0E-1)
-    assert(abs(Ufuncs.sadd(ilist.get(5), 0.5).sum() - sum(sorted2 + 0.5f)) < 1.0)
-    assert(Ufuncs.sadd(ilist.get(6), 2).sum() == sum((dense3 + 2L)))
-    assert(abs(Ufuncs.sadd(ilist.get(7), 2).sum() - sum((sparse3 + 2L))) < 1.0E-4)
-    assert(abs(Ufuncs.sadd(ilist.get(9), 2).sum() - sum((dense4 + 2))) < 1.0E-4)
-    assert(abs(Ufuncs.sadd(ilist.get(10), 2).sum() - sum((sparse4 + 2))) < 1.0E-3)
->>>>>>> 16fca551
   }
 
   @Test
   def ssubTest() {
-    assert(abs(Ufuncs.ssub(ilist.get(0), 0.5).sum() - sum(dense1 - 0.5)) < 1.0E-4)
-    assert(abs(Ufuncs.ssub(ilist.get(1), 0.5).sum() - sum(sparse1 - 0.5)) < 1.0E-4)
+    assert(abs(Ufuncs.ssub(ilist.get(0), 0.5).sum() - sum(dense1 - 0.5)) < 1.0)
+    assert(abs(Ufuncs.ssub(ilist.get(1), 0.5).sum() - sum(sparse1 - 0.5)) < 1.0)
     assert(abs(Ufuncs.ssub(ilist.get(2), 0.5).sum() - sum(sorted1 - 0.5)) < 1.0)
-    assert(abs(Ufuncs.ssub(ilist.get(3), 0.5f).sum() - sum(dense2 - 0.5f)) < 1.0E-1)
-    assert(abs(Ufuncs.ssub(ilist.get(4), 0.5f).sum() - sum(sparse2 - 0.5f)) < 1.0E-1)
-    assert(abs(Ufuncs.ssub(ilist.get(5), 0.5f).sum() - sum(sorted2 - 0.5f)) < 1.0)
 
   }
 
   @Test
   def powTest() {
-<<<<<<< HEAD
     assert(abs(Ufuncs.pow(ilist.get(0), 2.0).sum() - sum(pow(dense1, 2.0)))< 1.0)
     assert(abs(Ufuncs.pow(ilist.get(1), 2.0).sum() - sum(pow(sparse1, 2.0))) < 1.0)
     assert(abs(Ufuncs.pow(ilist.get(2), 2.0).sum() - sum(pow(sorted1, 2.0)))< 1.0)
-=======
-    assert(Ufuncs.pow(ilist.get(0), 2.0).sum() == sum(pow(dense1, 2.0)))
-    assert(abs(Ufuncs.pow(ilist.get(1), 2.0).sum() - sum(pow(sparse1, 2.0))) < 1.0E-4)
-    assert(Ufuncs.pow(ilist.get(2), 2.0).sum() == sum(pow(sorted1, 2.0)))
-    assert(abs(Ufuncs.pow(ilist.get(3), 2.0f).sum() - sum(pow(dense2, 2.0f))) < 1)
-    assert(abs(Ufuncs.pow(ilist.get(4), 2.0f).sum() - sum(pow(sparse2, 2.0f))) < 1.0E-3)
-    assert(abs(Ufuncs.pow(ilist.get(5), 2.0f).sum() - sum(pow(sorted2, 2.0f))) < 1.0E-3)
->>>>>>> 16fca551
-
   }
 
   @Test
   def sqrtTest() {
-<<<<<<< HEAD
     assert(abs(Ufuncs.sqrt(ilist.get(0)).sum() - sum(sqrt(dense1)))< 1.0)
     assert(abs(Ufuncs.sqrt(ilist.get(1)).sum() - sum(sqrt(sparse1))) < 1.0)
     assert(abs(Ufuncs.sqrt(ilist.get(2)).sum() - sum(sqrt(sorted1)))< 1.0)
-=======
-    assert(Ufuncs.sqrt(ilist.get(0)).sum() == sum(sqrt(dense1)))
-    assert(abs(Ufuncs.sqrt(ilist.get(1)).sum() - sum(sqrt(sparse1))) < 1.0E-4)
-    assert(Ufuncs.sqrt(ilist.get(2)).sum() == sum(sqrt(sorted1)))
-    assert(abs(Ufuncs.sqrt(ilist.get(3)).sum() - sum(sqrt(dense2))) < 1.0)
-    assert(abs(Ufuncs.sqrt(ilist.get(4)).sum() - sum(sqrt(sparse2))) < 1.0E-3)
-    assert(abs(Ufuncs.sqrt(ilist.get(5)).sum() - sum(sqrt(sorted2))) < 1.0E-3)
-
-
->>>>>>> 16fca551
   }
 
   @Test
   def smulTest() {
-<<<<<<< HEAD
     assert(abs(Ufuncs.smul(ilist.get(0), 0.5).sum() - sum(dense1 :* 0.5))< 1.0)
     assert(abs(Ufuncs.smul(ilist.get(1), 0.5).sum() - sum(sparse1 :* 0.5)) < 1.0)
     assert(abs(Ufuncs.smul(ilist.get(2), 0.5).sum() - sum(sorted1 :* 0.5))< 1.0)
     assert(abs(Ufuncs.smul(ilist.get(6), 5).sum() - sum(dense3 :* 5L))< 1.0)
     assert(abs(Ufuncs.smul(ilist.get(7), 5).sum() - sum(sparse3 :* 5L)) < 1.0)
     assert(abs(Ufuncs.smul(ilist.get(8), 5).sum() - sum(sorted3 :* 5L))< 1.0)
-=======
-    assert(Ufuncs.smul(ilist.get(0), 0.5).sum() == sum(dense1 :* 0.5))
-    assert(abs(Ufuncs.smul(ilist.get(1), 0.5).sum() - sum(sparse1 :* 0.5)) < 1.0E-4)
-    assert(Ufuncs.smul(ilist.get(2), 0.5).sum() == sum(sorted1 :* 0.5))
-    assert(abs(Ufuncs.smul(ilist.get(3), 0.5f).sum() - sum(dense2 :* 0.5f)) < 1.0)
-    assert(abs(Ufuncs.smul(ilist.get(4), 0.5f).sum() - sum(sparse2 :* 0.5f)) < 1.0E-3)
-    assert(abs(Ufuncs.smul(ilist.get(5), 0.5f).sum() - sum(sorted2 :* 0.5f)) < 1.0E-3)
-
-    assert(Ufuncs.smul(ilist.get(6), 5).sum() == sum(dense3 :* 5L))
-    assert(abs(Ufuncs.smul(ilist.get(7), 5).sum() - sum(sparse3 :* 5L)) < 1.0E-4)
-    assert(Ufuncs.smul(ilist.get(8), 5).sum() == sum(sorted3 :* 5L))
->>>>>>> 16fca551
-    assert(abs(Ufuncs.smul(ilist.get(9), 5).sum() - sum(dense4 :* 5)) < 1.0)
-    assert(abs(Ufuncs.smul(ilist.get(10), 5).sum() - sum(sparse4 :* 5)) < 1.0E-3)
-    assert(abs(Ufuncs.smul(ilist.get(11), 5).sum() - sum(sorted4 :* 5)) < 1.0E-3)
-
-
   }
 
   @Test
   def sdivTest() {
-<<<<<<< HEAD
     assert(abs(Ufuncs.sdiv(ilist.get(0), 0.5).sum() - sum(dense1 :/ 0.5)) < 1.0)
     assert(abs(Ufuncs.sdiv(ilist.get(1), 0.5).sum() - sum(sparse1 :/ 0.5)) < 1.0)
     assert(abs(Ufuncs.sdiv(ilist.get(2), 0.5).sum() - sum(sorted1 :/ 0.5)) < 1.0)
-=======
-    assert(Ufuncs.sdiv(ilist.get(0), 0.5).sum() == sum(dense1 :/ 0.5))
-    assert(abs(Ufuncs.sdiv(ilist.get(1), 0.5).sum() - sum(sparse1 :/ 0.5)) < 1.0E-4)
-    assert(Ufuncs.sdiv(ilist.get(2), 0.5).sum() == sum(sorted1 :/ 0.5))
-    assert(abs(Ufuncs.sdiv(ilist.get(3), 0.5f).sum() - sum(dense2 :/ 0.5f)) < 1.0)
-    assert(abs(Ufuncs.sdiv(ilist.get(4), 0.5f).sum() - sum(sparse2 :/ 0.5f)) < 1.0E-1)
-    assert(abs(Ufuncs.sdiv(ilist.get(5), 0.5f).sum() - sum(sorted2 :/ 0.5f)) < 1.0E-1)
->>>>>>> 16fca551
 
   }
 
