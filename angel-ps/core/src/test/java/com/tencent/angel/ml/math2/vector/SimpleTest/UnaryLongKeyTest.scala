/*
 * Tencent is pleased to support the open source community by making Angel available.
 *
 * Copyright (C) 2017-2018 THL A29 Limited, a Tencent company. All rights reserved.
 *
 * Licensed under the Apache License, Version 2.0 (the "License"); you may not use this file except in 
 * compliance with the License. You may obtain a copy of the License at
 *
 * https://opensource.org/licenses/Apache-2.0
 *
 * Unless required by applicable law or agreed to in writing, software distributed under the License
 * is distributed on an "AS IS" BASIS, WITHOUT WARRANTIES OR CONDITIONS OF ANY KIND, either express
 * or implied. See the License for the specific language governing permissions and limitations under
 * the License.
 *
 */


package com.tencent.angel.ml.math2.vector.SimpleTest

import java.util

import breeze.collection.mutable.{OpenAddressHashArray, SparseArray}
import breeze.linalg.{HashVector, SparseVector, sum}
import breeze.numerics._
import com.tencent.angel.ml.math2.VFactory
import com.tencent.angel.ml.math2.ufuncs.Ufuncs
import com.tencent.angel.ml.math2.vector.{IntDummyVector, LongDummyVector, Vector}
import org.junit.{Before, BeforeClass, Test}
import org.scalatest.FunSuite

object UnaryLongKeyTest {
  val capacity: Int = 1000
  val dim: Int = capacity * 100

  val intrandIndices: Array[Int] = new Array[Int](capacity)
  val longrandIndices: Array[Long] = new Array[Long](capacity)
  val intsortedIndices: Array[Int] = new Array[Int](capacity)
  val longsortedIndices: Array[Long] = new Array[Long](capacity)

  val floatValues: Array[Float] = new Array[Float](capacity)
  val doubleValues: Array[Double] = new Array[Double](capacity)

  val densefloatValues: Array[Float] = new Array[Float](dim)
  val densedoubleValues: Array[Double] = new Array[Double](dim)

  val llist = new util.ArrayList[Vector]()

  var sparse1 = new HashVector[Double](new OpenAddressHashArray[Double](dim))
  var sorted1 = new SparseVector[Double](new SparseArray(intsortedIndices, doubleValues, capacity, dim, default = 0.0))

  var sparse2 = new HashVector[Float](new OpenAddressHashArray[Float](dim))
  var sorted2 = new SparseVector[Float](new SparseArray(intsortedIndices, floatValues, capacity, dim, default = 0.0F))


  val times = 500
  var start1, stop1, cost1, start2, stop2, cost2 = 0L

  @BeforeClass
  def init(): Unit = {
    val rand = new util.Random()
    val set = new util.HashSet[Int]()
    var idx = 0
    while (set.size() < capacity) {
      val t = rand.nextInt(dim)
      if (!set.contains(t)) {
        intrandIndices(idx) = t
        set.add(t)
        idx += 1
      }
    }

    set.clear()
    idx = 0
    while (set.size() < capacity) {
      val t = rand.nextInt(dim)
      if (!set.contains(t)) {
        longrandIndices(idx) = t
        set.add(t)
        idx += 1
      }
    }

    System.arraycopy(intrandIndices, 0, intsortedIndices, 0, capacity)
    util.Arrays.sort(intsortedIndices)

    System.arraycopy(longrandIndices, 0, longsortedIndices, 0, capacity)
    util.Arrays.sort(longsortedIndices)

    doubleValues.indices.foreach { i =>
      doubleValues(i) = rand.nextDouble() + 0.01
    }

    floatValues.indices.foreach { i =>
      floatValues(i) = rand.nextFloat() + 0.01f
    }

    densedoubleValues.indices.foreach { i =>
      densedoubleValues(i) = rand.nextDouble()
    }
    llist.add(VFactory.sparseLongKeyDoubleVector(dim, longrandIndices, doubleValues))
    llist.add(VFactory.sortedLongKeyDoubleVector(dim, longsortedIndices, doubleValues))
    sparse1 = new HashVector[Double](new OpenAddressHashArray[Double](dim))
    intrandIndices.zip(doubleValues).foreach { case (i, v) => sparse1(i) = v }
    sorted1 = new SparseVector[Double](new SparseArray(intsortedIndices, doubleValues, capacity, dim, default = 0.0))

    llist.add(VFactory.sparseLongKeyFloatVector(dim, longrandIndices, floatValues))
    llist.add(VFactory.sortedLongKeyFloatVector(dim, longsortedIndices, floatValues))
    sparse2 = new HashVector[Float](new OpenAddressHashArray[Float](dim))
    intrandIndices.zip(floatValues).foreach { case (i, v) => sparse2(i) = v }
    sorted2 = new SparseVector[Float](new SparseArray(intsortedIndices, floatValues, capacity, dim, default = 0.0F))
  }

}

class UnaryLongKeyTest {
  val capacity: Int = UnaryLongKeyTest.capacity
  val dim: Int = UnaryLongKeyTest.dim

  var start1, stop1, cost1, start2, stop2, cost2 = 0L

  val llist = UnaryLongKeyTest.llist

  var sparse1 = UnaryLongKeyTest.sparse1
  var sorted1 = UnaryLongKeyTest.sorted1

  var sparse2 = UnaryLongKeyTest.sparse2
  var sorted2 = UnaryLongKeyTest.sorted2


  @Test
  def powTest() {

    assert(abs(Ufuncs.pow(llist.get(0), 2.0).sum() - sum(pow(sparse1, 2.0))) < 1.0E-8)
    assert(abs(Ufuncs.pow(llist.get(1), 2.0).sum() - sum(pow(sorted1, 2.0))) < 1.0E-8)
    assert(abs(Ufuncs.pow(llist.get(2), 2.0f).sum() - sum(pow(sparse2, 2.0f))) < 1.0E-3)
    assert(abs(Ufuncs.pow(llist.get(3), 2.0f).sum() - sum(pow(sorted2, 2.0f))) < 1.0E-3)
  }

  @Test
  def sqrtTest() {
<<<<<<< HEAD
    assert(abs(Ufuncs.sqrt(llist.get(0)).sum() - sum(sqrt(sparse1))) < 1.0)
    assert(abs(Ufuncs.sqrt(llist.get(1)).sum() - sum(sqrt(sorted1))) < 1.0)
=======
    assert(abs(Ufuncs.sqrt(llist.get(0)).sum() - sum(sqrt(sparse1))) < 1.0E-8)
    assert(Ufuncs.sqrt(llist.get(1)).sum() == sum(sqrt(sorted1)))
    assert(abs(Ufuncs.sqrt(llist.get(2)).sum() - sum(sqrt(sparse2))) < 1.0E-3)
    assert(abs(Ufuncs.sqrt(llist.get(3)).sum() - sum(sqrt(sorted2))) < 1.0E-3)


>>>>>>> 16fca551

  }

  @Test
  def smulTest() {
<<<<<<< HEAD
    assert(abs(Ufuncs.smul(llist.get(0), 0.5).sum() - sum(sparse1 :* 0.5)) < 1.0)
    assert(abs(Ufuncs.smul(llist.get(1), 0.5).sum() - sum(sorted1 :* 0.5)) < 1.0)
=======
    assert(abs(Ufuncs.smul(llist.get(0), 0.5).sum() - sum(sparse1 :* 0.5)) < 1.0E-8)
    assert(Ufuncs.smul(llist.get(1), 0.5).sum() == sum(sorted1 :* 0.5))
    assert(abs(Ufuncs.smul(llist.get(2), 0.5f).sum() - sum(sparse2 :* 0.5f)) < 1.0E-3)
    assert(abs(Ufuncs.smul(llist.get(3), 0.5f).sum() - sum(sorted2 :* 0.5f)) < 1.0E-3)
>>>>>>> 16fca551

  }

  @Test
  def sdivTest() {

<<<<<<< HEAD
    assert(abs(Ufuncs.sdiv(llist.get(0), 0.5).sum() - sum(sparse1 :/ 0.5)) < 1.0)
    assert(abs(Ufuncs.sdiv(llist.get(1), 0.5).sum() - sum(sorted1 :/ 0.5)) < 1.0)
=======
    assert(abs(Ufuncs.sdiv(llist.get(0), 0.5).sum() - sum(sparse1 :/ 0.5)) < 1.0E-8)
    assert(Ufuncs.sdiv(llist.get(1), 0.5).sum() == sum(sorted1 :/ 0.5))
    assert(abs(Ufuncs.sdiv(llist.get(2), 0.5f).sum() - sum(sparse2 :/ 0.5f)) < 1.0E-2)
    assert(abs(Ufuncs.sdiv(llist.get(3), 0.5f).sum() - sum(sorted2 :/ 0.5f)) < 1.0E-1)
>>>>>>> 16fca551

  }

  def getFlag(v: Vector): String = {
    v match {
      case _: IntDummyVector => "dummy"
      case _: LongDummyVector => "dummy"
      case x if x.isDense => "dense"
      case x if x.isSparse => "sparse"
      case x if x.isSorted => "sorted"
      case _ => "dummy"
    }
  }
}<|MERGE_RESOLUTION|>--- conflicted
+++ resolved
@@ -131,54 +131,28 @@
   @Test
   def powTest() {
 
-    assert(abs(Ufuncs.pow(llist.get(0), 2.0).sum() - sum(pow(sparse1, 2.0))) < 1.0E-8)
-    assert(abs(Ufuncs.pow(llist.get(1), 2.0).sum() - sum(pow(sorted1, 2.0))) < 1.0E-8)
-    assert(abs(Ufuncs.pow(llist.get(2), 2.0f).sum() - sum(pow(sparse2, 2.0f))) < 1.0E-3)
-    assert(abs(Ufuncs.pow(llist.get(3), 2.0f).sum() - sum(pow(sorted2, 2.0f))) < 1.0E-3)
+    assert(abs(Ufuncs.pow(llist.get(0), 2.0).sum() - sum(pow(sparse1, 2.0))) < 1.0)
+    assert(abs(Ufuncs.pow(llist.get(1), 2.0).sum() - sum(pow(sorted1, 2.0))) < 1.0)
   }
 
   @Test
   def sqrtTest() {
-<<<<<<< HEAD
     assert(abs(Ufuncs.sqrt(llist.get(0)).sum() - sum(sqrt(sparse1))) < 1.0)
     assert(abs(Ufuncs.sqrt(llist.get(1)).sum() - sum(sqrt(sorted1))) < 1.0)
-=======
-    assert(abs(Ufuncs.sqrt(llist.get(0)).sum() - sum(sqrt(sparse1))) < 1.0E-8)
-    assert(Ufuncs.sqrt(llist.get(1)).sum() == sum(sqrt(sorted1)))
-    assert(abs(Ufuncs.sqrt(llist.get(2)).sum() - sum(sqrt(sparse2))) < 1.0E-3)
-    assert(abs(Ufuncs.sqrt(llist.get(3)).sum() - sum(sqrt(sorted2))) < 1.0E-3)
-
-
->>>>>>> 16fca551
 
   }
 
   @Test
   def smulTest() {
-<<<<<<< HEAD
     assert(abs(Ufuncs.smul(llist.get(0), 0.5).sum() - sum(sparse1 :* 0.5)) < 1.0)
     assert(abs(Ufuncs.smul(llist.get(1), 0.5).sum() - sum(sorted1 :* 0.5)) < 1.0)
-=======
-    assert(abs(Ufuncs.smul(llist.get(0), 0.5).sum() - sum(sparse1 :* 0.5)) < 1.0E-8)
-    assert(Ufuncs.smul(llist.get(1), 0.5).sum() == sum(sorted1 :* 0.5))
-    assert(abs(Ufuncs.smul(llist.get(2), 0.5f).sum() - sum(sparse2 :* 0.5f)) < 1.0E-3)
-    assert(abs(Ufuncs.smul(llist.get(3), 0.5f).sum() - sum(sorted2 :* 0.5f)) < 1.0E-3)
->>>>>>> 16fca551
 
   }
 
   @Test
   def sdivTest() {
-
-<<<<<<< HEAD
     assert(abs(Ufuncs.sdiv(llist.get(0), 0.5).sum() - sum(sparse1 :/ 0.5)) < 1.0)
     assert(abs(Ufuncs.sdiv(llist.get(1), 0.5).sum() - sum(sorted1 :/ 0.5)) < 1.0)
-=======
-    assert(abs(Ufuncs.sdiv(llist.get(0), 0.5).sum() - sum(sparse1 :/ 0.5)) < 1.0E-8)
-    assert(Ufuncs.sdiv(llist.get(1), 0.5).sum() == sum(sorted1 :/ 0.5))
-    assert(abs(Ufuncs.sdiv(llist.get(2), 0.5f).sum() - sum(sparse2 :/ 0.5f)) < 1.0E-2)
-    assert(abs(Ufuncs.sdiv(llist.get(3), 0.5f).sum() - sum(sorted2 :/ 0.5f)) < 1.0E-1)
->>>>>>> 16fca551
 
   }
 
