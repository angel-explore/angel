# PyAngel快速入门

## 环境

* Linux任意发行版本,CentOS，Ubuntu等均可
* Angel >= 1.3
* Python >= 2.7 / 3.6（PyAngel支持2和3，但是建议3）

## 编写和编译

1. **编写**: 推荐使用Atom或者pyCharm，高手请自备Vim或者Emacs
2. **编译**：参考[Angel编译指南](../deploy/source_compile.md)，注意Python的版本


## 提交任务

PyAngel支持**交互式**和**脚本式**两种提交任务的模式，而每种提交任务的模式，都支持2种运行模式：**local & Yarn**。Yarn模式依赖Hadoop，需要在提交机器上将Hadoop安装好，并且保证`HADOOP_HOME`设置正确，具体可以参考[Yarn运行模式](../deploy/run_on_yarn.md)

- **交互式**

	* **local模式**

		```bash
		bin/pyangel local
		```
	* **Yarn模式**

		```bash
		bin/pyangel
		```

- **脚本式**

  - **local模式**

<<<<<<< HEAD
		```bash
		bin/angel-local-submit --angel.pyangel.pyfile python/examples/gbdt_local_example/py
		```
=======
    ```bash
	bin/angel-local-submit --angel.pyangel.pyfile ${ANGEL_HOME}/python/examples/gbdt_local_example/py
	```
>>>>>>> ec87497d

  - **Yarn模式**
	
<<<<<<< HEAD
		```bash
		bin/angel-submit --angel.pyangel.pyfile python/examples/gbdt_example.py
		```
=======
	```bash
	bin/angel-submit --angel.pyangel.pyfile ${ANGEL_HOME}/python/examples/gbdt_example.py
	```
>>>>>>> ec87497d



### **样例命令**

* **Local模式提交**

  ```bash
  bin/angel-local-submit \
    --angel.pyangel.pyfile ${ANGEL_HOME}/python/examples/gbdt_local_example.py \
			  --angel.train.data.path "file:///${ANGEL_HOME}/data/exampledata/GBDTLocalExampleData/agaricus.txt.train" \
			  --angel.log.path "file:///${ANGEL_HOME}/data/log" \
			  --angel.save.model.path "file:///${ANGEL_HOME}/data/output"
	```

### Example Code

* **PyAngel版本的GBDT**
    
可以通过运行`bin/pyangel local`命令启动PyAngel本地交互式命令行，然后在命令行中输入下面的代码，运行GBDTRunner，注意：需要将input_path中的`${YOUR_ANGERL_HOME}`修改为你自己的angel绝对安装路径    

  ```Python

<<<<<<< HEAD
	```python

	from pyangel.ml.gbdt.runner import GBDTRunner

    # Trainning data input path
    input_path = "file:///${YOUR_ANGEL_HOME}/data/exampledata/GBDTLocalExampleData/agaricus.txt.train"

    # Algo param
feature_num = 127
feature_nzz = 25
tree_num = 2
tree_depth = 2
split_num = 10
sample_ratio = 1.0

# Data format
data_fmt = "libsvm"

# Learning rate
learn_rate = 0.01

# Set GBDT training data path
conf[AngelConf.ANGEL_TRAIN_DATA_PATH] = input_path

# Set GBDT algorithm parameters
conf[MLConf.ML_FEATURE_NUM] = str(feature_num)
conf[MLConf.ML_FEATURE_NNZ] = str(feature_nzz)
conf[MLConf.ML_GBDT_TREE_NUM] = str(tree_num)
conf[MLConf.ML_GBDT_TREE_DEPTH] = str(tree_depth)
conf[MLConf.ML_GBDT_SPLIT_NUM] = str(split_num)
conf[MLConf.ML_GBDT_SAMPLE_RATIO] = str(sample_ratio)
conf[MLConf.ML_LEARN_RATE] = str(learn_rate)

runner = GBDTRunner()
runner.train(conf)
	```
=======
   from pyangel.ml.gbdt.runner import GBDTRunner

	# Trainning data input path
	input_path = "file:///${YOUR_ANGEL_HOME}/data/exampledata/GBDTLocalExampleData/agaricus.txt.train"

    # Algo param
    feature_num = 127
    feature_nzz = 25
    tree_num = 2
    tree_depth = 2
    split_num = 10
    sample_ratio = 1.0

    # Data format
    data_fmt = "libsvm"

    # Learning rate
    learn_rate = 0.01

    # Set GBDT training data path
    conf[AngelConf.ANGEL_TRAIN_DATA_PATH] = input_path
    
    # Set GBDT algorithm parameters
    conf[MLConf.ML_FEATURE_NUM] = str(feature_num)
    conf[MLConf.ML_FEATURE_NNZ] = str(feature_nzz)
    conf[MLConf.ML_GBDT_TREE_NUM] = str(tree_num)
    conf[MLConf.ML_GBDT_TREE_DEPTH] = str(tree_depth)
    conf[MLConf.ML_GBDT_SPLIT_NUM] = str(split_num)
    conf[MLConf.ML_GBDT_SAMPLE_RATIO] = str(sample_ratio)
    conf[MLConf.ML_LEARN_RATE] = str(learn_rate)

    runner = GBDTRunner()
    runner.train(conf)
   ```

* [完整代码](../../angel-ps/examples/src/main/python/gbdt_example.py)

### 新版本
>>>>>>> ec87497d

支持自定义Model，Task等操作，以及和Spark配合的相关功能正在开发中，如有疑问以及需求，欢迎提Issue和PR，或者联系Angel8号<|MERGE_RESOLUTION|>--- conflicted
+++ resolved
@@ -33,27 +33,15 @@
 
   - **local模式**
 
-<<<<<<< HEAD
-		```bash
-		bin/angel-local-submit --angel.pyangel.pyfile python/examples/gbdt_local_example/py
-		```
-=======
     ```bash
 	bin/angel-local-submit --angel.pyangel.pyfile ${ANGEL_HOME}/python/examples/gbdt_local_example/py
 	```
->>>>>>> ec87497d
 
   - **Yarn模式**
 	
-<<<<<<< HEAD
-		```bash
-		bin/angel-submit --angel.pyangel.pyfile python/examples/gbdt_example.py
-		```
-=======
 	```bash
 	bin/angel-submit --angel.pyangel.pyfile ${ANGEL_HOME}/python/examples/gbdt_example.py
 	```
->>>>>>> ec87497d
 
 
 
@@ -77,45 +65,7 @@
 
   ```Python
 
-<<<<<<< HEAD
-	```python
-
-	from pyangel.ml.gbdt.runner import GBDTRunner
-
-    # Trainning data input path
-    input_path = "file:///${YOUR_ANGEL_HOME}/data/exampledata/GBDTLocalExampleData/agaricus.txt.train"
-
-    # Algo param
-feature_num = 127
-feature_nzz = 25
-tree_num = 2
-tree_depth = 2
-split_num = 10
-sample_ratio = 1.0
-
-# Data format
-data_fmt = "libsvm"
-
-# Learning rate
-learn_rate = 0.01
-
-# Set GBDT training data path
-conf[AngelConf.ANGEL_TRAIN_DATA_PATH] = input_path
-
-# Set GBDT algorithm parameters
-conf[MLConf.ML_FEATURE_NUM] = str(feature_num)
-conf[MLConf.ML_FEATURE_NNZ] = str(feature_nzz)
-conf[MLConf.ML_GBDT_TREE_NUM] = str(tree_num)
-conf[MLConf.ML_GBDT_TREE_DEPTH] = str(tree_depth)
-conf[MLConf.ML_GBDT_SPLIT_NUM] = str(split_num)
-conf[MLConf.ML_GBDT_SAMPLE_RATIO] = str(sample_ratio)
-conf[MLConf.ML_LEARN_RATE] = str(learn_rate)
-
-runner = GBDTRunner()
-runner.train(conf)
-	```
-=======
-   from pyangel.ml.gbdt.runner import GBDTRunner
+    from pyangel.ml.gbdt.runner import GBDTRunner
 
 	# Trainning data input path
 	input_path = "file:///${YOUR_ANGEL_HOME}/data/exampledata/GBDTLocalExampleData/agaricus.txt.train"
@@ -153,6 +103,5 @@
 * [完整代码](../../angel-ps/examples/src/main/python/gbdt_example.py)
 
 ### 新版本
->>>>>>> ec87497d
 
 支持自定义Model，Task等操作，以及和Spark配合的相关功能正在开发中，如有疑问以及需求，欢迎提Issue和PR，或者联系Angel8号