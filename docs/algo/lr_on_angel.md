<<<<<<< HEAD
# LogisticRegression

> 逻辑回归模型（logistic regression model）是一种分类模型。它是最常见和常用的一种分类方法，在传统的广告推荐中被大量使用，朴实但有效。

## 1. 算法介绍

逻辑回归模型（logistic regression model）是一种分类模型。样本x属于类别y的概率P(y|x)服从logistic分布：   

![](../img/LR_P.png)  

综合两种情况，有：      

![](../img/LR_P1.png)  


逻辑回归模型使用log损失函数，带L2惩罚项的目标函数如下所示：    

![](../img/LR_loss.png)  

其中：![](../img/LR_reg.gif)为L2正则项。

## 2. 分布式实现 on Angel

Angel MLLib提供了用Mini-Batch Gradient Descent优化方法求解的Logistic Regression算法，其算法逻辑如下

![](../img/LR_gd.png)  

其说明如下：

* Learning Rate在迭代过程中衰减:![](../img/LR_lr_ecay.gif) 

	* α为衰减系数
	* T为迭代次数

  
* 模型格式支持稠密和稀疏，32 bit和64bit

	> 目前支持`DoubleDense，DoubleSparse，DoubleSparseLongKey`三种格式，配置参数为 “ml.lr.model.type”

	* **DoubleDense**
		* 参数：T_DOUBLE_DENSE      
		* 特点：适合特征比较稠密的数据。模型用数组存储，节省存储空间，访问速度快，性能高。该选项为默认配置

	* **DoubleSparse**
		* 参数：T_DOUBLE_SPARSE 或者 T_DOUBLE_SPARSE_COMPNENT
		* 特点：适合特征稀疏度比较高的数据。模型使用Map存储，K为特征ID，V为特征对应的值，K的范围为Int型值域。T_DOUBLE_SPARSE类型使用一个单一的Map来存储整个模型，适合模型非零值不是很多的场景；T_DOUBLE_SPARSE_COMPNENT使用多个较小的Map来表示整个模型，适合非零值较多的场景，在一些计算场景下可以使用多个子Map并行计算的方式加速稀疏型向量的计算， 同时可以降低超大Map给内存带来的压力

	* **DoubleSparseLongKey**
		* 参数：T_DOUBLE_SPARSE_LONGKEY 或者 T_DOUBLE_SPARSE_LONGKEY_COMPNENT
		* 特点：Key可以到Long范围，适合特征稀疏度很高的数据。模型用Map存储，K为特征ID，V为对应的值，K的类型为Long型值域。T_DOUBLE_SPARSE_LONGKEY类型使用一个单一的Map来存储整个模型，适合模型非零值不是很多的场景；T_DOUBLE_SPARSE_LONGKEY_COMPNENT使用多个较小的Map来表示整个模型，适合非零值较多的场景，在一些计算场景下可以使用多个子Map并行计算的方式加速稀疏型向量的计算， 同时可以降低超大Map给内存带来的压力


## 3. 运行 & 性能

### 输入格式
* ml.feature.num：特征向量的维度   
* ml.data.type：支持"dummy"、"libsvm"两种数据格式，具体参考：[Angel数据格式](data_format.md)

###  参数
* 算法参数

	* reg.loss.type:正则项的类型，有l1和l2两种方式，其中l1正则用"loss1"表示，并且使用PGD(proximal gradient descent)算法进行计算；l2用"loss2"表示，使用梯度下降(GD,gradient descent)算法求解
	* ml.epoch.num：迭代次数
	* ml.batch.sample.ratio：每次迭代的样本采样率   
	* ml.sgd.batch.num：每次迭代的mini-batch的个数   
	* ml.validate.ratio：每次validation的样本比率，设为0时不做validation    
	* ml.learn.rate：初始学习速率   
	* ml.learn.decay：学习速率衰减系数   
	* ml.learn.decay：正则项的惩罚系数，正则项可分为l1或l2
	* ml.lr.use.intercept：使用截距   
	* ml.index.get.enable：是否使用基于index的模型获取，**true**表示使用index来获取模型的指定部分，**false**表示不使用，默认为**false**。 当模型稀疏度较高时，建议配置为**true**。当该选择配置为**true**时，在LR的训练数据预处理过程中，算法会自动记录训练数据中出现的特征的index，在获取模型时会根据这些index来获取模型

* 输入输出参数
	* angel.train.data.path：训练数据的输入路径
	* angel.predict.data.path：预测数据的输入路径
	* angel.save.model.path：训练完成后，模型的保存路径
	* angel.predict.out.path：预测结果存储路径
	* angel.log.path：log文件保存路径   

* 资源参数
	 * angel.workergroup.number：Worker个数   
	 * angel.worker.memory.mb：Worker申请内存大小    
	 * angel.worker.task.number：每个Worker上的task的个数，默认为1    
	 * angel.ps.number：PS个数    
	 * angel.ps.memory.mb：PS申请内存大小   


* 提交命令
你可以通过下面命令向Yarn集群提交LR算法训练任务:

	```java
	./bin/angel-submit \
	    --action.type train \
	    --angel.app.submit.class com.tencent.angel.ml.classification.lr.LRRunner  \
	    --angel.train.data.path $input_path \
	    --angel.save.model.path $model_path \
	    --angel.log.path $logpath \
	    --ml.epoch.num 10 \
	    --ml.batch.num 10 \
	    --ml.feature.num 10000 \
	    --ml.validate.ratio 0.1 \
	    --ml.data.type dummy \
	    --ml.learn.rate 1 \
	    --ml.learn.decay 0.1 \
	    --ml.reg.lamada 0.001 \
	    --angel.workergroup.number 3 \
	    --angel.worker.task.number 3 \
	    --angel.ps.number 1 \
	    --angel.ps.memory.mb 5000 \
	    --angel.job.name angel_lr_smalldata \
		--reg.loss.type loss1
	```

### 性能
* 数据：视频推荐数据，5×10^7 特征，8×10^7 样本
* 资源：
	* Spark：executor：50个，14G内存，4个core；driver：55G内存
	* Angel：executor：50个，10G内存，4个task；ps：20个，5G内存
* 迭代100次时间：
	* Angel：20min
	* Spark：145min
=======
# LogisticRegression

> 逻辑回归模型（logistic regression model）是一种分类模型。它是最常见和常用的一种分类方法，在传统的广告推荐中被大量使用，朴实但有效。

## 1. 算法介绍

逻辑回归模型（logistic regression model）是一种分类模型。样本x属于类别y的概率P(y|x)服从logistic分布：   

![](../img/LR_P.png)  

综合两种情况，有：      

![](../img/LR_P1.png)  


逻辑回归模型使用log损失函数，带L2惩罚项的目标函数如下所示：    

![](../img/LR_loss.png)  

其中：![](../img/LR_reg.gif)为L2正则项。

## 2. 分布式实现 on Angel

Angel MLLib提供了用Mini-Batch Gradient Descent优化方法求解的Logistic Regression算法，其算法逻辑如下

![](../img/LR_gd.png)  

其说明如下：

* Learning Rate在迭代过程中衰减:![](../img/LR_lr_ecay.gif) 

	* α为衰减系数
	* T为迭代次数

  
* 模型格式支持稠密和稀疏，32 bit和64bit

	> 目前支持`T_DOUBLE_DENSE，T_DOUBLE_SPARSE，T_DOUBLE_SPARSE_COMPONENT，T_DOUBLE_SPARSE_LONGKEY，T_DOUBLE_SPARSE_LONGKEY_COMPONENT `五种格式，配置参数为 “ml.lr.model.type”

	* **T_DOUBLE_DENSE**
		* 含义：稠密double     
		* 特点：适合特征比较稠密的数据。模型用数组存储，节省存储空间，访问速度快，性能高。该选项为默认配置

	* **T_DOUBLE_SPARSE**
		* 含义：稀疏double，index为int类型 或者 T_DOUBLE_SPARSE_COMPONENT
		* 特点：适合特征稀疏度比较高的数据。模型使用Map存储，K为特征ID，V为特征对应的值，K的范围为Int型值域。T_DOUBLE_SPARSE类型使用一个单一的Map来存储整个模型，适合模型非零值不是很多的场景
			
	* **T_DOUBLE_SPARSE_COMPONENT**
		* 含义：稀疏double，index为int类型
		* 特点：与T_DOUBLE_SPARSE类似，不同的是T_DOUBLE_SPARSE_COMPNENT使用多个较小的Map来表示整个模型，适合非零值较多的场景，在一些计算场景下可以使用多个子Map并行计算的方式加速稀疏型向量的计算， 同时可以降低超大Map给内存带来的压力

	* **T_DOUBLE_SPARSE_LONGKEY**
		* 含义：稀疏double型，index 类型为long
		* 特点：Key可以到long范围，适合特征稀疏度很高的数据。模型用Map存储，K为特征ID，V为对应的值，K的类型为Long型值域。T_DOUBLE_SPARSE_LONGKEY类型使用一个单一的Map来存储整个模型，适合模型非零值不是很多的场景。若选择了这种模型格式，计算时会自动按照64位index来解析训练数据
			
	* **T_DOUBLE_SPARSE_LONGKEY_COMPONENT**
		* 含义：稀疏double型，index 类型为long
		* 特点：与T_DOUBLE_SPARSE_LONGKEY类似，不同的是T_DOUBLE_SPARSE_LONGKEY_COMPNENT使用多个较小的Map来表示整个模型，适合非零值较多的场景，在一些计算场景下可以使用多个子Map并行计算的方式加速稀疏型向量的计算， 同时可以降低超大Map给内存带来的压力


## 3. 运行 & 性能

### 输入格式
* ml.feature.num：特征向量的维度   
* ml.data.type：支持"dummy"、"libsvm"两种数据格式，具体参考：[Angel数据格式](data_format.md)

###  参数
* 算法参数  
	* ml.epoch.num：迭代次数   
	* ml.batch.sample.ratio：每次迭代的样本采样率   
	* ml.sgd.batch.num：每次迭代的mini-batch的个数   
	* ml.validate.ratio：每次validation的样本比率，设为0时不做validation    
	* ml.learn.rate：初始学习速率   
	* ml.learn.decay：学习速率衰减系数
	* reg.loss.type：正则项类型，目前可以配置**loss1**和**loss2**，**loss1**表示使用L1正则项，**loss2**表示使用L2正则项
	* ml.reg.l1：L1惩罚项系数，仅当reg.loss.type配置为**loss1**时有效
	* ml.reg.l2：L2惩罚项系数，仅当reg.loss.type配置为**loss2**时有效
	* ml.lr.use.intercept：使用截距 
	* ml.index.get.enable：是否使用基于index的模型获取，**true**表示使用index来获取模型的指定部分，**false**表示不使用，默认为**false**。 当模型稀疏度较高时，建议配置为**true**。当该选择配置为**true**时，在LR的训练数据预处理过程中，算法会自动记录训练数据中出现的特征的index，在获取模型时会根据这些index来获取模型

* 输入输出参数
	* angel.train.data.path：训练数据的输入路径
	* angel.predict.data.path：预测数据的输入路径
	* angel.save.model.path：训练完成后，模型的保存路径
	* angel.predict.out.path：预测结果存储路径
	* angel.log.path：log文件保存路径   

* 资源参数
	 * angel.workergroup.number：Worker个数   
	 * angel.worker.memory.mb：Worker申请内存大小    
	 * angel.worker.task.number：每个Worker上的task的个数，默认为1    
	 * angel.ps.number：PS个数    
	 * angel.ps.memory.mb：PS申请内存大小   


* 提交命令
你可以通过下面命令向Yarn集群提交LR算法训练任务:

	```java
	./bin/angel-submit \
	    --action.type train \
	    --angel.app.submit.class com.tencent.angel.ml.classification.lr.LRRunner  \
	    --angel.train.data.path $input_path \
	    --angel.save.model.path $model_path \
	    --angel.log.path $logpath \
	    --ml.epoch.num 10 \
	    --ml.batch.num 10 \
	    --ml.feature.num 10000 \
	    --ml.validate.ratio 0.1 \
	    --ml.data.type dummy \
	    --ml.learn.rate 1 \
	    --ml.learn.decay 0.1 \
	    --ml.reg.l2 0 \
	    --angel.workergroup.number 3 \
	    --angel.worker.task.number 3 \
	    --angel.ps.number 1 \
	    --angel.ps.memory.mb 5000 \
	    --angel.job.name=angel_lr_smalldata
	```

### 性能
* 数据：视频推荐数据，5×10^7 特征，8×10^7 样本
* 资源：
	* Spark：executor：50个，14G内存，4个core；driver：55G内存
	* Angel：executor：50个，10G内存，4个task；ps：20个，5G内存
* 迭代100次时间：
	* Angel：20min
	* Spark：145min
>>>>>>> a572da2e
<|MERGE_RESOLUTION|>--- conflicted
+++ resolved
@@ -1,126 +1,3 @@
-<<<<<<< HEAD
-# LogisticRegression
-
-> 逻辑回归模型（logistic regression model）是一种分类模型。它是最常见和常用的一种分类方法，在传统的广告推荐中被大量使用，朴实但有效。
-
-## 1. 算法介绍
-
-逻辑回归模型（logistic regression model）是一种分类模型。样本x属于类别y的概率P(y|x)服从logistic分布：   
-
-![](../img/LR_P.png)  
-
-综合两种情况，有：      
-
-![](../img/LR_P1.png)  
-
-
-逻辑回归模型使用log损失函数，带L2惩罚项的目标函数如下所示：    
-
-![](../img/LR_loss.png)  
-
-其中：![](../img/LR_reg.gif)为L2正则项。
-
-## 2. 分布式实现 on Angel
-
-Angel MLLib提供了用Mini-Batch Gradient Descent优化方法求解的Logistic Regression算法，其算法逻辑如下
-
-![](../img/LR_gd.png)  
-
-其说明如下：
-
-* Learning Rate在迭代过程中衰减:![](../img/LR_lr_ecay.gif) 
-
-	* α为衰减系数
-	* T为迭代次数
-
-  
-* 模型格式支持稠密和稀疏，32 bit和64bit
-
-	> 目前支持`DoubleDense，DoubleSparse，DoubleSparseLongKey`三种格式，配置参数为 “ml.lr.model.type”
-
-	* **DoubleDense**
-		* 参数：T_DOUBLE_DENSE      
-		* 特点：适合特征比较稠密的数据。模型用数组存储，节省存储空间，访问速度快，性能高。该选项为默认配置
-
-	* **DoubleSparse**
-		* 参数：T_DOUBLE_SPARSE 或者 T_DOUBLE_SPARSE_COMPNENT
-		* 特点：适合特征稀疏度比较高的数据。模型使用Map存储，K为特征ID，V为特征对应的值，K的范围为Int型值域。T_DOUBLE_SPARSE类型使用一个单一的Map来存储整个模型，适合模型非零值不是很多的场景；T_DOUBLE_SPARSE_COMPNENT使用多个较小的Map来表示整个模型，适合非零值较多的场景，在一些计算场景下可以使用多个子Map并行计算的方式加速稀疏型向量的计算， 同时可以降低超大Map给内存带来的压力
-
-	* **DoubleSparseLongKey**
-		* 参数：T_DOUBLE_SPARSE_LONGKEY 或者 T_DOUBLE_SPARSE_LONGKEY_COMPNENT
-		* 特点：Key可以到Long范围，适合特征稀疏度很高的数据。模型用Map存储，K为特征ID，V为对应的值，K的类型为Long型值域。T_DOUBLE_SPARSE_LONGKEY类型使用一个单一的Map来存储整个模型，适合模型非零值不是很多的场景；T_DOUBLE_SPARSE_LONGKEY_COMPNENT使用多个较小的Map来表示整个模型，适合非零值较多的场景，在一些计算场景下可以使用多个子Map并行计算的方式加速稀疏型向量的计算， 同时可以降低超大Map给内存带来的压力
-
-
-## 3. 运行 & 性能
-
-### 输入格式
-* ml.feature.num：特征向量的维度   
-* ml.data.type：支持"dummy"、"libsvm"两种数据格式，具体参考：[Angel数据格式](data_format.md)
-
-###  参数
-* 算法参数
-
-	* reg.loss.type:正则项的类型，有l1和l2两种方式，其中l1正则用"loss1"表示，并且使用PGD(proximal gradient descent)算法进行计算；l2用"loss2"表示，使用梯度下降(GD,gradient descent)算法求解
-	* ml.epoch.num：迭代次数
-	* ml.batch.sample.ratio：每次迭代的样本采样率   
-	* ml.sgd.batch.num：每次迭代的mini-batch的个数   
-	* ml.validate.ratio：每次validation的样本比率，设为0时不做validation    
-	* ml.learn.rate：初始学习速率   
-	* ml.learn.decay：学习速率衰减系数   
-	* ml.learn.decay：正则项的惩罚系数，正则项可分为l1或l2
-	* ml.lr.use.intercept：使用截距   
-	* ml.index.get.enable：是否使用基于index的模型获取，**true**表示使用index来获取模型的指定部分，**false**表示不使用，默认为**false**。 当模型稀疏度较高时，建议配置为**true**。当该选择配置为**true**时，在LR的训练数据预处理过程中，算法会自动记录训练数据中出现的特征的index，在获取模型时会根据这些index来获取模型
-
-* 输入输出参数
-	* angel.train.data.path：训练数据的输入路径
-	* angel.predict.data.path：预测数据的输入路径
-	* angel.save.model.path：训练完成后，模型的保存路径
-	* angel.predict.out.path：预测结果存储路径
-	* angel.log.path：log文件保存路径   
-
-* 资源参数
-	 * angel.workergroup.number：Worker个数   
-	 * angel.worker.memory.mb：Worker申请内存大小    
-	 * angel.worker.task.number：每个Worker上的task的个数，默认为1    
-	 * angel.ps.number：PS个数    
-	 * angel.ps.memory.mb：PS申请内存大小   
-
-
-* 提交命令
-你可以通过下面命令向Yarn集群提交LR算法训练任务:
-
-	```java
-	./bin/angel-submit \
-	    --action.type train \
-	    --angel.app.submit.class com.tencent.angel.ml.classification.lr.LRRunner  \
-	    --angel.train.data.path $input_path \
-	    --angel.save.model.path $model_path \
-	    --angel.log.path $logpath \
-	    --ml.epoch.num 10 \
-	    --ml.batch.num 10 \
-	    --ml.feature.num 10000 \
-	    --ml.validate.ratio 0.1 \
-	    --ml.data.type dummy \
-	    --ml.learn.rate 1 \
-	    --ml.learn.decay 0.1 \
-	    --ml.reg.lamada 0.001 \
-	    --angel.workergroup.number 3 \
-	    --angel.worker.task.number 3 \
-	    --angel.ps.number 1 \
-	    --angel.ps.memory.mb 5000 \
-	    --angel.job.name angel_lr_smalldata \
-		--reg.loss.type loss1
-	```
-
-### 性能
-* 数据：视频推荐数据，5×10^7 特征，8×10^7 样本
-* 资源：
-	* Spark：executor：50个，14G内存，4个core；driver：55G内存
-	* Angel：executor：50个，10G内存，4个task；ps：20个，5G内存
-* 迭代100次时间：
-	* Angel：20min
-	* Spark：145min
-=======
 # LogisticRegression
 
 > 逻辑回归模型（logistic regression model）是一种分类模型。它是最常见和常用的一种分类方法，在传统的广告推荐中被大量使用，朴实但有效。
@@ -248,5 +125,4 @@
 	* Angel：executor：50个，10G内存，4个task；ps：20个，5G内存
 * 迭代100次时间：
 	* Angel：20min
-	* Spark：145min
->>>>>>> a572da2e
+	* Spark：145min