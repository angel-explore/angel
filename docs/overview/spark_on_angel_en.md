# Spark on Angel

The PS-Service feature was introduced in Angel 1.0. It can not only run as a complete PS framework, but also a **PS-Service** that adds the PS capability to distributed frameworks to make them run faster with more powerful features. Spark is the first beneficiary of the PS-Service design. 

<<<<<<< HEAD
As a popular in-memory computing framework, **Spark** revolves around the concept of `RDD`, which is *immutable* to avoid a range of potential problems due to updates from multiple threads at once. The RDD abstraction works just fine for data analytics because it solves the distributed problem with maximum capacity, reduces the complexity of various operators, and provides high-performance, distributed data processing capabilities. 

In machine learning domain, however, **iteration and parameter updating** is the core demand. `RDD` is a lightweight solution for iterative algorithms since it keeps data in memory without I/O; however, `RDD`'s immutability is a barrier for repetitive parameter updates. We believe this tradeoff in RDD's capability is one of the causes of the slow development of Spark MLLib, which lacks substantive innovations and seems to suffer from unsatisfying performance in recent years. 
=======

AS a popular in-memory computing framework, **Spark** revolves around the concept of `RDD`, which is *immutable* to avoid a range of all kinds of complex concurrent problems under distributed enviroment. The RDD abstraction works fine in data analytics domain because it solves the distributed problem, reduces the complexity of various operators, and provides high-performance, distributed data processing capabilities. 
>>>>>>> c5d96413


However, in machine learning domain, **iteration and parameter updating** is the core demand. `RDD` is a lightweight solution for iterative algorithms since it keeps data in memory. But  `RDD`'s immutability is a barrier for repetitive parameter updates. We believe this tradeoff in RDD's capability is one of the causes of the slow development of Spark MLLib, which lacks substantive innovations and seems to suffer from unsatisfying performance in recent years. 

Now, based on its platform design, Angel provides PS-Service to Spark. Spark can  take full advantage of parameter updating capabilities. Complex models can be trained efficiently in elegant code with minimal cost of rewriting.     

## 1. Architecture Design 

**Spark-On-Angel**'s system architecture is shown below. Notice that

* Spark RDD is the immutable layer, whereas Angel PS is the mutable layer
* Angel and Spark cooperate and communicate via PSAgent and AngelPSClient

![](../img/spark_on_angel_architecture.png)

## 2. Core Implementation

Spark-On-Angel is lightweight due to Angel's interface design. The core modules include:

* **PSContext**
	* uses Spark context and Angel configuration to create PSContext, in charge of overall initializing and starting up on the driver side

* **PSClient**
	* responsible for direct operations between PSVector and local value, including pull, push, and increment, as well as operations between PSVector and PSVector, including most algebraic operations; supporting PSF ( user-defined PS functions）
	* all PSClient operations are encapsulated into RemotePSVector and BreezePSVector

* **PSModelPool**
	* PSModelPool corresponds to a matrix on Angel PS, responsible for requesting, retrieving, and destructing PSVector 

* **PSVector/PSVetorProxy**
	* PSVectorRemotePSVector and BreezePSVector are encapsulated with PSVector's operations under different scenarios
		* `RemotePSVector` provides operations between PSVector and local value, including pull, push, increment
		* `BreezePSVector` provides operations between PSVector and PSVector, including most algebraic operations
	* PSVectorProxy is PSVector's proxy that points to a PSVector on Angel PS



## 3. Execution Process

A sample code of Spark on Angel looks like this:

```Scala

val psContext = PSContext.getOrCreate(spark.sparkContext)
val pool = psContext.createModelPool(dim, capacity)
val psVector = pool.createModel(0.0)
rdd.map { case (label , feature) =>
  	psVector.increment(feature)
  	...
}
println("feature sum size:" + psVector.mkRemote.size())
```

Spark on Angel is essentially a Spark application. When Spark is started, the driver starts up Angel PS using Angel PS interface, and when necessary, encapsulates part of the data into PSVector to be managed by PS node. Therefore, the execution process of Spark on Angel is similar to that of Spark. 

**Spark Driver's new execution process:**

Driver has an added action of starting up and managing PS node:

- starting up SparkSession
- starting up PSContext
- creating PSModelPool
- requesting PSVector
- executing the logic 
- stopping PSContext and SparkSession

**Spark executor's new execution process:**

Spark executor sends request of operations of PSVector to PS Server, when needed, by calling the transformation method 

- starting up PSContext
- executing tasks assigned by the driver

> It's worth noting that there is no need to modify Spark's any core source code in this process

## 4. Seamless Switch to MLLib

In order for the algorithms in Spark MLLib to run in Spark on Angel efficiently, we use a trick which is called **transparent replacement**.

Breeze is the core library for numerical processing for Scala. Many data structures of MLLib are modeled around breeze data structures, and core algorithms in MLLib are implemented as operations on BreezeVectors defined in NumericOps trait, an example being LBFGS's usage of BreezeVector's operations, such as dot, scal, among others.

Based on the above fact, if we implement a PSVector that incorporates the same traits and supports the same operations, we can then transfer the operations on BreezeVector to happen on PSVector, thus making MLLib algorithms run on Angel seamlessly.   

![](../img/spark_on_angel_vector.png)


Let's review the difference between sample code for Spark and Spark on Angel

* **Spark**

```Scala

def runOWLQN(trainData: RDD[(Vector, Double)], dim: Int, m: Int, maxIter: Int): Unit = {

    val initWeight = new DenseVector[Double](dim)
    val l1reg = 0.0
    val owlqn = new BrzOWLQN[Int, DenseVector[Double]](maxIter, m, 0.0, 1e-5)

    val states = owlqn.iterations(CostFunc(trainData), initWeight)
    ……

}
```

* **Spark on Angel**

```Scala

def runOWLQN(trainData: RDD[(Vector, Double)], dim: Int, m: Int, maxIter: Int): Unit = {

    val pool = PSContext.createModelPool(dim, 20)

    val initWeightPS = pool.createZero().mkBreeze()
    val l1regPS =  pool.createZero().mkBreeze()

    val owlqn = new OWLQN(maxIter, m, l1regPS, tol)
    val states = owlqn.iterations(CostFunc(trainData), initWeightPS)
    ………

｝
```

There is only a small, non-invasive modification to the original RDD, friendly to the overall Spark framework and other integration and upgrading.

## Performance

Transferring algorithms from Spark to Spark on Angel results in a noticeable gain in performance, and details can be found in [LR(Spark on Angel)](../algo/spark_on_angel_optimizer.md). 

It is worth noting that even though the transparent replacement trick is versatile and incurs only a small workload, the best performance is still only achievable by implementing the algorithm on top of PS that is specific to Angel (at least, you get rid of the PSAgent layer). <|MERGE_RESOLUTION|>--- conflicted
+++ resolved
@@ -2,17 +2,9 @@
 
 The PS-Service feature was introduced in Angel 1.0. It can not only run as a complete PS framework, but also a **PS-Service** that adds the PS capability to distributed frameworks to make them run faster with more powerful features. Spark is the first beneficiary of the PS-Service design. 
 
-<<<<<<< HEAD
 As a popular in-memory computing framework, **Spark** revolves around the concept of `RDD`, which is *immutable* to avoid a range of potential problems due to updates from multiple threads at once. The RDD abstraction works just fine for data analytics because it solves the distributed problem with maximum capacity, reduces the complexity of various operators, and provides high-performance, distributed data processing capabilities. 
 
 In machine learning domain, however, **iteration and parameter updating** is the core demand. `RDD` is a lightweight solution for iterative algorithms since it keeps data in memory without I/O; however, `RDD`'s immutability is a barrier for repetitive parameter updates. We believe this tradeoff in RDD's capability is one of the causes of the slow development of Spark MLLib, which lacks substantive innovations and seems to suffer from unsatisfying performance in recent years. 
-=======
-
-AS a popular in-memory computing framework, **Spark** revolves around the concept of `RDD`, which is *immutable* to avoid a range of all kinds of complex concurrent problems under distributed enviroment. The RDD abstraction works fine in data analytics domain because it solves the distributed problem, reduces the complexity of various operators, and provides high-performance, distributed data processing capabilities. 
->>>>>>> c5d96413
-
-
-However, in machine learning domain, **iteration and parameter updating** is the core demand. `RDD` is a lightweight solution for iterative algorithms since it keeps data in memory. But  `RDD`'s immutability is a barrier for repetitive parameter updates. We believe this tradeoff in RDD's capability is one of the causes of the slow development of Spark MLLib, which lacks substantive innovations and seems to suffer from unsatisfying performance in recent years. 
 
 Now, based on its platform design, Angel provides PS-Service to Spark. Spark can  take full advantage of parameter updating capabilities. Complex models can be trained efficiently in elegant code with minimal cost of rewriting.     
 
