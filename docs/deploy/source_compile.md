--- conflicted
+++ resolved
@@ -1,40 +1,28 @@
-# Angel编译指南
-
----
-
-1. **编译环境依赖**
-    * Jdk >= 1.8
-    * Maven >= 3.0.5
-    * Protobuf >= 2.5.0
-
-2. **源码下载**
-
-<<<<<<< HEAD
-	```git clone https://github.com/tencent/angel```
-=======
-	```git clone http://git.code.oa.com/tdw/angel.git```
->>>>>>> ec195855
-
-3. **编译**
-    	
-	进入源码根目录，执行命令：
-    		 
-	```mvn clean package -Dmaven.test.skip=true```
-    
-	编译完成后，在源码根目录`angel-ps/dist/target`目录下会生成一个发布包：`angel-ps-bin-1.1.8.zip`
-
-4. **发布包**
-
-	发布包解压后，根目录下有四个子目录：
-	   
-<<<<<<< HEAD
-	* bin：Angel任务提交脚本
-	* conf：系统配置文件
-	* data：简单测试数据
-	* lib：angel jar包 & 依赖jar包
-=======
-	   * bin：Angel任务提交脚本
-	   * conf：系统配置文件
-	   * data：简单测试数据
-	   * lib：angel jar包 & 依赖jar包
->>>>>>> ec195855
+# Angel编译指南
+
+---
+
+1. **编译环境依赖**
+    * Jdk >= 1.8
+    * Maven >= 3.0.5
+    * Protobuf >= 2.5.0
+
+2. **源码下载**
+
+	```git clone https://github.com/tencent/angel```
+
+3. **编译**
+    	
+	进入源码根目录，执行命令：
+    		 
+	```mvn clean package -Dmaven.test.skip=true```
+    
+	编译完成后，在源码根目录`angel-ps/dist/target`目录下会生成一个发布包：`angel-ps-bin-1.1.8.zip`
+
+4. **发布包**
+
+	发布包解压后，根目录下有四个子目录：
+   * bin：Angel任务提交脚本
+   * conf：系统配置文件
+   * data：简单测试数据
+   * lib：angel jar包 & 依赖jar包