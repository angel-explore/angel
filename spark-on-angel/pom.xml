<!--?xml version="1.0" encoding="UTF-8"?-->
<!--
	~ Tencent is pleased to support the open source community by making Angel available.
	~
	~ Copyright (C) 2017-2018 THL A29 Limited, a Tencent company. All rights reserved.
	~
	~ Licensed under the Apache License, Version 2.0 (the "License"); you may not use this file except in
	~ compliance with the License. You may obtain a copy of the License at
	~
	~ https://opensource.org/licenses/Apache-2.0
	~
	~ Unless required by applicable law or agreed to in writing, software distributed under the License
	~ is distributed on an "AS IS" BASIS, WITHOUT WARRANTIES OR CONDITIONS OF ANY KIND, either express
	~ or implied. See the License for the specific language governing permissions and limitations under
	~ the License.
	~
	-->
<project xmlns="http://maven.apache.org/POM/4.0.0" xmlns:xsi="http://www.w3.org/2001/XMLSchema-instance"
		 xsi:schemaLocation="http://maven.apache.org/POM/4.0.0 http://maven.apache.org/xsd/maven-4.0.0.xsd">
	<modelVersion>4.0.0</modelVersion>

	<parent>
		<groupId>com.tencent.angel</groupId>
		<artifactId>angel</artifactId>
		<version>2.4.0</version>
		<relativePath>../pom.xml</relativePath>
	</parent>
	<artifactId>spark-on-angel</artifactId>
	<packaging>pom</packaging>
	<name>spark-on-angel</name>

	<modules>
		<module>core</module>
		<module>mllib</module>
		<module>examples</module>
	</modules>

	<properties>
<<<<<<< HEAD
		<spark.version>2.4.0</spark.version>
=======
		<spark.version>2.3.0</spark.version>
>>>>>>> e3446e58
		<PermGen>512m</PermGen>
		<MaxPermGen>512m</MaxPermGen>
		<CodeCacheSize>1024m</CodeCacheSize>
		<main.basedir>${project.parent.basedir}</main.basedir>
	</properties>

	<dependencies>
		<dependency>
			<groupId>org.apache.spark</groupId>
			<artifactId>spark-core_${scala.binary.version}</artifactId>
			<version>${spark.version}</version>
			<exclusions>
				<exclusion>
					<groupId>io.netty</groupId>
					<artifactId>netty</artifactId>
				</exclusion>
			</exclusions>
			<!--<scope>${dist.deps.scope}</scope>-->
		</dependency>
		<dependency>
			<groupId>org.apache.spark</groupId>
			<artifactId>spark-mllib_${scala.binary.version}</artifactId>
			<version>${spark.version}</version>
			<!--<scope>${dist.deps.scope}</scope>-->
		</dependency>
		<dependency>
			<groupId>org.apache.spark</groupId>
			<artifactId>spark-streaming-kafka-0-8_${scala.binary.version}</artifactId>
			<version>${spark.version}</version>
			<!--<scope>${dist.deps.scope}</scope>-->
		</dependency>
		<dependency>
			<groupId>com.tencent.angel</groupId>
			<artifactId>angel-ps-core</artifactId>
			<version>${project.version}</version>
			<scope>${dist.deps.scope}</scope>
		</dependency>
		<dependency>
			<groupId>com.tencent.angel</groupId>
			<artifactId>angel-ps-graph</artifactId>
			<version>${project.version}</version>
			<scope>${dist.deps.scope}</scope>
		</dependency>
		<dependency>
			<groupId>com.tencent.angel</groupId>
			<artifactId>angel-ps-psf</artifactId>
			<version>${project.version}</version>
			<scope>${dist.deps.scope}</scope>
		</dependency>
		<dependency>
			<groupId>org.scalatest</groupId>
			<artifactId>scalatest_${scala.binary.version}</artifactId>
			<version>${scalatest.version}</version>
			<scope>test</scope>
		</dependency>
	</dependencies>

	<dependencyManagement>
		<dependencies>
			<dependency>
				<groupId>io.netty</groupId>
				<artifactId>netty-all</artifactId>
				<version>4.1.18.Final</version>
			</dependency>
		</dependencies>
	</dependencyManagement>

	<build>
		<plugins>
			<plugin>
				<groupId>net.alchim31.maven</groupId>
				<artifactId>scala-maven-plugin</artifactId>
				<version>3.2.2</version>
				<executions>
					<execution>
						<id>eclipse-add-source</id>
						<goals>
							<goal>add-source</goal>
						</goals>
					</execution>
					<execution>
						<id>scala-compile-first</id>
						<phase>process-resources</phase>
						<goals>
							<goal>compile</goal>
						</goals>
					</execution>
					<execution>
						<id>scala-test-compile-first</id>
						<phase>process-test-resources</phase>
						<goals>
							<goal>testCompile</goal>
						</goals>
					</execution>
					<execution>
						<id>attach-scaladocs</id>
						<phase>verify</phase>
						<goals>
							<goal>doc-jar</goal>
						</goals>
					</execution>
				</executions>
				<configuration>
					<scalaCompatVersion>${scala.binary.version}</scalaCompatVersion>
					<scalaVersion>${scala.version}</scalaVersion>
					<recompileMode>incremental</recompileMode>
					<useZincServer>true</useZincServer>
					<args>
						<arg>-unchecked</arg>
						<arg>-deprecation</arg>
						<arg>-feature</arg>
					</args>
					<jvmArgs>
						<jvmArg>-Xms1024m</jvmArg>
						<jvmArg>-Xmx3g</jvmArg>
						<jvmArg>-XX:PermSize=${PermGen}</jvmArg>
						<jvmArg>-XX:MaxPermSize=${MaxPermGen}</jvmArg>
						<jvmArg>-XX:ReservedCodeCacheSize=${CodeCacheSize}</jvmArg>
					</jvmArgs>
					<javacArgs>
						<javacArg>-source</javacArg>
						<javacArg>1.7</javacArg>
						<javacArg>-target</javacArg>
						<javacArg>1.7</javacArg>
						<javacArg>-Xlint:all,-serial,-path</javacArg>
					</javacArgs>
				</configuration>
			</plugin>
			<plugin>
				<groupId>org.apache.maven.plugins</groupId>
				<artifactId>maven-compiler-plugin</artifactId>
				<version>3.5.1</version>
				<configuration>
					<source>${java.version}</source>
					<target>${java.version}</target>
					<encoding>UTF-8</encoding>
					<maxmem>1024m</maxmem>
					<fork>true</fork>
					<compilerArgs>
						<arg>-Xlint:all,-serial,-path</arg>
					</compilerArgs>
				</configuration>
			</plugin>
			<!-- Surefire runs all Java tests -->
			<plugin>
				<groupId>org.apache.maven.plugins</groupId>
				<artifactId>maven-surefire-plugin</artifactId>
				<version>2.19.1</version>
				<configuration>
					<includes>
						<include>**/Test*.java</include>
						<include>**/*Test.java</include>
						<include>**/*TestCase.java</include>
						<include>**/*Suite.java</include>
					</includes>
					<reportsDirectory>${project.build.directory}/surefire-reports</reportsDirectory>
					<argLine>-Xmx3g -Xss4096k -XX:MaxPermSize=${MaxPermGen} -XX:ReservedCodeCacheSize=512m</argLine>
					<failIfNoTests>false</failIfNoTests>
					<systemPropertyVariables>
						<buildDirectory>${project.build.directory}</buildDirectory>
					</systemPropertyVariables>
				</configuration>
				<executions>
					<execution>
						<id>test</id>
						<goals>
							<goal>test</goal>
						</goals>
					</execution>
				</executions>
			</plugin>
			<!-- Scalatest runs all Scala tests -->
			<plugin>
				<groupId>org.scalatest</groupId>
				<artifactId>scalatest-maven-plugin</artifactId>
				<version>1.0</version>
				<configuration>
					<reportsDirectory>${project.build.directory}/surefire-reports</reportsDirectory>
					<junitxml>.</junitxml>
					<filereports>sparkOnAngel.txt</filereports>
					<argLine>-ea -Xmx3g -XX:MaxPermSize=${MaxPermGen} -XX:ReservedCodeCacheSize=${CodeCacheSize}</argLine>
					<stderr/>
				</configuration>
				<executions>
					<execution>
						<id>test</id>
						<goals>
							<goal>test</goal>
						</goals>
					</execution>
				</executions>
			</plugin>
			<plugin>
				<groupId>org.apache.maven.plugins</groupId>
				<artifactId>maven-site-plugin</artifactId>
				<version>3.3</version>
				<configuration>
					<locales>zh_CN</locales>
					<outputEncoding>utf-8</outputEncoding>
					<inputEncoding>utf-8</inputEncoding>
				</configuration>
			</plugin>
			<plugin>
				<groupId>org.apache.maven.plugins</groupId>
				<artifactId>maven-jar-plugin</artifactId>
				<version>2.6</version>
				<configuration>
					<excludes>
						<exclude>**/*.properties</exclude>
					</excludes>
				</configuration>
			</plugin>
			<plugin>
				<groupId>org.scalastyle</groupId>
				<artifactId>scalastyle-maven-plugin</artifactId>
				<version>1.0.0</version>
				<configuration>
					<verbose>false</verbose>
					<failOnViolation>false</failOnViolation>
					<includeTestSourceDirectory>false</includeTestSourceDirectory>
					<failOnWarning>false</failOnWarning>
					<sourceDirectory>${basedir}/src/main/scala</sourceDirectory>
					<testSourceDirectory>${basedir}/src/test/scala</testSourceDirectory>
					<configLocation>${main.basedir}/dev/scalastyle-config.xml</configLocation>
					<outputFile>${basedir}/target/scalastyle-output.xml</outputFile>
					<inputEncoding>${project.build.sourceEncoding}</inputEncoding>
					<outputEncoding>${project.reporting.outputEncoding}</outputEncoding>
				</configuration>
				<executions>
					<execution>
						<goals>
							<goal>check</goal>
						</goals>
					</execution>
				</executions>
			</plugin>
			<!--plugin>
				<groupId>org.apache.maven.plugins</groupId>
				<artifactId>maven-checkstyle-plugin</artifactId>
				<version>3.0.0</version>
				<configuration>
					<failOnViolation>false</failOnViolation>
					<includeTestSourceDirectory>true</includeTestSourceDirectory>
					<sourceDirectories>
						<dir>${basedir}/src/main/java</dir>
						<dir>${basedir}/src/main/scala</dir>
					</sourceDirectories>
					<testSourceDirectories>${basedir}/src/scala</testSourceDirectories>
					<configLocation>${main.basedir}/dev/checkstyle.xml</configLocation>
					<outputFile>${basedir}/target/checkstyle-output.xml</outputFile>
				</configuration>
				<executions>
					<execution>
						<goals>
							<goal>check</goal>
						</goals>
					</execution>
				</executions>
			</plugin-->
		</plugins>
	</build>

	<profiles>
		<profile>
			<id>local-test</id>
			<properties>
				<dist.deps.scope>compile</dist.deps.scope>
			</properties>
		</profile>
	</profiles>
</project><|MERGE_RESOLUTION|>--- conflicted
+++ resolved
@@ -36,11 +36,7 @@
 	</modules>
 
 	<properties>
-<<<<<<< HEAD
-		<spark.version>2.4.0</spark.version>
-=======
-		<spark.version>2.3.0</spark.version>
->>>>>>> e3446e58
+    <spark.version>2.3.0</spark.version>
 		<PermGen>512m</PermGen>
 		<MaxPermGen>512m</MaxPermGen>
 		<CodeCacheSize>1024m</CodeCacheSize>
