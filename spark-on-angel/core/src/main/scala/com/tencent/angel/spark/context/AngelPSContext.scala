--- conflicted
+++ resolved
@@ -1,486 +1,484 @@
-/*
- * Tencent is pleased to support the open source community by making Angel available.
- *
- * Copyright (C) 2017-2018 THL A29 Limited, a Tencent company. All rights reserved.
- *
- * Licensed under the Apache License, Version 2.0 (the "License"); you may not use this file except in 
- * compliance with the License. You may obtain a copy of the License at
- *
- * https://opensource.org/licenses/Apache-2.0
- *
- * Unless required by applicable law or agreed to in writing, software distributed under the License
- * is distributed on an "AS IS" BASIS, WITHOUT WARRANTIES OR CONDITIONS OF ANY KIND, either express
- * or implied. See the License for the specific language governing permissions and limitations under
- * the License.
- *
- */
-
-
-package com.tencent.angel.spark.context
-
-import java.security.PrivilegedExceptionAction
-import java.util
-import java.util.UUID
-import java.util.concurrent.ConcurrentHashMap
-
-import com.tencent.angel.client.AngelContext
-import com.tencent.angel.common.location.Location
-import com.tencent.angel.conf.AngelConf
-import com.tencent.angel.conf.AngelConf._
-import com.tencent.angel.exception.AngelException
-import com.tencent.angel.ml.matrix.{MatrixContext, MatrixMeta, RowType}
-import com.tencent.angel.model.{ModelLoadContext, ModelSaveContext}
-import com.tencent.angel.ps.ParameterServer
-import com.tencent.angel.psagent.PSAgent
-import com.tencent.angel.psagent.matrix.{MatrixClient, MatrixClientFactory}
-import com.tencent.angel.spark.models.{PSMatrix, PSVector}
-import org.apache.hadoop.conf.Configuration
-import org.apache.hadoop.fs.{FileSystem, Path}
-import org.apache.hadoop.util.ShutdownHookManager
-import org.apache.spark.deploy.SparkHadoopUtil
-import org.apache.spark.{SparkConf, SparkContext, SparkEnv, TaskContext}
-
-import scala.collection.JavaConverters._
-import scala.collection.mutable.ArrayBuffer
-import scala.collection.{Map, mutable}
-import org.apache.commons.httpclient.URI
-import com.tencent.angel.ps.storage.partitioner.Partitioner
-import org.apache.hadoop.security.UserGroupInformation
-
-/**
-  * AngelPSContext for driver and executor, it is an implement of `PSContext`
-  */
-private[spark] class AngelPSContext(contextId: Int, angelCtx: AngelContext) extends PSContext {
-
-  import AngelPSContext._
-
-  private val matrixMetaMap = mutable.HashMap.empty[Int, MatrixMeta]
-  private val psVectorPools = new ConcurrentHashMap[Int, PSVectorPool]()
-  // Angel configuration that is delivered to executors by spark driver
-  private val angelConf = {
-    val map = mutable.HashMap.empty[String, String]
-
-    map.put(MASTER_IP, angelCtx.getMasterLocation.getIp)
-    map.put(MASTER_PORT, angelCtx.getMasterLocation.getPort.toString)
-
-    val hadoopConf = angelCtx.getConf
-    val keys = ArrayBuffer.empty[String]
-    for (entry <- hadoopConf.asScala) {
-      map.put(entry.getKey, entry.getValue)
-      keys += entry.getKey
-    }
-    map.put(CONF_KEYS, keys.mkString(";"))
-    map
-  }
-  private val psAgent = {
-    val masterIp = angelCtx.getMasterLocation.getIp
-    val masterPort = angelCtx.getMasterLocation.getPort
-    new PSAgent(angelCtx.getConf, masterIp, masterPort, contextId, false, null)
-  }
-  private var matrixCounter = 0
-
-  def createVector(dimension: Long,
-                   t: RowType = RowType.T_DOUBLE_DENSE,
-                   poolCapacity: Int = PSVectorPool.DEFAULT_POOL_CAPACITY,
-                   range: Long,
-                   additionalConfiguration:Map[String, String] = Map()): PSVector = {
-    assertCallByDriver("The operation of creating a vector can only be called on the driver side.")
-    createVectorPool(dimension, poolCapacity, t, range, additionalConfiguration).allocate()
-  }
-
-  private[spark] def createVectorPool(dimension: Long,
-                                      capacity: Int,
-                                      t: RowType,
-                                      range: Long,
-                                      additionalConfiguration:Map[String, String]): PSVectorPool = {
-    val thisCapacity = if (capacity > 0) capacity else PSVectorPool.DEFAULT_POOL_CAPACITY
-    val matrixMeta = if (t.isDense)
-      PSMatrix.dense(thisCapacity, dimension, -1, -1, t, additionalConfiguration)
-    else
-      PSMatrix.sparse(thisCapacity, dimension, range, t, additionalConfiguration)
-    val pool = new PSVectorPool(matrixMeta.id, dimension, thisCapacity, t)
-    psVectorPools.put(pool.id, pool)
-    pool
-  }
-
-  def createDenseMatrix(rows: Int,
-                        cols: Long,
-                        rowInBlock: Int = -1,
-                        colInBlock: Long = -1,
-                        rowType: RowType = RowType.T_DOUBLE_DENSE,
-                        additionalConfiguration: Map[String, String] = Map()): MatrixMeta = {
-    val maxRowNumInBlock = if (rowInBlock == -1) rows else rowInBlock
-    val maxBlockSize = 5000000
-    val maxColNumInBlock = if (colInBlock == -1) {
-      math.max(maxBlockSize / maxRowNumInBlock, 1L)
-    } else {
-      colInBlock
-    }
-    createMatrix(rows, cols, -1, maxRowNumInBlock, maxColNumInBlock, rowType, additionalConfiguration)
-  }
-
-
-  def createMatrix(rows: Int,
-                   cols: Long,
-                   validIndexNum: Long,
-                   rowInBlock: Int,
-                   colInBlock: Long,
-                   rowType: RowType,
-                   additionalConfiguration: Map[String, String] = Map()): MatrixMeta = {
-    assertCallByDriver("The operation of creating a matrix can only be called on the driver side.")
-    val mc = new MatrixContext(s"spark-$matrixCounter", rows, cols, validIndexNum,
-      rowInBlock, colInBlock, rowType)
-
-    additionalConfiguration.foreach { case (key, value) =>
-      mc.getAttributes.put(key, value)}
-
-    if (mc.getAttributes.containsKey(AngelConf.Angel_PS_PARTITION_CLASS)) {
-      val partitionClassName = mc.getAttributes.get(AngelConf.Angel_PS_PARTITION_CLASS)
-      mc.setPartitionerClass(Class.forName(partitionClassName).asInstanceOf[Class[Partitioner]])
-      mc.getAttributes.remove(AngelConf.Angel_PS_PARTITION_CLASS)
-    }
-    psAgent.createMatrix(mc, 5000L)
-    val meta = psAgent.getMatrix(mc.getName)
-    matrixCounter += 1
-    matrixMetaMap(meta.getId) = meta
-    meta
-  }
-
-  def getMatrixMeta(matrixId: Int): Option[MatrixMeta] = {
-    matrixMetaMap.get(matrixId)
-  }
-
-  /**
-    * create a sparse long key matrix
-    *
-    * @param rows          matrix row num
-    * @param cols          dimension for each row
-    * @param validIndexNum long type range for each row
-    *                      if range = -1, the range is (Long.MinValue, Long.MaxValue),
-    *                      else range is [0, range), usually range will be set to Long.MaxValue.
-    * @param rowInBlock    row number for each block
-    * @param colInBlock    col number for each block
-    * @return
-    */
-  def createSparseMatrix(rows: Int,
-                         cols: Long,
-                         validIndexNum: Long,
-                         rowInBlock: Int = -1,
-                         colInBlock: Long = -1,
-                         rowType: RowType = RowType.T_DOUBLE_SPARSE,
-                         additionalConfiguration: Map[String, String] = Map()): MatrixMeta = {
-    createMatrix(rows, cols, validIndexNum, rowInBlock, colInBlock, rowType, additionalConfiguration)
-  }
-
-  def duplicateVector(original: PSVector): PSVector = {
-    assertCallByDriver("The operation of duplicate a vector can only be called on the driver side.")
-    getPool(original.poolId).allocate().reset
-  }
-
-  def destroyVector(vector: PSVector): Unit = {
-    assertCallByDriver("The operation of destroying a vector can only be called on the driver side.")
-    getPool(vector.poolId).delete(vector)
-  }
-
-  private[spark] def getPool(id: Int): PSVectorPool = {
-    psVectorPools.get(id)
-  }
-
-  def destroyVectorPool(vector: PSVector): Unit = {
-    assertCallByDriver("The operation of destroying a matrix can only be called on the driver side.")
-    destroyVectorPool(vector.poolId)
-  }
-
-  def destroyVectorPool(poolId: Int): Unit = {
-    val pool = psVectorPools.remove(poolId)
-    pool.destroy()
-    // destroy matrix
-    destroyMatrix(poolId)
-  }
-
-  def destroyMatrix(matrixId: Int): Unit = {
-    matrixMetaMap.remove(matrixId).foreach { x =>
-      psAgent.releaseMatrix(x.getId)
-    }
-  }
-
-  /**
-    * Refresh the matrix meta information for this psagent.
-    * This method will pull matrix infos from master.
-    */
-  override def refreshMatrix(): Unit = {
-    psAgent.refreshMatrixInfo()
-  }
-
-  def TOTAL_PS_CORES: Int = angelCtx.getConf.getInt(TOTAL_CORES, 2)
-
-  def getMatrixClient(matrixId: Int): MatrixClient = {
-    MatrixClientFactory.get(matrixId, getTaskId)
-  }
-
-  psAgent.initAndStart()
-
-  ShutdownHookManager.get().addShutdownHook(
-    new Runnable {
-      def run(): Unit = psAgent.stop()
-    },
-    FileSystem.SHUTDOWN_HOOK_PRIORITY + 20
-  )
-
-  //========Init Part Finish======//
-
-  private def getTaskId: Int = {
-    val tc = TaskContext.get()
-    if (tc == null) {
-      -1
-    } else {
-      tc.partitionId()
-    }
-  }
-
-  protected def stop() {
-    matrixMetaMap.foreach { entry =>
-      destroyMatrix(entry._1)
-    }
-
-    if (psAgent != null) {
-      psAgent.stop()
-    }
-  }
-
-  private[spark] def conf: Map[String, String] = angelConf
-
-<<<<<<< HEAD
-  override def createMatrix(mc: MatrixContext): MatrixMeta = {
-    //assertCallByDriver("The operation of creating a matrix can only be called on the driver side.")
-    psAgent.createMatrix(mc, 5000L)
-    val meta = psAgent.getMatrix(mc.getName)
-    matrixCounter += 1
-    matrixMetaMap(meta.getId) = meta
-    meta
-  }
-=======
-  override def save(ctx: ModelSaveContext): Unit = AngelPSContext.save(ctx)
-
-  override def load(ctx: ModelLoadContext): Unit = AngelPSContext.load(ctx)
-
->>>>>>> f2b88d3c
-}
-
-private[spark] object AngelPSContext {
-
-  private val MASTER_IP = "angel.master.ip"
-  private val MASTER_PORT = "angel.master.port"
-  private val TOTAL_CORES = "angel.ps.total.cores"
-  private val CONF_KEYS = "angel.conf.keys"
-
-  private var angelClient: com.tencent.angel.client.AngelPSClient = _
-  private var hookTask: Runnable = _
-
-  def apply(executorId: String, sparkConf: SparkConf): AngelPSContext = {
-    if (executorId == "driver") {
-      val angelContext = launchAngel(sparkConf)
-      new AngelPSContext(-1, angelContext)
-    } else {
-      val taskConf = SparkHadoopUtil.get.newConfiguration(sparkConf)
-
-      val taskContext = TaskContext.get()
-      val ip = taskContext.getLocalProperty(MASTER_IP)
-      val port = taskContext.getLocalProperty(MASTER_PORT).toInt
-      val masterAddr = new Location(ip, port)
-      val keys = taskContext.getLocalProperty(CONF_KEYS).split(";")
-      for (key <- keys) {
-        taskConf.set(key, taskContext.getLocalProperty(key))
-      }
-
-      val angelContext = new AngelContext(masterAddr, taskConf)
-      new AngelPSContext(executorId.toInt - 1, angelContext)
-    }
-  }
-
-  def save(context: ModelSaveContext): Unit = {
-    angelClient.save(context)
-  }
-
-  def load(context: ModelLoadContext): Unit = {
-    angelClient.load(context)
-  }
-
-  //Start Angel
-  private def launchAngel(conf: SparkConf): AngelContext = {
-    angelClient = new com.tencent.angel.client.AngelPSClient(convertToHadoop(conf))
-    hookTask = new Runnable {
-      def run(): Unit = doStop()
-    }
-    ShutdownHookManager.get().addShutdownHook(hookTask,
-      FileSystem.SHUTDOWN_HOOK_PRIORITY + 10)
-
-    angelClient.startPS()
-  }
-
-  /**
-    * Convert SparkConf to Angel Configuration.
-    */
-  def convertToHadoop(conf: SparkConf): Configuration = {
-    val appName = conf.get("spark.app.name") + "-ps"
-    val queue = conf.get("spark.yarn.queue", "root.default")
-
-    /** mode: YARN or LOCAL */
-    val master = conf.getOption("spark.master")
-    val isLocal = if (master.isEmpty || master.get.toLowerCase.startsWith("local")) true else false
-    val deployMode = if (isLocal) "LOCAL" else conf.get("spark.ps.mode", DEFAULT_ANGEL_DEPLOY_MODE)
-
-    val psNum = conf.getInt("spark.ps.instances", 1)
-    val psCores = conf.getInt("spark.ps.cores", 1)
-    val psMem = conf.getSizeAsGb("spark.ps.memory", "4g").toInt
-    val psOpts = conf.getOption("spark.ps.extraJavaOptions")
-
-    val psJars = conf.get("spark.ps.jars", "")
-    val psLogLevel = conf.get("spark.ps.log.level", "INFO")
-    val psClass = conf.get("spark.ps.class", classOf[ParameterServer].getName)
-
-    val defaultFS = conf.get("spark.hadoop.fs.defaultFS", "file://")
-    val tempPath = defaultFS + "/tmp/spark-on-angel/" + UUID.randomUUID()
-
-    val psOutOverwrite = conf.getBoolean("spark.ps.out.overwrite", defaultValue = true)
-    val psOutTmpOption = conf.getOption("spark.ps.out.tmp.path.prefix")
-
-    import com.tencent.angel.conf.AngelConf._
-
-    val hadoopConf = SparkHadoopUtil.get.newConfiguration(conf)
-
-    // setting running mode, app name, queue and deploy mode
-    hadoopConf.set(ANGEL_RUNNING_MODE, "ANGEL_PS")
-    hadoopConf.set(ANGEL_JOB_NAME, appName)
-    hadoopConf.set(ANGEL_QUEUE, queue)
-    hadoopConf.set(ANGEL_DEPLOY_MODE, deployMode)
-
-    // For local mode, we set heartbeat a small value for fast debugging
-    if (deployMode == "LOCAL")
-      hadoopConf.set(ANGEL_PS_HEARTBEAT_INTERVAL_MS, "200")
-
-    if (psOpts.isDefined)
-      hadoopConf.set(ANGEL_PS_JAVA_OPTS, psOpts.get)
-
-    // Set the temp path as the angel.save.model.path to fake the angel-ps system
-    // The action type is also a fake setting.
-    hadoopConf.set(ANGEL_ACTION_TYPE, "train")
-    hadoopConf.set(ANGEL_SAVE_MODEL_PATH, tempPath)
-
-    // Setting resource
-    hadoopConf.setInt(ANGEL_PS_NUMBER, psNum)
-    hadoopConf.setInt(ANGEL_PS_CPU_VCORES, psCores)
-    hadoopConf.setInt(ANGEL_PS_MEMORY_GB, psMem)
-    hadoopConf.setInt(TOTAL_CORES, psNum * psCores)
-
-    hadoopConf.set(ANGEL_AM_LOG_LEVEL, psLogLevel)
-    hadoopConf.set(ANGEL_PS_LOG_LEVEL, psLogLevel)
-    hadoopConf.set(ANGEL_PS_CLASS, psClass)
-    hadoopConf.set(ANGEL_JOB_LIBJARS, psJars)
-
-    hadoopConf.setBoolean(ANGEL_JOB_OUTPUT_PATH_DELETEONEXIST, psOutOverwrite)
-    psOutTmpOption.foreach(hadoopConf.set(ANGEL_JOB_TMP_OUTPUT_PATH_PREFIX, _))
-
-    // No need for sync clock values, we don't need ssp in Spark.
-    hadoopConf.setInt(ANGEL_PSAGENT_CACHE_SYNC_TIMEINTERVAL_MS, 100000000)
-    hadoopConf.set(ANGEL_LOG_PATH, tempPath)
-
-    // add user resource files
-   addUserResourceFiles(conf, hadoopConf)
-
-    // Some other settings
-    conf.getAllWithPrefix("angel").foreach {
-      case (key, value) => hadoopConf.set(s"angel$key", value)
-    }
-    hadoopConf
-  }
-
-  private def addUserResourceFiles(sparkConf: SparkConf, conf: Configuration): Unit = {
-    val appStagingBaseDir = sparkConf.getOption("spark.yarn.stagingDir")
-      .fold(FileSystem.get(conf).getHomeDirectory)(new Path(_))
-    val appStagingDir = new Path(appStagingBaseDir, s".sparkStaging/${sparkConf.getAppId}")
-    val resourceFiles = new ArrayBuffer[String]()
-    sparkConf.getOption("spark.yarn.dist.files").foreach { fileList =>
-      fileList.split(",").foreach { file =>
-        val fileName = file.trim.split("/").last
-        if (fileName.nonEmpty) {
-          resourceFiles.append(new Path(appStagingDir, fileName).toString)
-        }
-      }
-      conf.set(AngelConf.ANGEL_APP_USER_RESOURCE_FILES, resourceFiles.mkString(","))
-    }
-  }
-
-  private def assertCallByDriver(message: String): Unit = {
-    val executorId = SparkEnv.get.executorId
-    if (executorId != "driver")
-      throw new AngelException(s"executorId = $executorId, $message")
-  }
-
-  def stopAngel() {
-    if (hookTask != null) {
-      ShutdownHookManager.get().removeShutdownHook(hookTask)
-      hookTask = null
-    }
-
-    doStop()
-  }
-
-  def doStop(): Unit = {
-    if (angelClient != null) {
-      angelClient.stopPS()
-      angelClient = null
-    }
-  }
-
-  /**
-    * return if AngelPSClient is alive
-    */
-  def isAlive: Boolean = {
-    if (angelClient != null && hookTask != null) true else false
-  }
-
-  def adjustExecutorJVM(conf: SparkConf): SparkConf = {
-    val extraOps = conf.getOption("spark.ps.executor.extraJavaOptions")
-    val defaultOps = conf.get("spark.executor.extraJavaOptions", "")
-
-    val extraOpsStr = if (extraOps.isDefined) {
-      extraOps.get
-    } else {
-      var executorMemSizeInMB = conf.getSizeAsMb("spark.executor.memory", "2048M")
-      if (executorMemSizeInMB < 2048) executorMemSizeInMB = 2048
-
-      val isUseDirect: Boolean = conf.getBoolean("spark.ps.usedirectbuffer", defaultValue = true)
-      val maxUse = executorMemSizeInMB - 512
-      var directRegionSize: Int = 0
-      if (isUseDirect) directRegionSize = (maxUse * 0.3).toInt
-      else directRegionSize = (maxUse * 0.2).toInt
-      val heapMax = maxUse - directRegionSize
-      val youngRegionSize = (heapMax * 0.3).toInt
-      val survivorRatio = 4
-
-      conf.set("spark.executor.memory", heapMax + "M")
-
-      val executorOps = new StringBuilder()
-        .append(" -Xmn").append(youngRegionSize).append("M")
-        .append(" -XX:MaxDirectMemorySize=").append(directRegionSize).append("M")
-        .append(" -XX:SurvivorRatio=").append(survivorRatio)
-        .append(" -XX:+AggressiveOpts")
-        .append(" -XX:+UseLargePages")
-        .append(" -XX:+UseConcMarkSweepGC")
-        .append(" -XX:CMSInitiatingOccupancyFraction=50")
-        .append(" -XX:+UseCMSInitiatingOccupancyOnly")
-        .append(" -XX:+CMSScavengeBeforeRemark")
-        .append(" -XX:+UseCMSCompactAtFullCollection")
-        .append(" -verbose:gc")
-        .append(" -XX:+PrintGCDateStamps")
-        .append(" -XX:+PrintGCDetails")
-        .append(" -XX:+PrintCommandLineFlags")
-        .append(" -XX:+PrintTenuringDistribution")
-        .append(" -XX:+PrintAdaptiveSizePolicy")
-        .toString()
-      executorOps
-    }
-    conf.set("spark.executor.extraJavaOptions", defaultOps + " " + extraOpsStr)
-  }
-}
+/*
+ * Tencent is pleased to support the open source community by making Angel available.
+ *
+ * Copyright (C) 2017-2018 THL A29 Limited, a Tencent company. All rights reserved.
+ *
+ * Licensed under the Apache License, Version 2.0 (the "License"); you may not use this file except in 
+ * compliance with the License. You may obtain a copy of the License at
+ *
+ * https://opensource.org/licenses/Apache-2.0
+ *
+ * Unless required by applicable law or agreed to in writing, software distributed under the License
+ * is distributed on an "AS IS" BASIS, WITHOUT WARRANTIES OR CONDITIONS OF ANY KIND, either express
+ * or implied. See the License for the specific language governing permissions and limitations under
+ * the License.
+ *
+ */
+
+
+package com.tencent.angel.spark.context
+
+import java.security.PrivilegedExceptionAction
+import java.util
+import java.util.UUID
+import java.util.concurrent.ConcurrentHashMap
+
+import com.tencent.angel.client.AngelContext
+import com.tencent.angel.common.location.Location
+import com.tencent.angel.conf.AngelConf
+import com.tencent.angel.conf.AngelConf._
+import com.tencent.angel.exception.AngelException
+import com.tencent.angel.ml.matrix.{MatrixContext, MatrixMeta, RowType}
+import com.tencent.angel.model.{ModelLoadContext, ModelSaveContext}
+import com.tencent.angel.ps.ParameterServer
+import com.tencent.angel.psagent.PSAgent
+import com.tencent.angel.psagent.matrix.{MatrixClient, MatrixClientFactory}
+import com.tencent.angel.spark.models.{PSMatrix, PSVector}
+import org.apache.hadoop.conf.Configuration
+import org.apache.hadoop.fs.{FileSystem, Path}
+import org.apache.hadoop.util.ShutdownHookManager
+import org.apache.spark.deploy.SparkHadoopUtil
+import org.apache.spark.{SparkConf, SparkContext, SparkEnv, TaskContext}
+
+import scala.collection.JavaConverters._
+import scala.collection.mutable.ArrayBuffer
+import scala.collection.{Map, mutable}
+import org.apache.commons.httpclient.URI
+import com.tencent.angel.ps.storage.partitioner.Partitioner
+import org.apache.hadoop.security.UserGroupInformation
+
+/**
+  * AngelPSContext for driver and executor, it is an implement of `PSContext`
+  */
+private[spark] class AngelPSContext(contextId: Int, angelCtx: AngelContext) extends PSContext {
+
+  import AngelPSContext._
+
+  private val matrixMetaMap = mutable.HashMap.empty[Int, MatrixMeta]
+  private val psVectorPools = new ConcurrentHashMap[Int, PSVectorPool]()
+  // Angel configuration that is delivered to executors by spark driver
+  private val angelConf = {
+    val map = mutable.HashMap.empty[String, String]
+
+    map.put(MASTER_IP, angelCtx.getMasterLocation.getIp)
+    map.put(MASTER_PORT, angelCtx.getMasterLocation.getPort.toString)
+
+    val hadoopConf = angelCtx.getConf
+    val keys = ArrayBuffer.empty[String]
+    for (entry <- hadoopConf.asScala) {
+      map.put(entry.getKey, entry.getValue)
+      keys += entry.getKey
+    }
+    map.put(CONF_KEYS, keys.mkString(";"))
+    map
+  }
+  private val psAgent = {
+    val masterIp = angelCtx.getMasterLocation.getIp
+    val masterPort = angelCtx.getMasterLocation.getPort
+    new PSAgent(angelCtx.getConf, masterIp, masterPort, contextId, false, null)
+  }
+  private var matrixCounter = 0
+
+  def createVector(dimension: Long,
+                   t: RowType = RowType.T_DOUBLE_DENSE,
+                   poolCapacity: Int = PSVectorPool.DEFAULT_POOL_CAPACITY,
+                   range: Long,
+                   additionalConfiguration:Map[String, String] = Map()): PSVector = {
+    assertCallByDriver("The operation of creating a vector can only be called on the driver side.")
+    createVectorPool(dimension, poolCapacity, t, range, additionalConfiguration).allocate()
+  }
+
+  private[spark] def createVectorPool(dimension: Long,
+                                      capacity: Int,
+                                      t: RowType,
+                                      range: Long,
+                                      additionalConfiguration:Map[String, String]): PSVectorPool = {
+    val thisCapacity = if (capacity > 0) capacity else PSVectorPool.DEFAULT_POOL_CAPACITY
+    val matrixMeta = if (t.isDense)
+      PSMatrix.dense(thisCapacity, dimension, -1, -1, t, additionalConfiguration)
+    else
+      PSMatrix.sparse(thisCapacity, dimension, range, t, additionalConfiguration)
+    val pool = new PSVectorPool(matrixMeta.id, dimension, thisCapacity, t)
+    psVectorPools.put(pool.id, pool)
+    pool
+  }
+
+  def createDenseMatrix(rows: Int,
+                        cols: Long,
+                        rowInBlock: Int = -1,
+                        colInBlock: Long = -1,
+                        rowType: RowType = RowType.T_DOUBLE_DENSE,
+                        additionalConfiguration: Map[String, String] = Map()): MatrixMeta = {
+    val maxRowNumInBlock = if (rowInBlock == -1) rows else rowInBlock
+    val maxBlockSize = 5000000
+    val maxColNumInBlock = if (colInBlock == -1) {
+      math.max(maxBlockSize / maxRowNumInBlock, 1L)
+    } else {
+      colInBlock
+    }
+    createMatrix(rows, cols, -1, maxRowNumInBlock, maxColNumInBlock, rowType, additionalConfiguration)
+  }
+
+
+  def createMatrix(rows: Int,
+                   cols: Long,
+                   validIndexNum: Long,
+                   rowInBlock: Int,
+                   colInBlock: Long,
+                   rowType: RowType,
+                   additionalConfiguration: Map[String, String] = Map()): MatrixMeta = {
+    assertCallByDriver("The operation of creating a matrix can only be called on the driver side.")
+    val mc = new MatrixContext(s"spark-$matrixCounter", rows, cols, validIndexNum,
+      rowInBlock, colInBlock, rowType)
+
+    additionalConfiguration.foreach { case (key, value) =>
+      mc.getAttributes.put(key, value)}
+
+    if (mc.getAttributes.containsKey(AngelConf.Angel_PS_PARTITION_CLASS)) {
+      val partitionClassName = mc.getAttributes.get(AngelConf.Angel_PS_PARTITION_CLASS)
+      mc.setPartitionerClass(Class.forName(partitionClassName).asInstanceOf[Class[Partitioner]])
+      mc.getAttributes.remove(AngelConf.Angel_PS_PARTITION_CLASS)
+    }
+    psAgent.createMatrix(mc, 5000L)
+    val meta = psAgent.getMatrix(mc.getName)
+    matrixCounter += 1
+    matrixMetaMap(meta.getId) = meta
+    meta
+  }
+
+  def getMatrixMeta(matrixId: Int): Option[MatrixMeta] = {
+    matrixMetaMap.get(matrixId)
+  }
+
+  /**
+    * create a sparse long key matrix
+    *
+    * @param rows          matrix row num
+    * @param cols          dimension for each row
+    * @param validIndexNum long type range for each row
+    *                      if range = -1, the range is (Long.MinValue, Long.MaxValue),
+    *                      else range is [0, range), usually range will be set to Long.MaxValue.
+    * @param rowInBlock    row number for each block
+    * @param colInBlock    col number for each block
+    * @return
+    */
+  def createSparseMatrix(rows: Int,
+                         cols: Long,
+                         validIndexNum: Long,
+                         rowInBlock: Int = -1,
+                         colInBlock: Long = -1,
+                         rowType: RowType = RowType.T_DOUBLE_SPARSE,
+                         additionalConfiguration: Map[String, String] = Map()): MatrixMeta = {
+    createMatrix(rows, cols, validIndexNum, rowInBlock, colInBlock, rowType, additionalConfiguration)
+  }
+
+  def duplicateVector(original: PSVector): PSVector = {
+    assertCallByDriver("The operation of duplicate a vector can only be called on the driver side.")
+    getPool(original.poolId).allocate().reset
+  }
+
+  def destroyVector(vector: PSVector): Unit = {
+    assertCallByDriver("The operation of destroying a vector can only be called on the driver side.")
+    getPool(vector.poolId).delete(vector)
+  }
+
+  private[spark] def getPool(id: Int): PSVectorPool = {
+    psVectorPools.get(id)
+  }
+
+  def destroyVectorPool(vector: PSVector): Unit = {
+    assertCallByDriver("The operation of destroying a matrix can only be called on the driver side.")
+    destroyVectorPool(vector.poolId)
+  }
+
+  def destroyVectorPool(poolId: Int): Unit = {
+    val pool = psVectorPools.remove(poolId)
+    pool.destroy()
+    // destroy matrix
+    destroyMatrix(poolId)
+  }
+
+  def destroyMatrix(matrixId: Int): Unit = {
+    matrixMetaMap.remove(matrixId).foreach { x =>
+      psAgent.releaseMatrix(x.getId)
+    }
+  }
+
+  /**
+    * Refresh the matrix meta information for this psagent.
+    * This method will pull matrix infos from master.
+    */
+  override def refreshMatrix(): Unit = {
+    psAgent.refreshMatrixInfo()
+  }
+
+  def TOTAL_PS_CORES: Int = angelCtx.getConf.getInt(TOTAL_CORES, 2)
+
+  def getMatrixClient(matrixId: Int): MatrixClient = {
+    MatrixClientFactory.get(matrixId, getTaskId)
+  }
+
+  psAgent.initAndStart()
+
+  ShutdownHookManager.get().addShutdownHook(
+    new Runnable {
+      def run(): Unit = psAgent.stop()
+    },
+    FileSystem.SHUTDOWN_HOOK_PRIORITY + 20
+  )
+
+  //========Init Part Finish======//
+
+  private def getTaskId: Int = {
+    val tc = TaskContext.get()
+    if (tc == null) {
+      -1
+    } else {
+      tc.partitionId()
+    }
+  }
+
+  protected def stop() {
+    matrixMetaMap.foreach { entry =>
+      destroyMatrix(entry._1)
+    }
+
+    if (psAgent != null) {
+      psAgent.stop()
+    }
+  }
+
+  private[spark] def conf: Map[String, String] = angelConf
+
+  override def createMatrix(mc: MatrixContext): MatrixMeta = {
+    //assertCallByDriver("The operation of creating a matrix can only be called on the driver side.")
+    psAgent.createMatrix(mc, 5000L)
+    val meta = psAgent.getMatrix(mc.getName)
+    matrixCounter += 1
+    matrixMetaMap(meta.getId) = meta
+    meta
+  }
+
+  override def save(ctx: ModelSaveContext): Unit = AngelPSContext.save(ctx)
+
+  override def load(ctx: ModelLoadContext): Unit = AngelPSContext.load(ctx)
+
+}
+
+private[spark] object AngelPSContext {
+
+  private val MASTER_IP = "angel.master.ip"
+  private val MASTER_PORT = "angel.master.port"
+  private val TOTAL_CORES = "angel.ps.total.cores"
+  private val CONF_KEYS = "angel.conf.keys"
+
+  private var angelClient: com.tencent.angel.client.AngelPSClient = _
+  private var hookTask: Runnable = _
+
+  def apply(executorId: String, sparkConf: SparkConf): AngelPSContext = {
+    if (executorId == "driver") {
+      val angelContext = launchAngel(sparkConf)
+      new AngelPSContext(-1, angelContext)
+    } else {
+      val taskConf = SparkHadoopUtil.get.newConfiguration(sparkConf)
+
+      val taskContext = TaskContext.get()
+      val ip = taskContext.getLocalProperty(MASTER_IP)
+      val port = taskContext.getLocalProperty(MASTER_PORT).toInt
+      val masterAddr = new Location(ip, port)
+      val keys = taskContext.getLocalProperty(CONF_KEYS).split(";")
+      for (key <- keys) {
+        taskConf.set(key, taskContext.getLocalProperty(key))
+      }
+
+      val angelContext = new AngelContext(masterAddr, taskConf)
+      new AngelPSContext(executorId.toInt - 1, angelContext)
+    }
+  }
+
+  def save(context: ModelSaveContext): Unit = {
+    angelClient.save(context)
+  }
+
+  def load(context: ModelLoadContext): Unit = {
+    angelClient.load(context)
+  }
+
+  //Start Angel
+  private def launchAngel(conf: SparkConf): AngelContext = {
+    angelClient = new com.tencent.angel.client.AngelPSClient(convertToHadoop(conf))
+    hookTask = new Runnable {
+      def run(): Unit = doStop()
+    }
+    ShutdownHookManager.get().addShutdownHook(hookTask,
+      FileSystem.SHUTDOWN_HOOK_PRIORITY + 10)
+
+    angelClient.startPS()
+  }
+
+  /**
+    * Convert SparkConf to Angel Configuration.
+    */
+  def convertToHadoop(conf: SparkConf): Configuration = {
+    val appName = conf.get("spark.app.name") + "-ps"
+    val queue = conf.get("spark.yarn.queue", "root.default")
+
+    /** mode: YARN or LOCAL */
+    val master = conf.getOption("spark.master")
+    val isLocal = if (master.isEmpty || master.get.toLowerCase.startsWith("local")) true else false
+    val deployMode = if (isLocal) "LOCAL" else conf.get("spark.ps.mode", DEFAULT_ANGEL_DEPLOY_MODE)
+
+    val psNum = conf.getInt("spark.ps.instances", 1)
+    val psCores = conf.getInt("spark.ps.cores", 1)
+    val psMem = conf.getSizeAsGb("spark.ps.memory", "4g").toInt
+    val psOpts = conf.getOption("spark.ps.extraJavaOptions")
+
+    val psJars = conf.get("spark.ps.jars", "")
+    val psLogLevel = conf.get("spark.ps.log.level", "INFO")
+    val psClass = conf.get("spark.ps.class", classOf[ParameterServer].getName)
+
+    val defaultFS = conf.get("spark.hadoop.fs.defaultFS", "file://")
+    val tempPath = defaultFS + "/tmp/spark-on-angel/" + UUID.randomUUID()
+
+    val psOutOverwrite = conf.getBoolean("spark.ps.out.overwrite", defaultValue = true)
+    val psOutTmpOption = conf.getOption("spark.ps.out.tmp.path.prefix")
+
+    import com.tencent.angel.conf.AngelConf._
+
+    val hadoopConf = SparkHadoopUtil.get.newConfiguration(conf)
+
+    // setting running mode, app name, queue and deploy mode
+    hadoopConf.set(ANGEL_RUNNING_MODE, "ANGEL_PS")
+    hadoopConf.set(ANGEL_JOB_NAME, appName)
+    hadoopConf.set(ANGEL_QUEUE, queue)
+    hadoopConf.set(ANGEL_DEPLOY_MODE, deployMode)
+
+    // For local mode, we set heartbeat a small value for fast debugging
+    if (deployMode == "LOCAL")
+      hadoopConf.set(ANGEL_PS_HEARTBEAT_INTERVAL_MS, "200")
+
+    if (psOpts.isDefined)
+      hadoopConf.set(ANGEL_PS_JAVA_OPTS, psOpts.get)
+
+    // Set the temp path as the angel.save.model.path to fake the angel-ps system
+    // The action type is also a fake setting.
+    hadoopConf.set(ANGEL_ACTION_TYPE, "train")
+    hadoopConf.set(ANGEL_SAVE_MODEL_PATH, tempPath)
+
+    // Setting resource
+    hadoopConf.setInt(ANGEL_PS_NUMBER, psNum)
+    hadoopConf.setInt(ANGEL_PS_CPU_VCORES, psCores)
+    hadoopConf.setInt(ANGEL_PS_MEMORY_GB, psMem)
+    hadoopConf.setInt(TOTAL_CORES, psNum * psCores)
+
+    hadoopConf.set(ANGEL_AM_LOG_LEVEL, psLogLevel)
+    hadoopConf.set(ANGEL_PS_LOG_LEVEL, psLogLevel)
+    hadoopConf.set(ANGEL_PS_CLASS, psClass)
+    hadoopConf.set(ANGEL_JOB_LIBJARS, psJars)
+
+    hadoopConf.setBoolean(ANGEL_JOB_OUTPUT_PATH_DELETEONEXIST, psOutOverwrite)
+    psOutTmpOption.foreach(hadoopConf.set(ANGEL_JOB_TMP_OUTPUT_PATH_PREFIX, _))
+
+    // No need for sync clock values, we don't need ssp in Spark.
+    hadoopConf.setInt(ANGEL_PSAGENT_CACHE_SYNC_TIMEINTERVAL_MS, 100000000)
+    hadoopConf.set(ANGEL_LOG_PATH, tempPath)
+
+    // add user resource files
+   addUserResourceFiles(conf, hadoopConf)
+
+    // Some other settings
+    conf.getAllWithPrefix("angel").foreach {
+      case (key, value) => hadoopConf.set(s"angel$key", value)
+    }
+    hadoopConf
+  }
+
+  private def addUserResourceFiles(sparkConf: SparkConf, conf: Configuration): Unit = {
+    val appStagingBaseDir = sparkConf.getOption("spark.yarn.stagingDir")
+      .fold(FileSystem.get(conf).getHomeDirectory)(new Path(_))
+    val appStagingDir = new Path(appStagingBaseDir, s".sparkStaging/${sparkConf.getAppId}")
+    val resourceFiles = new ArrayBuffer[String]()
+    sparkConf.getOption("spark.yarn.dist.files").foreach { fileList =>
+      fileList.split(",").foreach { file =>
+        val fileName = file.trim.split("/").last
+        if (fileName.nonEmpty) {
+          resourceFiles.append(new Path(appStagingDir, fileName).toString)
+        }
+      }
+      conf.set(AngelConf.ANGEL_APP_USER_RESOURCE_FILES, resourceFiles.mkString(","))
+    }
+  }
+
+  private def assertCallByDriver(message: String): Unit = {
+    val executorId = SparkEnv.get.executorId
+    if (executorId != "driver")
+      throw new AngelException(s"executorId = $executorId, $message")
+  }
+
+  def stopAngel() {
+    if (hookTask != null) {
+      ShutdownHookManager.get().removeShutdownHook(hookTask)
+      hookTask = null
+    }
+
+    doStop()
+  }
+
+  def doStop(): Unit = {
+    if (angelClient != null) {
+      angelClient.stopPS()
+      angelClient = null
+    }
+  }
+
+  /**
+    * return if AngelPSClient is alive
+    */
+  def isAlive: Boolean = {
+    if (angelClient != null && hookTask != null) true else false
+  }
+
+  def adjustExecutorJVM(conf: SparkConf): SparkConf = {
+    val extraOps = conf.getOption("spark.ps.executor.extraJavaOptions")
+    val defaultOps = conf.get("spark.executor.extraJavaOptions", "")
+
+    val extraOpsStr = if (extraOps.isDefined) {
+      extraOps.get
+    } else {
+      var executorMemSizeInMB = conf.getSizeAsMb("spark.executor.memory", "2048M")
+      if (executorMemSizeInMB < 2048) executorMemSizeInMB = 2048
+
+      val isUseDirect: Boolean = conf.getBoolean("spark.ps.usedirectbuffer", defaultValue = true)
+      val maxUse = executorMemSizeInMB - 512
+      var directRegionSize: Int = 0
+      if (isUseDirect) directRegionSize = (maxUse * 0.3).toInt
+      else directRegionSize = (maxUse * 0.2).toInt
+      val heapMax = maxUse - directRegionSize
+      val youngRegionSize = (heapMax * 0.3).toInt
+      val survivorRatio = 4
+
+      conf.set("spark.executor.memory", heapMax + "M")
+
+      val executorOps = new StringBuilder()
+        .append(" -Xmn").append(youngRegionSize).append("M")
+        .append(" -XX:MaxDirectMemorySize=").append(directRegionSize).append("M")
+        .append(" -XX:SurvivorRatio=").append(survivorRatio)
+        .append(" -XX:+AggressiveOpts")
+        .append(" -XX:+UseLargePages")
+        .append(" -XX:+UseConcMarkSweepGC")
+        .append(" -XX:CMSInitiatingOccupancyFraction=50")
+        .append(" -XX:+UseCMSInitiatingOccupancyOnly")
+        .append(" -XX:+CMSScavengeBeforeRemark")
+        .append(" -XX:+UseCMSCompactAtFullCollection")
+        .append(" -verbose:gc")
+        .append(" -XX:+PrintGCDateStamps")
+        .append(" -XX:+PrintGCDetails")
+        .append(" -XX:+PrintCommandLineFlags")
+        .append(" -XX:+PrintTenuringDistribution")
+        .append(" -XX:+PrintAdaptiveSizePolicy")
+        .toString()
+      executorOps
+    }
+    conf.set("spark.executor.extraJavaOptions", defaultOps + " " + extraOpsStr)
+  }
+}