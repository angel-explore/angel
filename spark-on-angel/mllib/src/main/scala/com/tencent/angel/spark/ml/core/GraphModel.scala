/*
 * Tencent is pleased to support the open source community by making Angel available.
 *
 * Copyright (C) 2017-2018 THL A29 Limited, a Tencent company. All rights reserved.
 *
 * Licensed under the Apache License, Version 2.0 (the "License"); you may not use this file except in 
 * compliance with the License. You may obtain a copy of the License at
 *
 * https://opensource.org/licenses/Apache-2.0
 *
 * Unless required by applicable law or agreed to in writing, software distributed under the License
 * is distributed on an "AS IS" BASIS, WITHOUT WARRANTIES OR CONDITIONS OF ANY KIND, either express
 * or implied. See the License for the specific language governing permissions and limitations under
 * the License.
 *
 */


package com.tencent.angel.spark.ml.core


import com.tencent.angel.ml.core.conf.{MLConf, SharedConf}
import com.tencent.angel.ml.core.network.layers.{AngelGraph, PlaceHolder, STATUS}
import com.tencent.angel.ml.core.optimizer.decayer._
import com.tencent.angel.ml.core.optimizer.loss.LossFunc
import com.tencent.angel.ml.core.utils.paramsutils.{JsonUtils, ParamKeys}
import com.tencent.angel.ml.feature.LabeledData
import com.tencent.angel.ml.math2.matrix.Matrix
import com.tencent.angel.model.{ModelLoadContext, ModelSaveContext}
import com.tencent.angel.spark.context.AngelPSContext
import com.tencent.angel.utils.HdfsUtil
import org.apache.hadoop.conf.Configuration
import org.apache.hadoop.fs.{FSDataOutputStream, FileSystem, Path}
import org.json4s.JsonAST._
import org.json4s.JsonDSL._
import org.json4s.jackson.JsonMethods.{pretty, render}

import scala.collection.mutable

class GraphModel extends Serializable {

<<<<<<< HEAD
  val conf = SharedConf.get()
  implicit val graph = new AngelGraph(new PlaceHolder())
  var jsonAst: JValue = conf.getJson
  var stepSize: Double = SharedConf.learningRate
  var scheduler: StepSizeScheduler = new StandardDecay(stepSize)
=======
  val sharedConf: SharedConf = SharedConf.get()
  implicit val graph: AngelGraph = new AngelGraph(new PlaceHolder())
  var jsonAst: JValue = sharedConf.getJson
  val stepSize: Double = SharedConf.learningRate
  val scheduler: StepSizeScheduler = StepSizeScheduler(SharedConf.getStepSizeScheduler, stepSize)
>>>>>>> 4d42fe9c

  def ensureJsonAst(): Unit = {
    if (jsonAst == null) {
      JsonUtils.init()
      jsonAst = sharedConf.getJson
    }
  }

  def network(): Unit = {
    ensureJsonAst()
    JsonUtils.fillGraph(jsonAst)
  }

  def resetParam(paramMap: mutable.Map[String, Double]): this.type = {
    stepSize = paramMap.getOrElse(MLConf.ML_LEARN_RATE, stepSize)
    scheduler = new StandardDecay(stepSize)
    graph.resetParam(paramMap)
    this
  }

  def init(taskNum: Int): Unit = {
    network()

    graph.taskNum = taskNum
    graph.createMatrices()
    graph.init()
    println(s"graph=\n$graph")
  }

  def forward(epoch: Int, data: Array[LabeledData]): Matrix = {
    graph.feedData(data)
    graph.pullParams(epoch)
    graph.predict()
  }

  def getLoss(): Double = {
    graph.getOutputLayer.calLoss()
  }

  def getLossFunc(): LossFunc = {
    graph.getOutputLayer.getLossFunc
  }

  def backward(): Unit = {
    graph.calBackward()
    graph.pushGradient()
  }

  def update(iteration: Int, batchSize: Int): (Double, Boolean) = {
    val lr = scheduler.next()
    graph.setLR(lr)
    graph.setState(_ => true, STATUS.Gradient)
    graph.update(iteration, batchSize)
    (lr, scheduler.isIntervalBoundary)
  }

  def save(path: String): Unit = {
    val context = new ModelSaveContext(path)
    graph.getTrainable.foreach(layer => layer.saveParams(context))
    AngelPSContext.save(context)
  }

  def load(path: String): Unit = {
    val context = new ModelLoadContext(path)
    graph.getTrainable.foreach(layer => layer.loadParams(context))
    AngelPSContext.load(context)
  }

  def saveJson(path: String, conf: Configuration): Unit = {
    val jsonFile: Path = new Path(path, "graph.json")
    val tmpJsonFile = HdfsUtil.toTmpPath(jsonFile)
    val fs: FileSystem = tmpJsonFile.getFileSystem(conf)
    val jsonOut: FSDataOutputStream = fs.create(tmpJsonFile)
    jsonOut.writeBytes(pretty(render(toJson)))
    jsonOut.flush()
    jsonOut.close()
    HdfsUtil.rename(tmpJsonFile, jsonFile, fs)
  }

  def toJson: JObject = {
    val data = (ParamKeys.format -> JString(SharedConf.inputDataFormat)) ~
      (ParamKeys.indexRange -> JLong(SharedConf.indexRange)) ~
      (ParamKeys.numField -> JInt(sharedConf.getInt(MLConf.ML_FIELD_NUM))) ~
      (ParamKeys.validateRatio -> JDouble(sharedConf.getDouble(MLConf.ML_VALIDATE_RATIO))) ~
      (ParamKeys.sampleRatio -> JDouble(sharedConf.getDouble(MLConf.ML_BATCH_SAMPLE_RATIO)))

    val model = (ParamKeys.modelType -> JString(SharedConf.modelType.toString)) ~
      (ParamKeys.modelSize -> JLong(SharedConf.modelSize)) ~
      (ParamKeys.blockSize -> JInt(sharedConf.getInt(MLConf.ML_BLOCK_SIZE)))

    val train = (ParamKeys.epoch -> JInt(SharedConf.epochNum)) ~
      (ParamKeys.numUpdatePerEpoch -> JInt(SharedConf.numUpdatePerEpoch)) ~
      (ParamKeys.batchSize -> JInt(SharedConf.batchSize)) ~
      (ParamKeys.lr -> JDouble(sharedConf.getDouble(MLConf.ML_LEARN_RATE))) ~
      (ParamKeys.decayClass -> JString(sharedConf.getString(MLConf.ML_OPT_DECAY_CLASS_NAME))) ~
      (ParamKeys.decayAlpha -> JDouble(sharedConf.getDouble(MLConf.ML_OPT_DECAY_ALPHA))) ~
      (ParamKeys.decayBeta -> JDouble(sharedConf.getDouble(MLConf.ML_OPT_DECAY_BETA)))

    (ParamKeys.data -> data) ~
      (ParamKeys.model -> model) ~
      (ParamKeys.train -> train) ~
      (ParamKeys.layers -> graph.toJson)
  }
}

object GraphModel {
  def apply(className: String): GraphModel = {
    val cls = Class.forName(className)
    val constructor = cls.getConstructor()
    constructor.newInstance().asInstanceOf[GraphModel]
  }
}<|MERGE_RESOLUTION|>--- conflicted
+++ resolved
@@ -39,19 +39,11 @@
 
 class GraphModel extends Serializable {
 
-<<<<<<< HEAD
-  val conf = SharedConf.get()
-  implicit val graph = new AngelGraph(new PlaceHolder())
-  var jsonAst: JValue = conf.getJson
-  var stepSize: Double = SharedConf.learningRate
-  var scheduler: StepSizeScheduler = new StandardDecay(stepSize)
-=======
   val sharedConf: SharedConf = SharedConf.get()
   implicit val graph: AngelGraph = new AngelGraph(new PlaceHolder())
   var jsonAst: JValue = sharedConf.getJson
-  val stepSize: Double = SharedConf.learningRate
-  val scheduler: StepSizeScheduler = StepSizeScheduler(SharedConf.getStepSizeScheduler, stepSize)
->>>>>>> 4d42fe9c
+  var stepSize: Double = SharedConf.learningRate
+  var scheduler: StepSizeScheduler = StepSizeScheduler(SharedConf.getStepSizeScheduler, stepSize)
 
   def ensureJsonAst(): Unit = {
     if (jsonAst == null) {
@@ -67,7 +59,7 @@
 
   def resetParam(paramMap: mutable.Map[String, Double]): this.type = {
     stepSize = paramMap.getOrElse(MLConf.ML_LEARN_RATE, stepSize)
-    scheduler = new StandardDecay(stepSize)
+    scheduler = StepSizeScheduler(SharedConf.getStepSizeScheduler, stepSize)
     graph.resetParam(paramMap)
     this
   }
