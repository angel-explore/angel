/*
 * Tencent is pleased to support the open source community by making Angel available.
 *
 * Copyright (C) 2017-2018 THL A29 Limited, a Tencent company. All rights reserved.
 *
 * Licensed under the Apache License, Version 2.0 (the "License"); you may not use this file except in 
 * compliance with the License. You may obtain a copy of the License at
 *
 * https://opensource.org/licenses/Apache-2.0
 *
 * Unless required by applicable law or agreed to in writing, software distributed under the License
 * is distributed on an "AS IS" BASIS, WITHOUT WARRANTIES OR CONDITIONS OF ANY KIND, either express
 * or implied. See the License for the specific language governing permissions and limitations under
 * the License.
 *
 */


package com.tencent.angel.spark.ml.embedding

import java.text.SimpleDateFormat
import java.util.Date
import scala.util.Random

import org.apache.hadoop.fs.Path
import org.apache.spark.rdd.RDD
import org.apache.spark.sql.SparkSession

import com.tencent.angel.ml.matrix.RowType
import com.tencent.angel.ml.matrix.psf.get.base.{GetFunc, GetResult}
import com.tencent.angel.ml.matrix.psf.update.base.{UpdateFunc, VoidResult}
import com.tencent.angel.spark.ml.embedding.NEModel._
import com.tencent.angel.spark.ml.psf.embedding.NEDot.NEDotResult
import com.tencent.angel.spark.ml.psf.embedding.NESlice.SliceResult
import com.tencent.angel.spark.ml.psf.embedding.{NEModelRandomize, NENSTableInitializer, NESlice}
import com.tencent.angel.spark.models.PSMatrix

abstract class NEModel(numNode: Int,
                       dimension: Int,
                       numPart: Int,
                       numNodesPerRow: Int = -1,
                       order: Int = 2,
                       var seed: Int = Random.nextInt()) extends Serializable {

  // partDim is the dimensions for one node in each server partition
  val partDim: Int = dimension / numPart
  require(dimension % numPart == 0, "dimension must be times of numPart, (dimension % numPart == 0)")
<<<<<<< HEAD

  // Create one ps matrix to hold the input vectors and the output vectors for all node
  val psMatrix: DensePSMatrix = createPSMatrix(partDim * order, numNode, numPart, numNodesPerRow)
=======
  val psMatrix: PSMatrix = createPSMatrix(partDim * order, numNode, numPart, numNodesPerRow)
>>>>>>> 2e291091
  val matrixId: Int = psMatrix.id

  private val rand = new Random(seed)

  // initialize embeddings
  randomInitialize(rand.nextInt)
  // create the negative sampling table on each server
  createNegativeSampleTable(numNode, rand.nextInt, 0)

  def getDotFunc(data: NEDataSet, batchSeed: Int, ns: Int, window: Option[Int]): GetFunc

  def getAdjustFunc(data: NEDataSet, batchSeed: Int, ns: Int, grad: Array[Float], window: Option[Int]): UpdateFunc

  /**
    * Main function for training embedding model
    * @param trainBatches
    * @param validate
    * @param negative
    * @param window
    * @param numEpoch
    * @param learningRate
    * @param modelPath
    * @param checkpointInterval
    * @return
    */
  def train(trainBatches: Iterator[RDD[NEDataSet]],
            validate: Option[RDD[NEDataSet]],
            negative: Int,
            window: Option[Int],
            numEpoch: Int,
            learningRate: Float,
            modelPath: String,
            checkpointInterval: Int): Unit = {
    val seeds = new Random(rand.nextInt)
    for (i <- 1 to numEpoch) {
      val alpha = learningRate
      val trainDataSet = trainBatches.next()
      val results = trainDataSet.mapPartitions(iterator =>
        iterator.map(batch =>
            miniBatchGD(batch, negative, seeds.nextInt(), alpha, window)
          ))

      val loss = results.map(f => f._1).sum()
      logTime(s"epoch: $i, training loss = $loss")
    }
  }

  def save(modelPathRoot: String, epoch: Int): Unit = {
    val modelPath = new Path(modelPathRoot, s"CP_$epoch").toString
    val startTime = logTime(s"saving model to $modelPath")
    val ss = SparkSession.builder().getOrCreate()
    deleteIfExists(modelPath, ss)
    slicedSavingRDDBuilder(ss, partDim)
      .flatMap[String](getSlice)
      .saveAsTextFile(modelPath)
    logTime("saving finished", startTime)
  }

  private def getSlice(slicePair: (Int, Int)): Array[String] = {
    val (from, until) = slicePair
    logTime(s"get nodes with id ranging from $from until $until")
    psfGet(new NESlice(psMatrix.id, from, until - from, partDim, order)).asInstanceOf[SliceResult].getSlice()
  }

  private def psfGet(func: GetFunc): GetResult = {
    psMatrix.psfGet(func)
  }

  private def slicedSavingRDDBuilder(ss: SparkSession, partDim: Int): RDD[(Int, Int)] = {
    val numExecutor = getAvailableExecutorNum(ss)
    val numNodePerPartition = math.max(1, math.min(100000, (numNode - 1) / numExecutor + 1))
    val sliceBatchSize = math.min(1000000 / partDim, numNodePerPartition)
    val slices = (Array.range(0, numNode, sliceBatchSize) ++ Array(numNode))
      .sliding(2).map(arr => (arr(0), arr(1))).toArray
    val partitionNum = math.min((numNode - 1) / numNodePerPartition + 1, slices.length)
    logTime(s"make slices: ${slices.take(5).mkString(" ")}, partitionNum: $partitionNum")
    ss.sparkContext.makeRDD(slices, partitionNum)
  }

  private def getAvailableExecutorNum(ss: SparkSession): Int = {
    math.max(ss.sparkContext.statusTracker.getExecutorInfos.length - 1, 1)
  }

  private def deleteIfExists(modelPath: String, ss: SparkSession): Unit = {
    val path = new Path(modelPath)
    val fs = path.getFileSystem(ss.sparkContext.hadoopConfiguration)
    if (fs.exists(path)) {
      fs.delete(path, true)
    }
  }

  /**
    * Stochastic Gradient Descent for one batch of training data
    * @param data
    * @param negative
    * @param seed
    * @param alpha
    * @param window
    * @return
    */
  private def miniBatchGD(data: NEDataSet,
                          negative: Int,
                          seed: Int,
                          alpha: Float,
                          window: Option[Int]): (Double, Long) = {

    val batchSeed = new Random(seed).nextInt()

    val beforeDot = System.currentTimeMillis()
    val dotRet = psfGet(getDotFunc(data, batchSeed, negative, window)).asInstanceOf[NEDotResult].result

    val beforeGrad = System.currentTimeMillis()
    val loss = doGrad(dotRet, negative, alpha, None)

    val beforeAdjust = System.currentTimeMillis()
    psfUpdate(getAdjustFunc(data, batchSeed, negative, dotRet, window))

    val finish = System.currentTimeMillis()

    if (Random.nextDouble() < 0.01)
      logTime(s"dotTime=${beforeGrad - beforeDot} " +
        s"gradTime=${beforeAdjust - beforeGrad} " +
        s"adjustTime=${finish - beforeAdjust}")

    (loss, dotRet.length.toLong)
  }

  def batchEvaluation(data: NEDataSet, seed: Int, ns: Int, window: Option[Int]): (Double, Long) = {
    psfGet(getDotFunc(data: NEDataSet, seed, ns, None)).asInstanceOf[NEDotResult].result
      .foldLeft[(Double, Long)]((0.0, 0L)) { case ((s, i), v) =>
      val prob = FastSigmoid.sigmoid(v)
      val lo = if (i % (ns + 1) == 0) -FastSigmoid.log(prob) else -FastSigmoid.log(1 - prob)
      (lo + s, i + 1)
    }
  }

  private def randomInitialize(seed: Int): Unit = {
    val beforeRandomize = System.currentTimeMillis()
    psfUpdate(new NEModelRandomize(matrixId, dimension / numPart * order, dimension, order, seed))
    logTime(s"Model successfully Randomized", beforeRandomize)
  }

  private def psfUpdate(func: UpdateFunc): VoidResult = {
    psMatrix.psfUpdate(func).get
  }

  private def createNegativeSampleTable(maxIndex: Int, seed: Int, version: Int) {
    val beforeTableInitialized = System.currentTimeMillis()
    psfUpdate(new NENSTableInitializer(matrixId, maxIndex, seed, version))
    logTime(s"NegativeSampleTableInitialized", beforeTableInitialized)
  }

  private def createPSMatrix(sizeOccupiedPerNode: Int,
                             numNode: Int,
                             numPart: Int,
                             numNodesPerRow: Int = -1): PSMatrix = {
    require(numNodesPerRow <= Int.MaxValue / sizeOccupiedPerNode,
      s"size exceed Int.MaxValue, $numNodesPerRow * $sizeOccupiedPerNode > ${Int.MaxValue}")

    val rowCapacity = if (numNodesPerRow > 0) numNodesPerRow else Int.MaxValue / sizeOccupiedPerNode
    val numRow = (numNode - 1) / rowCapacity + 1
    val numNodesEachRow = if (numNodesPerRow > 0) numNodesPerRow else (numNode - 1) / numRow + 1
    val numCol = numPart.toLong * numNodesEachRow * sizeOccupiedPerNode
    val rowsInBlock = numRow
    val colsInBlock = numNodesEachRow * sizeOccupiedPerNode
    logTime(s"matrix meta:\n" +
      s"colNum: $numCol\n" +
      s"rowNum: $numRow\n" +
      s"colsInBlock: $colsInBlock\n" +
      s"rowsInBlock: $rowsInBlock\n" +
      s"numNodesPerRow: $numNodesEachRow\n" +
      s"sizeOccupiedPerNode: $sizeOccupiedPerNode"
    )
    // create ps matrix
    val begin = System.currentTimeMillis()
    val psMatrix = PSMatrix.dense(numRow, numCol, rowsInBlock, colsInBlock, RowType.T_FLOAT_DENSE)
    logTime(s"Model created, takes ${(System.currentTimeMillis() - begin) / 1000.0}s")

    psMatrix
  }

  def doGrad(dots: Array[Float], negative: Int, alpha: Float, data: Option[NEDataSet]): Double = {
    var loss = 0.0
    for (i <- dots.indices) {
      val prob = FastSigmoid.sigmoid(dots(i))
      if (i % (negative + 1) == 0) {
        dots(i) = alpha * (1 - prob)
        loss -= FastSigmoid.log(prob)
      } else {
        dots(i) = -alpha * FastSigmoid.sigmoid(dots(i))
        loss -= FastSigmoid.log(1 - prob)
      }
    }
    loss
  }
}

object NEModel {

  private def logTime(msg: String, begin: Long = -1): Long = {
    val time = new SimpleDateFormat("yyyy-MM-dd HH:mm:ss").format(new Date)
    val end = System.currentTimeMillis()
    println(if (begin > 0) s"[$time] $msg, cost ${(end - begin) / 1000.0}s" else s"[$time] $msg")
    end
  }

  abstract class NEDataSet

}<|MERGE_RESOLUTION|>--- conflicted
+++ resolved
@@ -45,13 +45,9 @@
   // partDim is the dimensions for one node in each server partition
   val partDim: Int = dimension / numPart
   require(dimension % numPart == 0, "dimension must be times of numPart, (dimension % numPart == 0)")
-<<<<<<< HEAD
 
   // Create one ps matrix to hold the input vectors and the output vectors for all node
-  val psMatrix: DensePSMatrix = createPSMatrix(partDim * order, numNode, numPart, numNodesPerRow)
-=======
   val psMatrix: PSMatrix = createPSMatrix(partDim * order, numNode, numPart, numNodesPerRow)
->>>>>>> 2e291091
   val matrixId: Int = psMatrix.id
 
   private val rand = new Random(seed)
