--- conflicted
+++ resolved
@@ -36,11 +36,6 @@
 import com.tencent.angel.spark.ml.psf.embedding.NESlice.SliceResult
 import com.tencent.angel.spark.ml.psf.embedding.{Init, InitParam, NEModelRandomize, NESlice}
 import com.tencent.angel.spark.models.PSMatrix
-<<<<<<< HEAD
-import com.tencent.angel.spark.ml.embedding.NEModel.logTime
-import com.tencent.angel.spark.ml.embedding.word2vec.Word2VecModel.W2VDataSet
-=======
->>>>>>> 1f018a31
 
 abstract class NEModel(numNode: Int,
                        dimension: Int,
@@ -174,15 +169,9 @@
       psfUpdate(getAdjustFunc(batch, seed, negative, dots, partitionId))
       end = System.currentTimeMillis()
       val adjustTime = end - start
-<<<<<<< HEAD
-      // return loss
-      val batchSize = batch.asInstanceOf[W2VDataSet].sentences.map(_.length).sum
-      println(s"${loss / dots.length} length=${dots.length} batchSize=${batchSize}")
-=======
 //       return loss
       if ((batchId + 1) % 100 == 0)
         logTime(s"batchId=$batchId dotTime=$dotTime gradientTime=$gradientTime adjustTime=$adjustTime")
->>>>>>> 1f018a31
       (loss, dots.length.toLong, Array(dotTime, gradientTime, adjustTime))
     }
 
