<<<<<<< HEAD
/*
 * Tencent is pleased to support the open source community by making Angel available.
 *
 * Copyright (C) 2017-2018 THL A29 Limited, a Tencent company. All rights reserved.
 *
 * Licensed under the Apache License, Version 2.0 (the "License"); you may not use this file except in 
 * compliance with the License. You may obtain a copy of the License at
 *
 * https://opensource.org/licenses/Apache-2.0
 *
 * Unless required by applicable law or agreed to in writing, software distributed under the License
 * is distributed on an "AS IS" BASIS, WITHOUT WARRANTIES OR CONDITIONS OF ANY KIND, either express
 * or implied. See the License for the specific language governing permissions and limitations under
 * the License.
 *
 */

package com.tencent.angel.spark.ml.classification

import org.apache.spark.SparkConf
import org.apache.spark.mllib.evaluation.BinaryClassificationMetrics
import org.apache.spark.rdd.RDD
import org.apache.spark.sql.SparkSession

import com.tencent.angel.spark.context.{AngelPSContext, PSContext}
import com.tencent.angel.spark.linalg.{BLAS, OneHotVector, SparseVector, Vector}
import com.tencent.angel.spark.ml.optimize.FTRL
import com.tencent.angel.spark.ml.util.{ArgsUtil, DataLoader}
import com.tencent.angel.spark.models.vector.cache.PullMan

object SparseLRWithFTRL {

  def main(args: Array[String]): Unit = {
    val params = ArgsUtil.parse(args)
    val mode = params.getOrElse("mode", "yarn-cluster")
    val input = params("input")
    val modelPath = params("modelPath")
    val partitionNum = params.getOrElse("partitionNum", "10").toInt
    val sampleRate = params.getOrElse("sampleRate", "1.0").toDouble
    val validateFaction = params.getOrElse("validateFaction", "0.3").toDouble
    val epoch = params.getOrElse("epoch", "5").toInt
    val pDim = params.getOrElse("dim", "-1").toDouble.toInt
    val lambda1 = params.getOrElse("lambda1", "1.0").toDouble
    val lambda2 = params.getOrElse("lambda2", "1.0").toDouble
    val alpha = params.getOrElse("alpha", "0.1").toDouble
    val beta = params.getOrElse("beta", "1.0").toDouble
    val batchSize = params.getOrElse("batchSize", "10000").toInt

    val conf = new SparkConf()
      .setMaster(mode)
      .setAppName(this.getClass.getSimpleName)

    AngelPSContext.adjustExecutorJVM(conf)
    val spark = SparkSession.builder()
      .config(conf)
      .getOrCreate()

    PSContext.getOrCreate(spark.sparkContext)

    val isOneHot = DataLoader.isOneHotType(input, sampleRate, partitionNum)

    val (instances, dim) = if(!isOneHot) {

      // SparseVector
      val tempInstances = DataLoader.loadSparseInstance(input, partitionNum, sampleRate)
        .map{case (feat, label) =>
          val featAddInt =  Array((0L, 1.0)) ++ feat
          (featAddInt, label)
        }

      val dim = if (pDim > 0) {
        pDim
      } else {
        tempInstances.flatMap { case (feat, label) =>
          feat.map(_._1).distinct
        }.distinct().count()
      }
      println(s"feat number: $dim")

      val svInstances = tempInstances.map { case (feat, label) =>
        val featV: Vector = new SparseVector(dim.toLong, feat)
        (featV, label)
      }

      (svInstances, dim)
    } else {
        // OneHotVector
        val tempInstances = DataLoader.loadOneHotInstance(input, partitionNum, sampleRate).rdd
          .map { row =>
            Tuple2(row.getAs[scala.collection.mutable.WrappedArray[Long]](1).toArray, row.getString(0).toDouble)
          }.map { case (feat, label) =>
          (0L +: feat, label)
        }

        val dim = if (pDim > 0) {
          pDim
        } else {
          tempInstances.flatMap { case (feat, label) =>
            feat.distinct
          }.distinct().count()
        }

        println(s"feat number: $dim")

        val ovInstances = tempInstances.map { case (feat, label) =>
          val featV: Vector = new OneHotVector(dim.toLong, feat)
          (featV, label)
        }

        (ovInstances, dim)
    }

    instances.cache()
    val sampleNum = instances.count()
    val posSamples = instances.filter(_._2 == 1.0).count()
    val negSamples = instances.filter(_._2 == 0.0).count()
    println(s"total count: $sampleNum posSample: $posSamples negSamples: $negSamples")
    require(posSamples + negSamples == sampleNum, "labels must be 0 or 1")

    val model = train(instances, sampleNum, dim, epoch, batchSize, lambda1, lambda2, alpha, beta, validateFaction)
    model.save(modelPath)

    instances.unpersist()
  }

  def train(
      instances: RDD[(Vector, Double)],
      sampleNum: Long,
      dim: Long,
      epoch: Int,
      batchSize: Int,
      lambda1: Double,
      lambda2: Double,
      alpha: Double,
      beta: Double,
      validateFaction: Double): SparseLRModel = {

    val (trainSet, validateSet) = if (validateFaction > 0 && validateFaction < 1.0) {
      val rdds = instances.randomSplit(Array(1 - validateFaction, validateFaction))
      (rdds(0), rdds(1))
    } else {
      (instances, null)
    }

    println(s"epoch num: $epoch batch size: $batchSize")
    val ftrl = new FTRL(lambda1, lambda2, alpha, beta)
    ftrl.initPSModel(dim)

    (0 until epoch).foreach { epochId =>
      val tempRDD = trainSet.mapPartitions { iter =>
        var batchId = 0
        val instances = iter.toArray

        instances.sliding(batchSize, batchSize)
          .map { batch =>

            val batchLoss = ftrl.optimize(batch, calcGradientLoss)
            if (batchId % 10 == 0) {
              println(s"epoch $epochId batchId: $batchId loss $batchLoss")
            }
            batchId += 1
            batchLoss
          }
        }
      tempRDD.count()

      val wPS = ftrl.weight
      val lrModel = SparseLRModel(wPS)

      println(s"epoch: $epochId model info: ${lrModel.simpleInfo}")
      println(s"epoch: $epochId zPS nnz: ${ftrl.zPS.toBreeze.norm(0)} nPS nnz: ${ftrl.nPS.toBreeze.norm(0)}")
      val (loss, auc) = evaluate(trainSet, lrModel)
      println(s"epoch: $epochId train global loss: $loss auc: $auc")
      if (validateSet != null) {
        val (validateLoss, validateAuc) = evaluate(validateSet, lrModel)
        println(s"epoch: $epochId validate global loss: $validateLoss auc: $validateAuc")
      }
    }

    SparseLRModel(ftrl.weight)
  }


  def evaluate(evalRDD: RDD[(Vector, Double)], lrModel: SparseLRModel): (Double, Double) = {

    val tempRDD = evalRDD.mapPartitions { iter =>
      val localW = lrModel.w.toCache.pullFromCache().toSparse

      iter.map { case (feature, label) =>
        val loss = calcLoss(localW, label, feature)
        val prob = lrModel.predict(feature, localW)
        Tuple3(loss, prob, label)
      }
    }.cache()
    PullMan.release(lrModel.w)

    val loss = tempRDD.map(_._1).mean()

    val binEvaluator = new BinaryClassificationMetrics(tempRDD.map(x => Tuple2(x._2, x._3)))
    val auc = binEvaluator.areaUnderROC()
    tempRDD.unpersist(false)
    (loss, auc)
  }

  private def calcLoss(w: SparseVector, label: Double, feature: Vector): Double = {
    val margin = -1 * BLAS.dot(w, feature)
    val loss = if (label > 0) {
      math.log1p(math.exp(margin))
    } else {
      math.log1p(math.exp(margin)) - margin
    }
    loss
  }

  private def calcGradientLoss(w: SparseVector, label: Double, feature: Vector): (SparseVector, Double) = {
    val margin = -1 * BLAS.dot(w, feature)
    val gradientMultiplier = 1.0 / (1.0 + math.exp(margin)) - label
    val grad = new SparseVector(w.length)
    BLAS.axpy(gradientMultiplier, feature, grad)

    val loss = if (label > 0) {
      math.log1p(math.exp(margin))
    } else {
      math.log1p(math.exp(margin)) - margin
    }

    (grad, loss)
  }

}

=======
/*
 * Tencent is pleased to support the open source community by making Angel available.
 *
 * Copyright (C) 2017 THL A29 Limited, a Tencent company. All rights reserved.
 *
 * Licensed under the BSD 3-Clause License (the "License"); you may not use this file except in
 * compliance with the License. You may obtain a copy of the License at
 *
 * https://opensource.org/licenses/BSD-3-Clause
 *
 * Unless required by applicable law or agreed to in writing, software distributed under the License
 * is distributed on an "AS IS" BASIS, WITHOUT WARRANTIES OR CONDITIONS OF ANY KIND, either express
 * or implied. See the License for the specific language governing permissions and limitations under
 * the License.
 */

package com.tencent.angel.spark.ml.classification

import scala.util.Random

import org.apache.spark.SparkConf
import org.apache.spark.mllib.evaluation.BinaryClassificationMetrics
import org.apache.spark.rdd.RDD
import org.apache.spark.sql.SparkSession

import com.tencent.angel.spark.context.{AngelPSContext, PSContext}
import com.tencent.angel.spark.linalg.{BLAS, OneHotVector, SparseVector, Vector}
import com.tencent.angel.spark.ml.optimize.FTRL
import com.tencent.angel.spark.ml.util.{ArgsUtil, DataLoader}
import com.tencent.angel.spark.models.vector.cache.PullMan

object SparseLRWithFTRL {

  def main(args: Array[String]): Unit = {
    val params = ArgsUtil.parse(args)
    val mode = params.getOrElse("mode", "yarn-cluster")
    val input = params("input")
    val modelPath = params("modelPath")
    val partitionNum = params.getOrElse("partitionNum", "10").toInt
    val sampleRate = params.getOrElse("sampleRate", "1.0").toDouble
    val validateFaction = params.getOrElse("validateFaction", "0.3").toDouble
    val epoch = params.getOrElse("epoch", "5").toInt
    val pDim = params.getOrElse("dim", "-1").toDouble.toInt
    val lambda1 = params.getOrElse("lambda1", "1.0").toDouble
    val lambda2 = params.getOrElse("lambda2", "1.0").toDouble
    val alpha = params.getOrElse("alpha", "0.1").toDouble
    val beta = params.getOrElse("beta", "1.0").toDouble
    val batchSize = params.getOrElse("batchSize", "10000").toInt

    val conf = new SparkConf()
      .setMaster(mode)
      .setAppName(this.getClass.getSimpleName)

    AngelPSContext.adjustExecutorJVM(conf)
    val spark = SparkSession.builder()
      .config(conf)
      .getOrCreate()

    PSContext.getOrCreate(spark.sparkContext)

    val isOneHot = DataLoader.isOneHotType(input, sampleRate, partitionNum)

    val (instances, dim) = if(!isOneHot) {

      // SparseVector
      val tempInstances = DataLoader.loadSparseInstance(input, partitionNum, sampleRate)
        .map{case (feat, label) =>
          val featAddInt =  Array((0L, 1.0)) ++ feat
          (featAddInt, label)
        }

      val dim = if (pDim > 0) {
        pDim
      } else {
        tempInstances.flatMap { case (feat, label) =>
          feat.map(_._1).distinct
        }.distinct().count()
      }
      println(s"feat number: $dim")

      val svInstances = tempInstances.map { case (feat, label) =>
        val featV: Vector = new SparseVector(dim.toLong, feat)
        (featV, label)
      }

      (svInstances, dim)
    } else {
        // OneHotVector
        val tempInstances = DataLoader.loadOneHotInstance(input, partitionNum, sampleRate).rdd
          .map { row =>
            Tuple2(row.getAs[scala.collection.mutable.WrappedArray[Long]](1).toArray, row.getString(0).toDouble)
          }.map { case (feat, label) =>
          (0L +: feat, label)
        }

        val dim = if (pDim > 0) {
          pDim
        } else {
          tempInstances.flatMap { case (feat, label) =>
            feat.distinct
          }.distinct().count()
        }

        println(s"feat number: $dim")

        val ovInstances = tempInstances.map { case (feat, label) =>
          val featV: Vector = new OneHotVector(dim.toLong, feat)
          (featV, label)
        }

        (ovInstances, dim)
    }

    instances.cache()
    val sampleNum = instances.count()
    val posSamples = instances.filter(_._2 == 1.0).count()
    val negSamples = instances.filter(_._2 == 0.0).count()
    println(s"total count: $sampleNum posSample: $posSamples negSamples: $negSamples")
    require(posSamples + negSamples == sampleNum, "labels must be 0 or 1")

    val model = train(instances, sampleNum, dim, epoch, batchSize, lambda1, lambda2, alpha, beta, validateFaction)
    model.save(modelPath)

    instances.unpersist()
  }

  def train(
      instances: RDD[(Vector, Double)],
      sampleNum: Long,
      dim: Long,
      epoch: Int,
      batchSize: Int,
      lambda1: Double,
      lambda2: Double,
      alpha: Double,
      beta: Double,
      validateFaction: Double): SparseLRModel = {

    val (trainSet, validateSet) = if (validateFaction > 0 && validateFaction < 1.0) {
      val rdds = instances.randomSplit(Array(1 - validateFaction, validateFaction))
      (rdds(0), rdds(1))
    } else {
      (instances, null)
    }

    println(s"epoch num: $epoch batch size: $batchSize")
    val ftrl = new FTRL(lambda1, lambda2, alpha, beta)
    ftrl.initPSModel(dim)

    (0 until epoch).foreach { epochId =>
      val tempRDD = trainSet.mapPartitions { iter =>
        var batchId = 0
        val instances = Random.shuffle(iter).toArray

        instances.sliding(batchSize, batchSize)
          .map { batch =>

            val batchLoss = ftrl.optimize(batch, calcGradientLoss)
            if (batchId % 10 == 0) {
              println(s"epoch $epochId batchId: $batchId loss $batchLoss")
            }
            batchId += 1
            batchLoss
          }
        }
      tempRDD.count()

      val wPS = ftrl.weight
      val lrModel = SparseLRModel(wPS)

      println(s"epoch: $epochId model info: ${lrModel.simpleInfo}")
      println(s"epoch: $epochId zPS nnz: ${ftrl.zPS.toBreeze.norm(0)} nPS nnz: ${ftrl.nPS.toBreeze.norm(0)}")
      val (loss, auc) = evaluate(trainSet, lrModel)
      println(s"epoch: $epochId train global loss: $loss auc: $auc")
      if (validateSet != null) {
        val (validateLoss, validateAuc) = evaluate(validateSet, lrModel)
        println(s"epoch: $epochId validate global loss: $validateLoss auc: $validateAuc")
      }
    }

    SparseLRModel(ftrl.weight)
  }


  def evaluate(evalRDD: RDD[(Vector, Double)], lrModel: SparseLRModel): (Double, Double) = {

    val tempRDD = evalRDD.mapPartitions { iter =>
      val localW = lrModel.w.toCache.pullFromCache().toSparse

      iter.map { case (feature, label) =>
        val loss = calcLoss(localW, label, feature)
        val prob = lrModel.predict(feature, localW)
        Tuple3(loss, prob, label)
      }
    }.cache()
    PullMan.release(lrModel.w)

    val loss = tempRDD.map(_._1).mean()

    val binEvaluator = new BinaryClassificationMetrics(tempRDD.map(x => Tuple2(x._2, x._3)))
    val auc = binEvaluator.areaUnderROC()
    tempRDD.unpersist(false)
    (loss, auc)
  }

  private def calcLoss(w: SparseVector, label: Double, feature: Vector): Double = {
    val margin = -1 * BLAS.dot(w, feature)
    val loss = if (label > 0) {
      math.log1p(math.exp(margin))
    } else {
      math.log1p(math.exp(margin)) - margin
    }
    loss
  }

  private def calcGradientLoss(w: SparseVector, label: Double, feature: Vector): (SparseVector, Double) = {
    val margin = -1 * BLAS.dot(w, feature)
    val gradientMultiplier = 1.0 / (1.0 + math.exp(margin)) - label
    val grad = new SparseVector(w.length)
    BLAS.axpy(gradientMultiplier, feature, grad)

    val loss = if (label > 0) {
      math.log1p(math.exp(margin))
    } else {
      math.log1p(math.exp(margin)) - margin
    }

    (grad, loss)
  }

}
>>>>>>> 81fe75d4
<|MERGE_RESOLUTION|>--- conflicted
+++ resolved
@@ -1,465 +1,232 @@
-<<<<<<< HEAD
-/*
- * Tencent is pleased to support the open source community by making Angel available.
- *
- * Copyright (C) 2017-2018 THL A29 Limited, a Tencent company. All rights reserved.
- *
- * Licensed under the Apache License, Version 2.0 (the "License"); you may not use this file except in 
- * compliance with the License. You may obtain a copy of the License at
- *
- * https://opensource.org/licenses/Apache-2.0
- *
- * Unless required by applicable law or agreed to in writing, software distributed under the License
- * is distributed on an "AS IS" BASIS, WITHOUT WARRANTIES OR CONDITIONS OF ANY KIND, either express
- * or implied. See the License for the specific language governing permissions and limitations under
- * the License.
- *
- */
-
-package com.tencent.angel.spark.ml.classification
-
-import org.apache.spark.SparkConf
-import org.apache.spark.mllib.evaluation.BinaryClassificationMetrics
-import org.apache.spark.rdd.RDD
-import org.apache.spark.sql.SparkSession
-
-import com.tencent.angel.spark.context.{AngelPSContext, PSContext}
-import com.tencent.angel.spark.linalg.{BLAS, OneHotVector, SparseVector, Vector}
-import com.tencent.angel.spark.ml.optimize.FTRL
-import com.tencent.angel.spark.ml.util.{ArgsUtil, DataLoader}
-import com.tencent.angel.spark.models.vector.cache.PullMan
-
-object SparseLRWithFTRL {
-
-  def main(args: Array[String]): Unit = {
-    val params = ArgsUtil.parse(args)
-    val mode = params.getOrElse("mode", "yarn-cluster")
-    val input = params("input")
-    val modelPath = params("modelPath")
-    val partitionNum = params.getOrElse("partitionNum", "10").toInt
-    val sampleRate = params.getOrElse("sampleRate", "1.0").toDouble
-    val validateFaction = params.getOrElse("validateFaction", "0.3").toDouble
-    val epoch = params.getOrElse("epoch", "5").toInt
-    val pDim = params.getOrElse("dim", "-1").toDouble.toInt
-    val lambda1 = params.getOrElse("lambda1", "1.0").toDouble
-    val lambda2 = params.getOrElse("lambda2", "1.0").toDouble
-    val alpha = params.getOrElse("alpha", "0.1").toDouble
-    val beta = params.getOrElse("beta", "1.0").toDouble
-    val batchSize = params.getOrElse("batchSize", "10000").toInt
-
-    val conf = new SparkConf()
-      .setMaster(mode)
-      .setAppName(this.getClass.getSimpleName)
-
-    AngelPSContext.adjustExecutorJVM(conf)
-    val spark = SparkSession.builder()
-      .config(conf)
-      .getOrCreate()
-
-    PSContext.getOrCreate(spark.sparkContext)
-
-    val isOneHot = DataLoader.isOneHotType(input, sampleRate, partitionNum)
-
-    val (instances, dim) = if(!isOneHot) {
-
-      // SparseVector
-      val tempInstances = DataLoader.loadSparseInstance(input, partitionNum, sampleRate)
-        .map{case (feat, label) =>
-          val featAddInt =  Array((0L, 1.0)) ++ feat
-          (featAddInt, label)
-        }
-
-      val dim = if (pDim > 0) {
-        pDim
-      } else {
-        tempInstances.flatMap { case (feat, label) =>
-          feat.map(_._1).distinct
-        }.distinct().count()
-      }
-      println(s"feat number: $dim")
-
-      val svInstances = tempInstances.map { case (feat, label) =>
-        val featV: Vector = new SparseVector(dim.toLong, feat)
-        (featV, label)
-      }
-
-      (svInstances, dim)
-    } else {
-        // OneHotVector
-        val tempInstances = DataLoader.loadOneHotInstance(input, partitionNum, sampleRate).rdd
-          .map { row =>
-            Tuple2(row.getAs[scala.collection.mutable.WrappedArray[Long]](1).toArray, row.getString(0).toDouble)
-          }.map { case (feat, label) =>
-          (0L +: feat, label)
-        }
-
-        val dim = if (pDim > 0) {
-          pDim
-        } else {
-          tempInstances.flatMap { case (feat, label) =>
-            feat.distinct
-          }.distinct().count()
-        }
-
-        println(s"feat number: $dim")
-
-        val ovInstances = tempInstances.map { case (feat, label) =>
-          val featV: Vector = new OneHotVector(dim.toLong, feat)
-          (featV, label)
-        }
-
-        (ovInstances, dim)
-    }
-
-    instances.cache()
-    val sampleNum = instances.count()
-    val posSamples = instances.filter(_._2 == 1.0).count()
-    val negSamples = instances.filter(_._2 == 0.0).count()
-    println(s"total count: $sampleNum posSample: $posSamples negSamples: $negSamples")
-    require(posSamples + negSamples == sampleNum, "labels must be 0 or 1")
-
-    val model = train(instances, sampleNum, dim, epoch, batchSize, lambda1, lambda2, alpha, beta, validateFaction)
-    model.save(modelPath)
-
-    instances.unpersist()
-  }
-
-  def train(
-      instances: RDD[(Vector, Double)],
-      sampleNum: Long,
-      dim: Long,
-      epoch: Int,
-      batchSize: Int,
-      lambda1: Double,
-      lambda2: Double,
-      alpha: Double,
-      beta: Double,
-      validateFaction: Double): SparseLRModel = {
-
-    val (trainSet, validateSet) = if (validateFaction > 0 && validateFaction < 1.0) {
-      val rdds = instances.randomSplit(Array(1 - validateFaction, validateFaction))
-      (rdds(0), rdds(1))
-    } else {
-      (instances, null)
-    }
-
-    println(s"epoch num: $epoch batch size: $batchSize")
-    val ftrl = new FTRL(lambda1, lambda2, alpha, beta)
-    ftrl.initPSModel(dim)
-
-    (0 until epoch).foreach { epochId =>
-      val tempRDD = trainSet.mapPartitions { iter =>
-        var batchId = 0
-        val instances = iter.toArray
-
-        instances.sliding(batchSize, batchSize)
-          .map { batch =>
-
-            val batchLoss = ftrl.optimize(batch, calcGradientLoss)
-            if (batchId % 10 == 0) {
-              println(s"epoch $epochId batchId: $batchId loss $batchLoss")
-            }
-            batchId += 1
-            batchLoss
-          }
-        }
-      tempRDD.count()
-
-      val wPS = ftrl.weight
-      val lrModel = SparseLRModel(wPS)
-
-      println(s"epoch: $epochId model info: ${lrModel.simpleInfo}")
-      println(s"epoch: $epochId zPS nnz: ${ftrl.zPS.toBreeze.norm(0)} nPS nnz: ${ftrl.nPS.toBreeze.norm(0)}")
-      val (loss, auc) = evaluate(trainSet, lrModel)
-      println(s"epoch: $epochId train global loss: $loss auc: $auc")
-      if (validateSet != null) {
-        val (validateLoss, validateAuc) = evaluate(validateSet, lrModel)
-        println(s"epoch: $epochId validate global loss: $validateLoss auc: $validateAuc")
-      }
-    }
-
-    SparseLRModel(ftrl.weight)
-  }
-
-
-  def evaluate(evalRDD: RDD[(Vector, Double)], lrModel: SparseLRModel): (Double, Double) = {
-
-    val tempRDD = evalRDD.mapPartitions { iter =>
-      val localW = lrModel.w.toCache.pullFromCache().toSparse
-
-      iter.map { case (feature, label) =>
-        val loss = calcLoss(localW, label, feature)
-        val prob = lrModel.predict(feature, localW)
-        Tuple3(loss, prob, label)
-      }
-    }.cache()
-    PullMan.release(lrModel.w)
-
-    val loss = tempRDD.map(_._1).mean()
-
-    val binEvaluator = new BinaryClassificationMetrics(tempRDD.map(x => Tuple2(x._2, x._3)))
-    val auc = binEvaluator.areaUnderROC()
-    tempRDD.unpersist(false)
-    (loss, auc)
-  }
-
-  private def calcLoss(w: SparseVector, label: Double, feature: Vector): Double = {
-    val margin = -1 * BLAS.dot(w, feature)
-    val loss = if (label > 0) {
-      math.log1p(math.exp(margin))
-    } else {
-      math.log1p(math.exp(margin)) - margin
-    }
-    loss
-  }
-
-  private def calcGradientLoss(w: SparseVector, label: Double, feature: Vector): (SparseVector, Double) = {
-    val margin = -1 * BLAS.dot(w, feature)
-    val gradientMultiplier = 1.0 / (1.0 + math.exp(margin)) - label
-    val grad = new SparseVector(w.length)
-    BLAS.axpy(gradientMultiplier, feature, grad)
-
-    val loss = if (label > 0) {
-      math.log1p(math.exp(margin))
-    } else {
-      math.log1p(math.exp(margin)) - margin
-    }
-
-    (grad, loss)
-  }
-
-}
-
-=======
-/*
- * Tencent is pleased to support the open source community by making Angel available.
- *
- * Copyright (C) 2017 THL A29 Limited, a Tencent company. All rights reserved.
- *
- * Licensed under the BSD 3-Clause License (the "License"); you may not use this file except in
- * compliance with the License. You may obtain a copy of the License at
- *
- * https://opensource.org/licenses/BSD-3-Clause
- *
- * Unless required by applicable law or agreed to in writing, software distributed under the License
- * is distributed on an "AS IS" BASIS, WITHOUT WARRANTIES OR CONDITIONS OF ANY KIND, either express
- * or implied. See the License for the specific language governing permissions and limitations under
- * the License.
- */
-
-package com.tencent.angel.spark.ml.classification
-
-import scala.util.Random
-
-import org.apache.spark.SparkConf
-import org.apache.spark.mllib.evaluation.BinaryClassificationMetrics
-import org.apache.spark.rdd.RDD
-import org.apache.spark.sql.SparkSession
-
-import com.tencent.angel.spark.context.{AngelPSContext, PSContext}
-import com.tencent.angel.spark.linalg.{BLAS, OneHotVector, SparseVector, Vector}
-import com.tencent.angel.spark.ml.optimize.FTRL
-import com.tencent.angel.spark.ml.util.{ArgsUtil, DataLoader}
-import com.tencent.angel.spark.models.vector.cache.PullMan
-
-object SparseLRWithFTRL {
-
-  def main(args: Array[String]): Unit = {
-    val params = ArgsUtil.parse(args)
-    val mode = params.getOrElse("mode", "yarn-cluster")
-    val input = params("input")
-    val modelPath = params("modelPath")
-    val partitionNum = params.getOrElse("partitionNum", "10").toInt
-    val sampleRate = params.getOrElse("sampleRate", "1.0").toDouble
-    val validateFaction = params.getOrElse("validateFaction", "0.3").toDouble
-    val epoch = params.getOrElse("epoch", "5").toInt
-    val pDim = params.getOrElse("dim", "-1").toDouble.toInt
-    val lambda1 = params.getOrElse("lambda1", "1.0").toDouble
-    val lambda2 = params.getOrElse("lambda2", "1.0").toDouble
-    val alpha = params.getOrElse("alpha", "0.1").toDouble
-    val beta = params.getOrElse("beta", "1.0").toDouble
-    val batchSize = params.getOrElse("batchSize", "10000").toInt
-
-    val conf = new SparkConf()
-      .setMaster(mode)
-      .setAppName(this.getClass.getSimpleName)
-
-    AngelPSContext.adjustExecutorJVM(conf)
-    val spark = SparkSession.builder()
-      .config(conf)
-      .getOrCreate()
-
-    PSContext.getOrCreate(spark.sparkContext)
-
-    val isOneHot = DataLoader.isOneHotType(input, sampleRate, partitionNum)
-
-    val (instances, dim) = if(!isOneHot) {
-
-      // SparseVector
-      val tempInstances = DataLoader.loadSparseInstance(input, partitionNum, sampleRate)
-        .map{case (feat, label) =>
-          val featAddInt =  Array((0L, 1.0)) ++ feat
-          (featAddInt, label)
-        }
-
-      val dim = if (pDim > 0) {
-        pDim
-      } else {
-        tempInstances.flatMap { case (feat, label) =>
-          feat.map(_._1).distinct
-        }.distinct().count()
-      }
-      println(s"feat number: $dim")
-
-      val svInstances = tempInstances.map { case (feat, label) =>
-        val featV: Vector = new SparseVector(dim.toLong, feat)
-        (featV, label)
-      }
-
-      (svInstances, dim)
-    } else {
-        // OneHotVector
-        val tempInstances = DataLoader.loadOneHotInstance(input, partitionNum, sampleRate).rdd
-          .map { row =>
-            Tuple2(row.getAs[scala.collection.mutable.WrappedArray[Long]](1).toArray, row.getString(0).toDouble)
-          }.map { case (feat, label) =>
-          (0L +: feat, label)
-        }
-
-        val dim = if (pDim > 0) {
-          pDim
-        } else {
-          tempInstances.flatMap { case (feat, label) =>
-            feat.distinct
-          }.distinct().count()
-        }
-
-        println(s"feat number: $dim")
-
-        val ovInstances = tempInstances.map { case (feat, label) =>
-          val featV: Vector = new OneHotVector(dim.toLong, feat)
-          (featV, label)
-        }
-
-        (ovInstances, dim)
-    }
-
-    instances.cache()
-    val sampleNum = instances.count()
-    val posSamples = instances.filter(_._2 == 1.0).count()
-    val negSamples = instances.filter(_._2 == 0.0).count()
-    println(s"total count: $sampleNum posSample: $posSamples negSamples: $negSamples")
-    require(posSamples + negSamples == sampleNum, "labels must be 0 or 1")
-
-    val model = train(instances, sampleNum, dim, epoch, batchSize, lambda1, lambda2, alpha, beta, validateFaction)
-    model.save(modelPath)
-
-    instances.unpersist()
-  }
-
-  def train(
-      instances: RDD[(Vector, Double)],
-      sampleNum: Long,
-      dim: Long,
-      epoch: Int,
-      batchSize: Int,
-      lambda1: Double,
-      lambda2: Double,
-      alpha: Double,
-      beta: Double,
-      validateFaction: Double): SparseLRModel = {
-
-    val (trainSet, validateSet) = if (validateFaction > 0 && validateFaction < 1.0) {
-      val rdds = instances.randomSplit(Array(1 - validateFaction, validateFaction))
-      (rdds(0), rdds(1))
-    } else {
-      (instances, null)
-    }
-
-    println(s"epoch num: $epoch batch size: $batchSize")
-    val ftrl = new FTRL(lambda1, lambda2, alpha, beta)
-    ftrl.initPSModel(dim)
-
-    (0 until epoch).foreach { epochId =>
-      val tempRDD = trainSet.mapPartitions { iter =>
-        var batchId = 0
-        val instances = Random.shuffle(iter).toArray
-
-        instances.sliding(batchSize, batchSize)
-          .map { batch =>
-
-            val batchLoss = ftrl.optimize(batch, calcGradientLoss)
-            if (batchId % 10 == 0) {
-              println(s"epoch $epochId batchId: $batchId loss $batchLoss")
-            }
-            batchId += 1
-            batchLoss
-          }
-        }
-      tempRDD.count()
-
-      val wPS = ftrl.weight
-      val lrModel = SparseLRModel(wPS)
-
-      println(s"epoch: $epochId model info: ${lrModel.simpleInfo}")
-      println(s"epoch: $epochId zPS nnz: ${ftrl.zPS.toBreeze.norm(0)} nPS nnz: ${ftrl.nPS.toBreeze.norm(0)}")
-      val (loss, auc) = evaluate(trainSet, lrModel)
-      println(s"epoch: $epochId train global loss: $loss auc: $auc")
-      if (validateSet != null) {
-        val (validateLoss, validateAuc) = evaluate(validateSet, lrModel)
-        println(s"epoch: $epochId validate global loss: $validateLoss auc: $validateAuc")
-      }
-    }
-
-    SparseLRModel(ftrl.weight)
-  }
-
-
-  def evaluate(evalRDD: RDD[(Vector, Double)], lrModel: SparseLRModel): (Double, Double) = {
-
-    val tempRDD = evalRDD.mapPartitions { iter =>
-      val localW = lrModel.w.toCache.pullFromCache().toSparse
-
-      iter.map { case (feature, label) =>
-        val loss = calcLoss(localW, label, feature)
-        val prob = lrModel.predict(feature, localW)
-        Tuple3(loss, prob, label)
-      }
-    }.cache()
-    PullMan.release(lrModel.w)
-
-    val loss = tempRDD.map(_._1).mean()
-
-    val binEvaluator = new BinaryClassificationMetrics(tempRDD.map(x => Tuple2(x._2, x._3)))
-    val auc = binEvaluator.areaUnderROC()
-    tempRDD.unpersist(false)
-    (loss, auc)
-  }
-
-  private def calcLoss(w: SparseVector, label: Double, feature: Vector): Double = {
-    val margin = -1 * BLAS.dot(w, feature)
-    val loss = if (label > 0) {
-      math.log1p(math.exp(margin))
-    } else {
-      math.log1p(math.exp(margin)) - margin
-    }
-    loss
-  }
-
-  private def calcGradientLoss(w: SparseVector, label: Double, feature: Vector): (SparseVector, Double) = {
-    val margin = -1 * BLAS.dot(w, feature)
-    val gradientMultiplier = 1.0 / (1.0 + math.exp(margin)) - label
-    val grad = new SparseVector(w.length)
-    BLAS.axpy(gradientMultiplier, feature, grad)
-
-    val loss = if (label > 0) {
-      math.log1p(math.exp(margin))
-    } else {
-      math.log1p(math.exp(margin)) - margin
-    }
-
-    (grad, loss)
-  }
-
-}
->>>>>>> 81fe75d4
+/*
+ * Tencent is pleased to support the open source community by making Angel available.
+ *
+ * Copyright (C) 2017-2018 THL A29 Limited, a Tencent company. All rights reserved.
+ *
+ * Licensed under the Apache License, Version 2.0 (the "License"); you may not use this file except in 
+ * compliance with the License. You may obtain a copy of the License at
+ *
+ * https://opensource.org/licenses/Apache-2.0
+ *
+ * Unless required by applicable law or agreed to in writing, software distributed under the License
+ * is distributed on an "AS IS" BASIS, WITHOUT WARRANTIES OR CONDITIONS OF ANY KIND, either express
+ * or implied. See the License for the specific language governing permissions and limitations under
+ * the License.
+ *
+ */
+
+package com.tencent.angel.spark.ml.classification
+
+import scala.util.Random
+
+import org.apache.spark.SparkConf
+import org.apache.spark.mllib.evaluation.BinaryClassificationMetrics
+import org.apache.spark.rdd.RDD
+import org.apache.spark.sql.SparkSession
+
+import com.tencent.angel.spark.context.{AngelPSContext, PSContext}
+import com.tencent.angel.spark.linalg.{BLAS, OneHotVector, SparseVector, Vector}
+import com.tencent.angel.spark.ml.optimize.FTRL
+import com.tencent.angel.spark.ml.util.{ArgsUtil, DataLoader}
+import com.tencent.angel.spark.models.vector.cache.PullMan
+
+object SparseLRWithFTRL {
+
+  def main(args: Array[String]): Unit = {
+    val params = ArgsUtil.parse(args)
+    val mode = params.getOrElse("mode", "yarn-cluster")
+    val input = params("input")
+    val modelPath = params("modelPath")
+    val partitionNum = params.getOrElse("partitionNum", "10").toInt
+    val sampleRate = params.getOrElse("sampleRate", "1.0").toDouble
+    val validateFaction = params.getOrElse("validateFaction", "0.3").toDouble
+    val epoch = params.getOrElse("epoch", "5").toInt
+    val pDim = params.getOrElse("dim", "-1").toDouble.toInt
+    val lambda1 = params.getOrElse("lambda1", "1.0").toDouble
+    val lambda2 = params.getOrElse("lambda2", "1.0").toDouble
+    val alpha = params.getOrElse("alpha", "0.1").toDouble
+    val beta = params.getOrElse("beta", "1.0").toDouble
+    val batchSize = params.getOrElse("batchSize", "10000").toInt
+
+    val conf = new SparkConf()
+      .setMaster(mode)
+      .setAppName(this.getClass.getSimpleName)
+
+    AngelPSContext.adjustExecutorJVM(conf)
+    val spark = SparkSession.builder()
+      .config(conf)
+      .getOrCreate()
+
+    PSContext.getOrCreate(spark.sparkContext)
+
+    val isOneHot = DataLoader.isOneHotType(input, sampleRate, partitionNum)
+
+    val (instances, dim) = if(!isOneHot) {
+
+      // SparseVector
+      val tempInstances = DataLoader.loadSparseInstance(input, partitionNum, sampleRate)
+        .map{case (feat, label) =>
+          val featAddInt =  Array((0L, 1.0)) ++ feat
+          (featAddInt, label)
+        }
+
+      val dim = if (pDim > 0) {
+        pDim
+      } else {
+        tempInstances.flatMap { case (feat, label) =>
+          feat.map(_._1).distinct
+        }.distinct().count()
+      }
+      println(s"feat number: $dim")
+
+      val svInstances = tempInstances.map { case (feat, label) =>
+        val featV: Vector = new SparseVector(dim.toLong, feat)
+        (featV, label)
+      }
+
+      (svInstances, dim)
+    } else {
+        // OneHotVector
+        val tempInstances = DataLoader.loadOneHotInstance(input, partitionNum, sampleRate).rdd
+          .map { row =>
+            Tuple2(row.getAs[scala.collection.mutable.WrappedArray[Long]](1).toArray, row.getString(0).toDouble)
+          }.map { case (feat, label) =>
+          (0L +: feat, label)
+        }
+
+        val dim = if (pDim > 0) {
+          pDim
+        } else {
+          tempInstances.flatMap { case (feat, label) =>
+            feat.distinct
+          }.distinct().count()
+        }
+
+        println(s"feat number: $dim")
+
+        val ovInstances = tempInstances.map { case (feat, label) =>
+          val featV: Vector = new OneHotVector(dim.toLong, feat)
+          (featV, label)
+        }
+
+        (ovInstances, dim)
+    }
+
+    instances.cache()
+    val sampleNum = instances.count()
+    val posSamples = instances.filter(_._2 == 1.0).count()
+    val negSamples = instances.filter(_._2 == 0.0).count()
+    println(s"total count: $sampleNum posSample: $posSamples negSamples: $negSamples")
+    require(posSamples + negSamples == sampleNum, "labels must be 0 or 1")
+
+    val model = train(instances, sampleNum, dim, epoch, batchSize, lambda1, lambda2, alpha, beta, validateFaction)
+    model.save(modelPath)
+
+    instances.unpersist()
+  }
+
+  def train(
+      instances: RDD[(Vector, Double)],
+      sampleNum: Long,
+      dim: Long,
+      epoch: Int,
+      batchSize: Int,
+      lambda1: Double,
+      lambda2: Double,
+      alpha: Double,
+      beta: Double,
+      validateFaction: Double): SparseLRModel = {
+
+    val (trainSet, validateSet) = if (validateFaction > 0 && validateFaction < 1.0) {
+      val rdds = instances.randomSplit(Array(1 - validateFaction, validateFaction))
+      (rdds(0), rdds(1))
+    } else {
+      (instances, null)
+    }
+
+    println(s"epoch num: $epoch batch size: $batchSize")
+    val ftrl = new FTRL(lambda1, lambda2, alpha, beta)
+    ftrl.initPSModel(dim)
+
+    (0 until epoch).foreach { epochId =>
+      val tempRDD = trainSet.mapPartitions { iter =>
+        var batchId = 0
+        val instances = Random.shuffle(iter).toArray
+
+        instances.sliding(batchSize, batchSize)
+          .map { batch =>
+
+            val batchLoss = ftrl.optimize(batch, calcGradientLoss)
+            if (batchId % 10 == 0) {
+              println(s"epoch $epochId batchId: $batchId loss $batchLoss")
+            }
+            batchId += 1
+            batchLoss
+          }
+        }
+      tempRDD.count()
+
+      val wPS = ftrl.weight
+      val lrModel = SparseLRModel(wPS)
+
+      println(s"epoch: $epochId model info: ${lrModel.simpleInfo}")
+      println(s"epoch: $epochId zPS nnz: ${ftrl.zPS.toBreeze.norm(0)} nPS nnz: ${ftrl.nPS.toBreeze.norm(0)}")
+      val (loss, auc) = evaluate(trainSet, lrModel)
+      println(s"epoch: $epochId train global loss: $loss auc: $auc")
+      if (validateSet != null) {
+        val (validateLoss, validateAuc) = evaluate(validateSet, lrModel)
+        println(s"epoch: $epochId validate global loss: $validateLoss auc: $validateAuc")
+      }
+    }
+
+    SparseLRModel(ftrl.weight)
+  }
+
+
+  def evaluate(evalRDD: RDD[(Vector, Double)], lrModel: SparseLRModel): (Double, Double) = {
+
+    val tempRDD = evalRDD.mapPartitions { iter =>
+      val localW = lrModel.w.toCache.pullFromCache().toSparse
+
+      iter.map { case (feature, label) =>
+        val loss = calcLoss(localW, label, feature)
+        val prob = lrModel.predict(feature, localW)
+        Tuple3(loss, prob, label)
+      }
+    }.cache()
+    PullMan.release(lrModel.w)
+
+    val loss = tempRDD.map(_._1).mean()
+
+    val binEvaluator = new BinaryClassificationMetrics(tempRDD.map(x => Tuple2(x._2, x._3)))
+    val auc = binEvaluator.areaUnderROC()
+    tempRDD.unpersist(false)
+    (loss, auc)
+  }
+
+  private def calcLoss(w: SparseVector, label: Double, feature: Vector): Double = {
+    val margin = -1 * BLAS.dot(w, feature)
+    val loss = if (label > 0) {
+      math.log1p(math.exp(margin))
+    } else {
+      math.log1p(math.exp(margin)) - margin
+    }
+    loss
+  }
+
+  private def calcGradientLoss(w: SparseVector, label: Double, feature: Vector): (SparseVector, Double) = {
+    val margin = -1 * BLAS.dot(w, feature)
+    val gradientMultiplier = 1.0 / (1.0 + math.exp(margin)) - label
+    val grad = new SparseVector(w.length)
+    BLAS.axpy(gradientMultiplier, feature, grad)
+
+    val loss = if (label > 0) {
+      math.log1p(math.exp(margin))
+    } else {
+      math.log1p(math.exp(margin)) - margin
+    }
+
+    (grad, loss)
+  }
+
+}