--- conflicted
+++ resolved
@@ -55,14 +55,10 @@
     val batchSize = params.getOrElse("batchSize", "100").toInt
     val partNum = params.getOrElse("partNum", "10").toInt
     val numEpoch = params.getOrElse("numEpoch", "3").toInt
-<<<<<<< HEAD
-    val modelPath = params.getOrElse("output", "model")
-    val factor: Int = 10
-=======
+
     val modelPath = params.getOrElse("output", "file:///model")
     val loadPath = params.getOrElse("load", "file:///model")
     val factor = params.getOrElse("factor", "10").toInt
->>>>>>> 660ec2e1
 
     val opt = new FtrlFM(lambda1, lambda2, alpha, beta)
     opt.init(dim, RowType.T_FLOAT_SPARSE_LONGKEY, factor)
