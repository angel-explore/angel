--- conflicted
+++ resolved
@@ -56,13 +56,9 @@
 
     val conf = new SparkConf()
 
-<<<<<<< HEAD
-//    if (modelPath.length > 0)
-//      conf.set(AngelConf.ANGEL_LOAD_MODEL_PATH, modelPath)
-=======
+
     if (loadPath.length > 0)
       conf.set(AngelConf.ANGEL_LOAD_MODEL_PATH, loadPath + "/back")
->>>>>>> 660ec2e1
 
     val sc = new SparkContext(conf)
 
@@ -105,15 +101,9 @@
 
     opt.init(min, max+1, -1, rowType, factor, new ColumnRangePartitioner())
 
-<<<<<<< HEAD
-//    if (modelPath.length > 0) {
-//      opt.load(modelPath + "/back")
-//    }
-=======
     if (loadPath.length > 0) {
       opt.load(loadPath + "/back")
     }
->>>>>>> 660ec2e1
 
     for (epoch <- 1 to numEpoch) {
       val totalLoss = train.mapPartitions {
