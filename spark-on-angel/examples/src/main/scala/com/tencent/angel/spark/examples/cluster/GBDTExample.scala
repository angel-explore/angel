package com.tencent.angel.spark.examples.cluster

import com.tencent.angel.conf.AngelConf
import com.tencent.angel.exception.AngelException
import com.tencent.angel.ml.core.conf.{MLConf, SharedConf}
import com.tencent.angel.spark.ml.core.ArgsUtil
import com.tencent.angel.spark.ml.tree.gbdt.predictor.GBDTPredictor
import com.tencent.angel.spark.ml.tree.gbdt.trainer.GBDTTrainer
import com.tencent.angel.spark.ml.tree.param.GBDTParam
import com.tencent.angel.spark.ml.tree.util.Maths
import org.apache.spark.{SparkConf, SparkContext}

object GBDTExample {

  def main(args: Array[String]): Unit = {
    val params = ArgsUtil.parse(args)
    val actionType = params.getOrElse("actionType", "train")
    actionType match {
      case "train" => train(params)
      case "predict" => predict(params)
      case _ => throw new AngelException("Unsupported action type: " + actionType)
    }
  }

  def train(params: Map[String, String]): Unit = {
    @transient val conf = new SparkConf()

    val param = new GBDTParam

    // spark conf
    require(!conf.getBoolean("spark.dynamicAllocation.enabled", false),
      "'spark.dynamicAllocation.enabled' should not be true")
    require(!conf.getBoolean("spark.blacklist.enabled", false),
      "'spark.blacklist.enabled' should not be true")
    val numExecutor = conf.get("spark.executor.instances").toInt
    val numCores = conf.get("spark.executor.cores").toInt
    param.numWorker = numExecutor
    param.numThread = numCores
    conf.set("spark.task.cpus", numCores.toString)
    conf.set("spark.locality.wait", "0")
    conf.set("spark.memory.fraction", "0.7")
    conf.set("spark.memory.storageFraction", "0.8")
    conf.set("spark.task.maxFailures", "1")
    conf.set("spark.yarn.maxAppAttempts", "1")
    conf.set("spark.network.timeout", "1000")
    conf.set("spark.executor.heartbeatInterval", "500")

    // dataset conf
    param.taskType = params.getOrElse(MLConf.ML_GBDT_TASK_TYPE, MLConf.DEFAULT_ML_GBDT_TASK_TYPE)
    param.numClass = params.getOrElse(MLConf.ML_NUM_CLASS, "2").toInt
    param.numFeature = params.getOrElse(MLConf.ML_FEATURE_INDEX_RANGE, "-1").toInt + 1
    SharedConf.get().setInt(MLConf.ML_NUM_CLASS, param.numClass)
    SharedConf.get().setInt(MLConf.ML_FEATURE_INDEX_RANGE, param.numFeature)

    // loss and metric
    param.lossFunc = params.getOrElse(MLConf.ML_GBDT_LOSS_FUNCTION, "binary:logistic")
    param.evalMetrics = params.getOrElse(MLConf.ML_GBDT_EVAL_METRIC, "error").split(",").map(_.trim).filter(_.nonEmpty)
    SharedConf.get().set(MLConf.ML_GBDT_LOSS_FUNCTION, param.lossFunc)
    param.featureImportanceType = params.getOrElse(MLConf.ML_GBDT_FEAT_IMPORTANCE_TYPE, MLConf.DEFAULT_ML_GBDT_FEAT_IMPORTANCE_TYPE)

    param.taskType match {
      case "regression" =>
        require(param.lossFunc.equals("rmse") && param.evalMetrics(0).equals("rmse"),
          "loss function and metric of regression task should be rmse")
        param.numClass = 2
      case "classification" =>
        require(param.numClass >= 2, "number of labels should be larger than 2")
        param.multiStrategy = params.getOrElse("ml.gbdt.multi.class.strategy", "one-tree")
        if (param.isMultiClassMultiTree) param.lossFunc = "binary:logistic"
        param.multiGradCache = params.getOrElse("ml.gbdt.multi.class.grad.cache", "true").toBoolean
    }

    // major algo conf
    param.featSampleRatio = params.getOrElse(MLConf.ML_GBDT_FEATURE_SAMPLE_RATIO, "1.0").toFloat
    SharedConf.get().setFloat(MLConf.ML_GBDT_FEATURE_SAMPLE_RATIO, param.featSampleRatio)
    param.learningRate = params.getOrElse(MLConf.ML_LEARN_RATE, "0.1").toFloat
    SharedConf.get().setFloat(MLConf.ML_LEARN_RATE, param.learningRate)
    param.numSplit = params.getOrElse(MLConf.ML_GBDT_SPLIT_NUM, "10").toInt
    SharedConf.get().setInt(MLConf.ML_GBDT_SPLIT_NUM, param.numSplit)
    param.numTree = params.getOrElse(MLConf.ML_GBDT_TREE_NUM, "20").toInt
    if (param.isMultiClassMultiTree) param.numTree *= param.numClass
    SharedConf.get().setInt(MLConf.ML_GBDT_TREE_NUM, param.numTree)
    param.maxDepth = params.getOrElse(MLConf.ML_GBDT_TREE_DEPTH, "7").toInt
    SharedConf.get().setInt(MLConf.ML_GBDT_TREE_DEPTH, param.maxDepth)
    val maxNodeNum = Maths.pow(2, param.maxDepth + 1) - 1
    param.maxNodeNum = params.getOrElse(MLConf.ML_GBDT_MAX_NODE_NUM, "4096").toInt min maxNodeNum
    SharedConf.get().setInt(MLConf.ML_GBDT_MAX_NODE_NUM, param.maxNodeNum)

    // less important algo conf
    //param.histSubtraction = angelConf.getBoolean(MLConf.ML_GBDT_HIST_SUBTRACTION, MLConf.DEFAULT_ML_GBDT_HIST_SUBTRACTION)
    param.histSubtraction = params.getOrElse(MLConf.ML_GBDT_HIST_SUBTRACTION, "true").toBoolean
    param.lighterChildFirst = params.getOrElse(MLConf.ML_GBDT_LIGHTER_CHILD_FIRST, "true").toBoolean
    param.fullHessian = params.getOrElse(MLConf.ML_GBDT_FULL_HESSIAN, "false").toBoolean
    param.minChildWeight = params.getOrElse(MLConf.ML_GBDT_MIN_CHILD_WEIGHT, "0.01").toFloat
    param.minNodeInstance = params.getOrElse(MLConf.ML_GBDT_MIN_NODE_INSTANCE, "1024").toInt
    param.minSplitGain = params.getOrElse(MLConf.ML_GBDT_MIN_SPLIT_GAIN, "0.0").toFloat
    param.regAlpha = params.getOrElse(MLConf.ML_GBDT_REG_ALPHA, "0.0").toFloat
    param.regLambda = params.getOrElse(MLConf.ML_GBDT_REG_LAMBDA, "1.0").toFloat
    param.maxLeafWeight = params.getOrElse(MLConf.ML_GBDT_MAX_LEAF_WEIGHT, "0.0").toFloat

    println(s"Hyper-parameters:\n$param")

    val trainPath = params(AngelConf.ANGEL_TRAIN_DATA_PATH)
    val validPath = params(AngelConf.ANGEL_VALIDATE_DATA_PATH)
    val modelPath = params("modelPath")

    @transient implicit val sc = new SparkContext(conf)

<<<<<<< HEAD
    var exitCode = 0
    try {
      val trainer = new GBDTTrainer(param)
      trainer.initialize(trainPath, validPath)
      val model = trainer.train()
      trainer.save(model, modelPath)
    } catch {
      case e: Exception =>
        e.printStackTrace()
        exitCode = -1
    } finally {
      sc.stop()
      System.exit(exitCode)
    }
=======
    val trainer = new GBDTTrainer(param)
    trainer.initialize(trainPath, validPath)
    val model = trainer.train()
    trainer.save(model, modelPath)
    sc.stop()
>>>>>>> 1679d7df
  }

  def predict(params: Map[String, String]): Unit = {
    @transient val conf = new SparkConf()
    @transient implicit val sc = SparkContext.getOrCreate(conf)

    val modelPath = params("modelPath")
    val predictPath = params(AngelConf.ANGEL_PREDICT_DATA_PATH)
    val outputPath = params(AngelConf.ANGEL_PREDICT_PATH)

<<<<<<< HEAD
    var exitCode = 0
    try {
      val predictor = new GBDTPredictor
      predictor.loadModel(sc, modelPath)
      predictor.predict(sc, predictPath, outputPath)
    } catch {
      case e: Exception =>
        e.printStackTrace()
        exitCode = -1
    } finally {
      sc.stop()
      System.exit(exitCode)
    }
=======
    val predictor = new GBDTPredictor
    predictor.loadModel(sc, modelPath)
    predictor.predict(sc, predictPath, outputPath)
    sc.stop()
>>>>>>> 1679d7df
  }
}<|MERGE_RESOLUTION|>--- conflicted
+++ resolved
@@ -106,28 +106,11 @@
 
     @transient implicit val sc = new SparkContext(conf)
 
-<<<<<<< HEAD
-    var exitCode = 0
-    try {
-      val trainer = new GBDTTrainer(param)
-      trainer.initialize(trainPath, validPath)
-      val model = trainer.train()
-      trainer.save(model, modelPath)
-    } catch {
-      case e: Exception =>
-        e.printStackTrace()
-        exitCode = -1
-    } finally {
-      sc.stop()
-      System.exit(exitCode)
-    }
-=======
     val trainer = new GBDTTrainer(param)
     trainer.initialize(trainPath, validPath)
     val model = trainer.train()
     trainer.save(model, modelPath)
     sc.stop()
->>>>>>> 1679d7df
   }
 
   def predict(params: Map[String, String]): Unit = {
@@ -138,25 +121,9 @@
     val predictPath = params(AngelConf.ANGEL_PREDICT_DATA_PATH)
     val outputPath = params(AngelConf.ANGEL_PREDICT_PATH)
 
-<<<<<<< HEAD
-    var exitCode = 0
-    try {
-      val predictor = new GBDTPredictor
-      predictor.loadModel(sc, modelPath)
-      predictor.predict(sc, predictPath, outputPath)
-    } catch {
-      case e: Exception =>
-        e.printStackTrace()
-        exitCode = -1
-    } finally {
-      sc.stop()
-      System.exit(exitCode)
-    }
-=======
     val predictor = new GBDTPredictor
     predictor.loadModel(sc, modelPath)
     predictor.predict(sc, predictPath, outputPath)
     sc.stop()
->>>>>>> 1679d7df
   }
 }