--- conflicted
+++ resolved
@@ -112,27 +112,10 @@
       .setOrder(order)
       .setModelCPInterval(checkpointInterval)
 
-<<<<<<< HEAD
-    var exitCode = 0
-    try {
-      val model = new LINEModel(param)
-      model.train(edges, param, output + "/embedding")
-      model.save(output + "/embedding", numEpoch)
-    } catch {
-      case e: Exception =>
-        e.printStackTrace()
-        exitCode = -1
-    } finally {
-      PSContext.stop()
-      sc.stop()
-      System.exit(exitCode)
-    }
-=======
     val model = new LINEModel(param)
     model.train(edges, param, output + "/embedding")
     model.save(output + "/embedding", numEpoch)
     PSContext.stop()
     sc.stop()
->>>>>>> 1679d7df
   }
 }