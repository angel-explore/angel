<?xml version="1.0" encoding="UTF-8"?>
<!--
  ~ Tencent is pleased to support the open source community by making Angel available.
  ~
  ~ Copyright (C) 2017-2018 THL A29 Limited, a Tencent company. All rights reserved.
  ~
  ~ Licensed under the Apache License, Version 2.0 (the "License"); you may not use this file except in
  ~ compliance with the License. You may obtain a copy of the License at
  ~
  ~ https://opensource.org/licenses/Apache-2.0
  ~
  ~ Unless required by applicable law or agreed to in writing, software distributed under the License is
  ~ distributed on an "AS IS" BASIS, WITHOUT WARRANTIES OR CONDITIONS OF ANY KIND,
  ~ either express or implied. See the License for the specific language governing permissions and
  ~ limitations under the License.
  -->

<project xmlns="http://maven.apache.org/POM/4.0.0" xmlns:xsi="http://www.w3.org/2001/XMLSchema-instance"
<<<<<<< HEAD
         xsi:schemaLocation="http://maven.apache.org/POM/4.0.0 http://maven.apache.org/xsd/maven-4.0.0.xsd">
    <modelVersion>4.0.0</modelVersion>
    <groupId>com.tencent.angel</groupId>
    <artifactId>angel</artifactId>
    <packaging>pom</packaging>
    <version>3.0.0</version>
    <name>angel</name>
    <properties>
        <hadoop-version>2.7.3</hadoop-version>
        <protobuf.version>2.5.0</protobuf.version>
        <java.version>1.8</java.version>
        <scala.binary.version>2.11</scala.binary.version>
        <scala.version>2.11.8</scala.version>
        <json4s.version>3.5.3</json4s.version>
        <project.build.sourceEncoding>UTF-8</project.build.sourceEncoding>
        <project.reporting.outputEncoding>UTF-8</project.reporting.outputEncoding>
        <dist.deps.scope>provided</dist.deps.scope>
        <scalatest.version>2.2.6</scalatest.version>
        <main.basedir>${project.basedir}</main.basedir>
    </properties>
=======
		 xsi:schemaLocation="http://maven.apache.org/POM/4.0.0 http://maven.apache.org/xsd/maven-4.0.0.xsd">
	<modelVersion>4.0.0</modelVersion>
	<groupId>com.tencent.angel</groupId>
	<artifactId>angel</artifactId>
	<packaging>pom</packaging>
	<version>3.0.0-SNAPSHOT</version>
	<name>angel</name>
	<properties>
		<hadoop-version>2.7.3</hadoop-version>
		<protobuf.version>2.5.0</protobuf.version>
		<java.version>1.8</java.version>
		<scala.binary.version>2.11</scala.binary.version>
		<scala.version>2.11.8</scala.version>
		<project.build.sourceEncoding>UTF-8</project.build.sourceEncoding>
		<project.reporting.outputEncoding>UTF-8</project.reporting.outputEncoding>
		<dist.deps.scope>provided</dist.deps.scope>
		<scalatest.version>2.2.6</scalatest.version>
    <main.basedir>${project.basedir}</main.basedir>
	</properties>
>>>>>>> 46a940c4

    <modules>
        <module>angel-ps</module>
        <!--module>spark-on-angel</module-->
        <!--module>dist</module-->
    </modules>

    <description>A Flexible and Powerful Parameter Server for large-scale machine learning</description>
    <url>https://github.com/Tencent/angel</url>

    <licenses>
        <license>
            <name>Apache License, Version 2.0</name>
            <url>https://github.com/Tencent/angel/blob/master/LICENSE.TXT</url>
            <distribution>repo</distribution>
        </license>
    </licenses>

    <scm>
        <connection>scm:git:git@github.com:Tencent/angel.git</connection>
        <developerConnection>scm:git:https://github.com/Tencent/angel.git</developerConnection>
        <url>https://github.com/Tencent/angel</url>
    </scm>

    <developers>
        <developer>
            <name>angel</name>
            <email>angel@tencent.com</email>
            <organization>Tencent</organization>
            <organizationUrl>https://www.tencent.com</organizationUrl>
        </developer>
    </developers>

    <distributionManagement>
        <snapshotRepository>
            <id>tx_angel</id>
            <url>https://oss.sonatype.org/content/repositories/snapshots</url>
        </snapshotRepository>
        <repository>
            <id>tx_angel</id>
            <url>https://oss.sonatype.org/service/local/staging/deploy/maven2/</url>
        </repository>
    </distributionManagement>

    <profiles>
        <profile>
            <id>release</id>
            <build>
                <plugins>
                    <plugin>
                        <groupId>org.apache.maven.plugins</groupId>
                        <artifactId>maven-source-plugin</artifactId>
                        <version>2.4</version>
                        <executions>
                            <execution>
                                <id>attach-sources</id>
                                <goals>
                                    <goal>jar-no-fork</goal>
                                </goals>
                            </execution>
                        </executions>
                    </plugin>
                    <!-- Sub modules will generate scala style docs with scala-maven-plugin -->
                    <!--plugin>
                      <groupId>org.apache.maven.plugins</groupId>
                      <artifactId>maven-javadoc-plugin</artifactId>
                      <version>2.10.3</version>
                      <executions>
                        <execution>
                          <id>attach-javadocs</id>
                          <configuration>
                            <additionalparam>-Xdoclint:none</additionalparam>
                          </configuration>
                          <goals>
                            <goal>jar</goal>
                          </goals>
                        </execution>
                      </executions>
                    </plugin-->
                    <plugin>
                        <groupId>org.apache.maven.plugins</groupId>
                        <artifactId>maven-gpg-plugin</artifactId>
                        <version>1.5</version>
                        <executions>
                            <execution>
                                <id>sign-artifacts</id>
                                <phase>install</phase>
                                <goals>
                                    <goal>sign</goal>
                                </goals>
                            </execution>
                        </executions>
                    </plugin>
                    <plugin>
                        <groupId>org.sonatype.plugins</groupId>
                        <artifactId>nexus-staging-maven-plugin</artifactId>
                        <version>1.6.7</version>
                        <extensions>true</extensions>
                        <configuration>
                            <serverId>tx_angel</serverId>
                            <nexusUrl>https://oss.sonatype.org/</nexusUrl>
                            <autoReleaseAfterClose>true</autoReleaseAfterClose>
                        </configuration>
                    </plugin>
                </plugins>
            </build>
        </profile>
    </profiles>
</project><|MERGE_RESOLUTION|>--- conflicted
+++ resolved
@@ -16,13 +16,12 @@
   -->
 
 <project xmlns="http://maven.apache.org/POM/4.0.0" xmlns:xsi="http://www.w3.org/2001/XMLSchema-instance"
-<<<<<<< HEAD
          xsi:schemaLocation="http://maven.apache.org/POM/4.0.0 http://maven.apache.org/xsd/maven-4.0.0.xsd">
     <modelVersion>4.0.0</modelVersion>
     <groupId>com.tencent.angel</groupId>
     <artifactId>angel</artifactId>
     <packaging>pom</packaging>
-    <version>3.0.0</version>
+    <version>3.0.0-SNAPSHOT</version>
     <name>angel</name>
     <properties>
         <hadoop-version>2.7.3</hadoop-version>
@@ -37,27 +36,6 @@
         <scalatest.version>2.2.6</scalatest.version>
         <main.basedir>${project.basedir}</main.basedir>
     </properties>
-=======
-		 xsi:schemaLocation="http://maven.apache.org/POM/4.0.0 http://maven.apache.org/xsd/maven-4.0.0.xsd">
-	<modelVersion>4.0.0</modelVersion>
-	<groupId>com.tencent.angel</groupId>
-	<artifactId>angel</artifactId>
-	<packaging>pom</packaging>
-	<version>3.0.0-SNAPSHOT</version>
-	<name>angel</name>
-	<properties>
-		<hadoop-version>2.7.3</hadoop-version>
-		<protobuf.version>2.5.0</protobuf.version>
-		<java.version>1.8</java.version>
-		<scala.binary.version>2.11</scala.binary.version>
-		<scala.version>2.11.8</scala.version>
-		<project.build.sourceEncoding>UTF-8</project.build.sourceEncoding>
-		<project.reporting.outputEncoding>UTF-8</project.reporting.outputEncoding>
-		<dist.deps.scope>provided</dist.deps.scope>
-		<scalatest.version>2.2.6</scalatest.version>
-    <main.basedir>${project.basedir}</main.basedir>
-	</properties>
->>>>>>> 46a940c4
 
     <modules>
         <module>angel-ps</module>
