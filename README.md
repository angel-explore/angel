--- conflicted
+++ resolved
@@ -1,7 +1,3 @@
-<<<<<<< HEAD
-# Angel
-=======
 # Angel --- A better Parameter Server than Ever
 
----
->>>>>>> 1636d0ea
+---